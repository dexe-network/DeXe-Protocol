// SPDX-License-Identifier: MIT
pragma solidity ^0.8.20;

import "@openzeppelin/contracts/utils/structs/EnumerableSet.sol";

import "@solarity/solidity-lib/access-control/MultiOwnable.sol";
import "@solarity/solidity-lib/contracts-registry/AbstractDependant.sol";
import "@solarity/solidity-lib/libs/arrays/SetHelper.sol";
import "@solarity/solidity-lib/libs/utils/DecimalsConverter.sol";

import "@uniswap/v2-periphery/contracts/interfaces/IUniswapV2Router02.sol";
import "@uniswap/v3-periphery/contracts/interfaces/IQuoter.sol";
import "@uniswap/v2-core/contracts/interfaces/IUniswapV2Factory.sol";

import "../interfaces/core/IPriceFeed.sol";
import "../interfaces/core/IContractsRegistry.sol";

import "../libs/price-feed/UniswapPathFinder.sol";

import "../core/Globals.sol";

<<<<<<< HEAD
contract PriceFeed is IPriceFeed, OwnableUpgradeable {
=======
contract PriceFeed is IPriceFeed, MultiOwnable, AbstractDependant {
>>>>>>> 9a36ccf4
    using EnumerableSet for EnumerableSet.AddressSet;
    using DecimalsConverter for *;
    using SetHelper for EnumerableSet.AddressSet;
    using UniswapPathFinder for EnumerableSet.AddressSet;

    PoolType[] internal _poolTypes;

    address internal _usdAddress;
    address internal _dexeAddress;

    EnumerableSet.AddressSet internal _pathTokens;

<<<<<<< HEAD
    function __PriceFeed_init(
        address dexeAddress,
        address usdAddress,
        PoolType[] calldata poolTypes
    ) external initializer {
        __Ownable_init();
=======
    function __PriceFeed_init() external initializer {
        __MultiOwnable_init();
    }
>>>>>>> 9a36ccf4

        _usdAddress = usdAddress;
        _dexeAddress = dexeAddress;

        _setPoolTypes(poolTypes);
    }

    function addPathTokens(address[] calldata pathTokens) external override onlyOwner {
        _pathTokens.add(pathTokens);
    }

    function removePathTokens(address[] calldata pathTokens) external override onlyOwner {
        _pathTokens.remove(pathTokens);
    }

    function setPoolTypes(PoolType[] calldata poolTypes) external onlyOwner {
        _setPoolTypes(poolTypes);
    }

    function getPoolTypes() external view returns (PoolType[] memory) {
        return _poolTypes;
    }

    function getPoolTypesLength() external view returns (uint256) {
        return _poolTypes.length;
    }

    function getPriceOut(
        address inToken,
        address outToken,
        uint256 amountIn
    ) external override returns (uint256 amountOut, SwapPath memory path) {
        return getExtendedPriceOut(inToken, outToken, amountIn, _getEmptySwapPath());
    }

    function getPriceIn(
        address inToken,
        address outToken,
        uint256 amountOut
    ) external override returns (uint256 amountIn, SwapPath memory path) {
        return getExtendedPriceIn(inToken, outToken, amountOut, _getEmptySwapPath());
    }

    function getNormalizedPriceOutUSD(
        address inToken,
        uint256 amountIn
    ) external override returns (uint256 amountOut, SwapPath memory path) {
        return getNormalizedPriceOut(inToken, _usdAddress, amountIn);
    }

    function getNormalizedPriceInUSD(
        address inToken,
        uint256 amountOut
    ) external override returns (uint256 amountIn, SwapPath memory path) {
        return getNormalizedPriceIn(inToken, _usdAddress, amountOut);
    }

    function getNormalizedPriceOutDEXE(
        address inToken,
        uint256 amountIn
    ) external override returns (uint256 amountOut, SwapPath memory path) {
        return getNormalizedPriceOut(inToken, _dexeAddress, amountIn);
    }

    function getNormalizedPriceInDEXE(
        address inToken,
        uint256 amountOut
    ) external override returns (uint256 amountIn, SwapPath memory path) {
        return getNormalizedPriceIn(inToken, _dexeAddress, amountOut);
    }

    function totalPathTokens() external view override returns (uint256) {
        return _pathTokens.length();
    }

    function getPathTokens() external view override returns (address[] memory) {
        return _pathTokens.values();
    }

    function isSupportedPathToken(address token) external view override returns (bool) {
        return _pathTokens.contains(token);
    }

    function getExtendedPriceOut(
        address inToken,
        address outToken,
        uint256 amountIn,
        SwapPath memory optionalPath
    ) public virtual override returns (uint256 amountOut, SwapPath memory path) {
        if (inToken == outToken) {
            return (amountIn, _getEmptySwapPath());
        }

        (path, amountOut) = _pathTokens.getUniswapPathWithPriceOut(
            inToken,
            outToken,
            amountIn,
            optionalPath
        );
    }

    function getExtendedPriceIn(
        address inToken,
        address outToken,
        uint256 amountOut,
        SwapPath memory optionalPath
    ) public virtual override returns (uint256 amountIn, SwapPath memory path) {
        if (inToken == outToken) {
            return (amountOut, _getEmptySwapPath());
        }

        (path, amountIn) = _pathTokens.getUniswapPathWithPriceIn(
            inToken,
            outToken,
            amountOut,
            optionalPath
        );
    }

    function getNormalizedExtendedPriceOut(
        address inToken,
        address outToken,
        uint256 amountIn,
        SwapPath memory optionalPath
    ) public override returns (uint256 amountOut, SwapPath memory path) {
        (amountOut, path) = getExtendedPriceOut(
            inToken,
            outToken,
            amountIn.from18(inToken),
            optionalPath
        );

        amountOut = amountOut.to18(outToken);
    }

    function getNormalizedExtendedPriceIn(
        address inToken,
        address outToken,
        uint256 amountOut,
        SwapPath memory optionalPath
    ) public override returns (uint256 amountIn, SwapPath memory path) {
        (amountIn, path) = getExtendedPriceIn(
            inToken,
            outToken,
            amountOut.from18(outToken),
            optionalPath
        );

        amountIn = amountIn.to18(inToken);
    }

    function getNormalizedPriceOut(
        address inToken,
        address outToken,
        uint256 amountIn
    ) public override returns (uint256 amountOut, SwapPath memory path) {
        return getNormalizedExtendedPriceOut(inToken, outToken, amountIn, _getEmptySwapPath());
    }

    function getNormalizedPriceIn(
        address inToken,
        address outToken,
        uint256 amountOut
    ) public override returns (uint256 amountIn, SwapPath memory path) {
        return getNormalizedExtendedPriceIn(inToken, outToken, amountOut, _getEmptySwapPath());
    }

    function _setPoolTypes(PoolType[] calldata poolTypes) internal {
        assembly {
            sstore(_poolTypes.slot, 0)
        }
        for (uint i = 0; i < poolTypes.length; i++) {
            _poolTypes.push(poolTypes[i]);
        }
    }

    function _getEmptySwapPath() internal pure returns (SwapPath memory path) {}
}<|MERGE_RESOLUTION|>--- conflicted
+++ resolved
@@ -19,11 +19,7 @@
 
 import "../core/Globals.sol";
 
-<<<<<<< HEAD
-contract PriceFeed is IPriceFeed, OwnableUpgradeable {
-=======
-contract PriceFeed is IPriceFeed, MultiOwnable, AbstractDependant {
->>>>>>> 9a36ccf4
+contract PriceFeed is IPriceFeed, MultiOwnable {
     using EnumerableSet for EnumerableSet.AddressSet;
     using DecimalsConverter for *;
     using SetHelper for EnumerableSet.AddressSet;
@@ -36,18 +32,12 @@
 
     EnumerableSet.AddressSet internal _pathTokens;
 
-<<<<<<< HEAD
     function __PriceFeed_init(
         address dexeAddress,
         address usdAddress,
         PoolType[] calldata poolTypes
     ) external initializer {
-        __Ownable_init();
-=======
-    function __PriceFeed_init() external initializer {
         __MultiOwnable_init();
-    }
->>>>>>> 9a36ccf4
 
         _usdAddress = usdAddress;
         _dexeAddress = dexeAddress;
