// SPDX-License-Identifier: MIT
pragma solidity ^0.8.4;

import "@openzeppelin/contracts/token/ERC20/ERC20.sol";
import "@openzeppelin/contracts/token/ERC20/utils/SafeERC20.sol";
import "@openzeppelin/contracts/token/ERC721/extensions/ERC721Enumerable.sol";
import "@openzeppelin/contracts/access/Ownable.sol";
import "@openzeppelin/contracts/utils/math/Math.sol";

import "@dlsl/dev-modules/libs/decimals/DecimalsConverter.sol";

import "../../interfaces/gov/ERC721/IERC721Power.sol";

import "../../libs/math/MathHelper.sol";
import "../../libs/utils/TokenBalance.sol";

import "../../core/Globals.sol";

contract ERC721Power is IERC721Power, ERC721Enumerable, Ownable {
    using SafeERC20 for IERC20;
    using Math for uint256;
    using MathHelper for uint256;
    using DecimalsConverter for uint256;
    using TokenBalance for address;

    uint64 public powerCalcStartTimestamp;
    string public baseURI;

    mapping(uint256 => NftInfo) public nftInfos; // tokenId => info

    uint256 public reductionPercent;

    address public collateralToken;
    uint256 public totalCollateral;

    uint256 public maxPower;
    uint256 public requiredCollateral;

    uint256 public totalPower;

    modifier onlyBeforePowerCalc() {
        require(
            block.timestamp < powerCalcStartTimestamp,
            "ERC721Power: power calculation already begun"
        );
        _;
    }

    constructor(
        string memory name,
        string memory symbol,
        uint64 startTimestamp,
        address _collateralToken,
        uint256 _maxPower,
        uint256 _reductionPercent,
        uint256 _requiredCollateral
    ) ERC721(name, symbol) {
<<<<<<< HEAD
        require(_collateralToken != address(0), "ERC721Power: zero address");
        require(_maxPower > 0, "ERC721Power: max power can't be zero");
=======
        powerCalcStartTimestamp = startTimestamp;
    }

    function setReductionPercent(
        uint256 _reductionPercent
    ) external onlyOwner onlyBeforePowerCalc {
>>>>>>> 8cecdeeb
        require(_reductionPercent > 0, "ERC721Power: reduction percent can't be zero");
        require(
            _reductionPercent < PERCENTAGE_100,
            "ERC721Power: reduction percent can't be a 100%"
        );
        require(_requiredCollateral > 0, "ERC721Power: required collateral amount can't be zero");

        powerCalcStartTimestamp = startTimestamp;

        collateralToken = _collateralToken;
        maxPower = _maxPower;
        reductionPercent = _reductionPercent;
        requiredCollateral = _requiredCollateral;
    }

    function setNftMaxPower(
        uint256 _maxPower,
        uint256 tokenId
    ) external onlyOwner onlyBeforePowerCalc {
        require(_maxPower > 0, "ERC721Power: max power can't be zero");

        if (_exists(tokenId)) {
            totalPower -= getMaxPowerForNft(tokenId);
            totalPower += _maxPower;
        }

        nftInfos[tokenId].maxPower = _maxPower;
    }

    function setNftRequiredCollateral(
        uint256 amount,
        uint256 tokenId
    ) external onlyOwner onlyBeforePowerCalc {
        require(amount > 0, "ERC721Power: required collateral amount can't be zero");

        nftInfos[tokenId].requiredCollateral = amount;
    }

    function safeMint(address to, uint256 tokenId) external onlyOwner onlyBeforePowerCalc {
        _safeMint(to, tokenId, "");

        totalPower += getMaxPowerForNft(tokenId);
    }

    function setBaseUri(string calldata uri) external onlyOwner {
        baseURI = uri;
    }

    function addCollateral(uint256 amount, uint256 tokenId) external override {
        require(ownerOf(tokenId) == msg.sender, "ERC721Power: sender isn't an nft owner");

        IERC20(collateralToken).safeTransferFrom(
            msg.sender,
            address(this),
            amount.from18(ERC20(collateralToken).decimals())
        );

        recalculateNftPower(tokenId);

        nftInfos[tokenId].currentCollateral += amount;
        totalCollateral += amount;
    }

    function removeCollateral(uint256 amount, uint256 tokenId) external override {
        require(ownerOf(tokenId) == msg.sender, "ERC721Power: sender isn't an nft owner");
        require(
            amount > 0 && amount <= nftInfos[tokenId].currentCollateral,
            "ERC721Power: wrong collateral amount"
        );

        recalculateNftPower(tokenId);

        nftInfos[tokenId].currentCollateral -= amount;
        totalCollateral -= amount;

        IERC20(collateralToken).safeTransfer(
            msg.sender,
            amount.from18(ERC20(collateralToken).decimals())
        );
    }

<<<<<<< HEAD
    function recalculateNftPower(uint256 tokenId) public override returns (uint256 newPower) {
=======
    function recalculateNftPower(
        uint256 tokenId
    ) public override returns (uint256 newPower, uint256 collateral) {
>>>>>>> 8cecdeeb
        if (block.timestamp <= powerCalcStartTimestamp) {
            return 0;
        }

        newPower = getNftPower(tokenId);

        NftInfo storage nftInfo = nftInfos[tokenId];

        totalPower -= nftInfo.lastUpdate != 0 ? nftInfo.currentPower : getMaxPowerForNft(tokenId);
        totalPower += newPower;

        nftInfo.lastUpdate = uint64(block.timestamp);
        nftInfo.currentPower = newPower;
    }

    function getMaxPowerForNft(uint256 tokenId) public view override returns (uint256) {
        uint256 maxPowerForNft = nftInfos[tokenId].maxPower;

        return maxPowerForNft == 0 ? maxPower : maxPowerForNft;
    }

    function getRequiredCollateralForNft(uint256 tokenId) public view override returns (uint256) {
        uint256 requiredCollateralForNft = nftInfos[tokenId].requiredCollateral;

        return requiredCollateralForNft == 0 ? requiredCollateral : requiredCollateralForNft;
    }

    function getNftPower(uint256 tokenId) public view override returns (uint256) {
        if (block.timestamp <= powerCalcStartTimestamp) {
            return 0;
        }

        uint256 collateral = nftInfos[tokenId].currentCollateral;

        // Calculate the minimum possible power based on the collateral of the nft
        uint256 maxNftPower = getMaxPowerForNft(tokenId);
        uint256 minNftPower = maxNftPower.ratio(collateral, getRequiredCollateralForNft(tokenId));
        minNftPower = maxNftPower.min(minNftPower);

        // Get last update and current power. Or set them to default if it is first iteration
        uint64 lastUpdate = nftInfos[tokenId].lastUpdate;
        uint256 currentPower = nftInfos[tokenId].currentPower;

        if (lastUpdate == 0) {
            lastUpdate = powerCalcStartTimestamp;
            currentPower = maxNftPower;
        }

        // Calculate reduction amount
        uint256 powerReductionPercent = reductionPercent * (block.timestamp - lastUpdate);
        uint256 powerReduction = currentPower.min(maxNftPower.percentage(powerReductionPercent));
        uint256 newPotentialPower = currentPower - powerReduction;

        if (minNftPower <= newPotentialPower) {
            return newPotentialPower;
        }

        if (minNftPower <= currentPower) {
            return minNftPower;
        }

        return currentPower;
    }

    function supportsInterface(
        bytes4 interfaceId
    ) public view virtual override(IERC165, ERC721Enumerable) returns (bool) {
        return
            interfaceId == type(IERC721Power).interfaceId || super.supportsInterface(interfaceId);
    }

    function _baseURI() internal view override returns (string memory) {
        return baseURI;
    }

    function _beforeTokenTransfer(
        address from,
        address to,
        uint256 tokenId
    ) internal override {
        super._beforeTokenTransfer(from, to, tokenId);

        recalculateNftPower(tokenId);
    }
}<|MERGE_RESOLUTION|>--- conflicted
+++ resolved
@@ -55,17 +55,8 @@
         uint256 _reductionPercent,
         uint256 _requiredCollateral
     ) ERC721(name, symbol) {
-<<<<<<< HEAD
         require(_collateralToken != address(0), "ERC721Power: zero address");
         require(_maxPower > 0, "ERC721Power: max power can't be zero");
-=======
-        powerCalcStartTimestamp = startTimestamp;
-    }
-
-    function setReductionPercent(
-        uint256 _reductionPercent
-    ) external onlyOwner onlyBeforePowerCalc {
->>>>>>> 8cecdeeb
         require(_reductionPercent > 0, "ERC721Power: reduction percent can't be zero");
         require(
             _reductionPercent < PERCENTAGE_100,
@@ -81,10 +72,11 @@
         requiredCollateral = _requiredCollateral;
     }
 
-    function setNftMaxPower(
-        uint256 _maxPower,
-        uint256 tokenId
-    ) external onlyOwner onlyBeforePowerCalc {
+    function setNftMaxPower(uint256 _maxPower, uint256 tokenId)
+        external
+        onlyOwner
+        onlyBeforePowerCalc
+    {
         require(_maxPower > 0, "ERC721Power: max power can't be zero");
 
         if (_exists(tokenId)) {
@@ -95,10 +87,11 @@
         nftInfos[tokenId].maxPower = _maxPower;
     }
 
-    function setNftRequiredCollateral(
-        uint256 amount,
-        uint256 tokenId
-    ) external onlyOwner onlyBeforePowerCalc {
+    function setNftRequiredCollateral(uint256 amount, uint256 tokenId)
+        external
+        onlyOwner
+        onlyBeforePowerCalc
+    {
         require(amount > 0, "ERC721Power: required collateral amount can't be zero");
 
         nftInfos[tokenId].requiredCollateral = amount;
@@ -147,13 +140,7 @@
         );
     }
 
-<<<<<<< HEAD
     function recalculateNftPower(uint256 tokenId) public override returns (uint256 newPower) {
-=======
-    function recalculateNftPower(
-        uint256 tokenId
-    ) public override returns (uint256 newPower, uint256 collateral) {
->>>>>>> 8cecdeeb
         if (block.timestamp <= powerCalcStartTimestamp) {
             return 0;
         }
