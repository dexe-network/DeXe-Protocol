// SPDX-License-Identifier: MIT
pragma solidity ^0.8.20;

import "@openzeppelin/contracts/token/ERC20/ERC20.sol";
import "@openzeppelin/contracts/token/ERC20/utils/SafeERC20.sol";
import "@openzeppelin/contracts-upgradeable/token/ERC721/extensions/ERC721EnumerableUpgradeable.sol";
import "@openzeppelin/contracts-upgradeable/token/ERC721/extensions/ERC721URIStorageUpgradeable.sol";
import "@openzeppelin/contracts-upgradeable/access/OwnableUpgradeable.sol";
import "@openzeppelin/contracts/utils/math/Math.sol";

import "@solarity/solidity-lib/libs/decimals/DecimalsConverter.sol";

import "../../interfaces/gov/ERC721/IERC721Power.sol";

import "../../libs/math/MathHelper.sol";
import "../../libs/utils/TokenBalance.sol";

import "../../core/Globals.sol";

contract ERC721Power is
    IERC721Power,
    ERC721EnumerableUpgradeable,
    ERC721URIStorageUpgradeable,
    OwnableUpgradeable
{
    using SafeERC20 for IERC20;
    using Math for uint256;
    using MathHelper for uint256;
    using DecimalsConverter for *;
    using TokenBalance for address;

    uint64 public powerCalcStartTimestamp;

    mapping(uint256 => NftInfo) public nftInfos; // tokenId => info

    uint256 public reductionPercent;

    address public collateralToken;
    uint256 public totalCollateral;

    uint256 public maxPower;
    uint256 public requiredCollateral;

    uint256 public totalPower;

    modifier onlyBeforePowerCalc() {
        _onlyBeforePowerCalc();
        _;
    }

    function __ERC721Power_init(
        string calldata name,
        string calldata symbol,
        uint64 startTimestamp,
        address _collateralToken,
        uint256 _maxPower,
        uint256 _reductionPercent,
        uint256 _requiredCollateral
    ) external initializer {
        __Ownable_init();
        __ERC721Enumerable_init();
        __ERC721_init(name, symbol);

        require(_collateralToken != address(0), "ERC721Power: zero address");
        require(_maxPower > 0, "ERC721Power: max power can't be zero");
        require(_reductionPercent > 0, "ERC721Power: reduction percent can't be zero");
        require(_reductionPercent < PERCENTAGE_100, "ERC721Power: reduction can't be 100%");
        require(_requiredCollateral > 0, "ERC721Power: required collateral amount can't be zero");

        powerCalcStartTimestamp = startTimestamp;

        collateralToken = _collateralToken;
        maxPower = _maxPower;
        reductionPercent = _reductionPercent;
        requiredCollateral = _requiredCollateral;
    }

    function setNftMaxPower(
        uint256 _maxPower,
        uint256 tokenId
    ) external onlyOwner onlyBeforePowerCalc {
        require(_maxPower > 0, "ERC721Power: max power can't be zero");

        if (_exists(tokenId)) {
            totalPower -= getMaxPowerForNft(tokenId);
            totalPower += _maxPower;
        }

        nftInfos[tokenId].maxPower = _maxPower;
    }

    function setNftRequiredCollateral(
        uint256 amount,
        uint256 tokenId
    ) external onlyOwner onlyBeforePowerCalc {
        require(amount > 0, "ERC721Power: required collateral amount can't be zero");

        nftInfos[tokenId].requiredCollateral = amount;
    }

    function mint(
        address to,
        uint256 tokenId,
        string calldata uri_
    ) external onlyOwner onlyBeforePowerCalc {
        _mint(to, tokenId);
        _setTokenURI(tokenId, uri_);

        totalPower += getMaxPowerForNft(tokenId);
    }

    function setTokenURI(uint256 tokenId, string calldata uri_) external onlyOwner {
        _setTokenURI(tokenId, uri_);
    }

    function addCollateral(uint256 amount, uint256 tokenId) external override {
        require(ownerOf(tokenId) == msg.sender, "ERC721Power: sender isn't an nft owner");
        require(amount > 0, "ERC721Power: wrong collateral amount");

        IERC20(collateralToken).safeTransferFrom(
            msg.sender,
            address(this),
            amount.from18(collateralToken.decimals())
        );

        recalculateNftPower(tokenId);

        nftInfos[tokenId].currentCollateral += amount;
        totalCollateral += amount;
    }

    function removeCollateral(uint256 amount, uint256 tokenId) external override {
        require(ownerOf(tokenId) == msg.sender, "ERC721Power: sender isn't an nft owner");

        NftInfo storage nftInfo = nftInfos[tokenId];

        require(
            amount > 0 && amount <= nftInfo.currentCollateral,
            "ERC721Power: wrong collateral amount"
        );

        recalculateNftPower(tokenId);

        nftInfo.currentCollateral -= amount;
        totalCollateral -= amount;

        IERC20(collateralToken).safeTransfer(
            msg.sender,
            amount.from18(collateralToken.decimals())
        );
    }

    function recalculateNftPower(uint256 tokenId) public override returns (uint256 newPower) {
        if (!_isActiveNft(tokenId)) {
            return 0;
        }

        newPower = getNftPower(tokenId);

        NftInfo storage nftInfo = nftInfos[tokenId];

        totalPower -= nftInfo.lastUpdate != 0 ? nftInfo.currentPower : getMaxPowerForNft(tokenId);
        totalPower += newPower;

        nftInfo.lastUpdate = uint64(block.timestamp);
        nftInfo.currentPower = newPower;
    }

    function getMinPowerForNft(uint256 tokenId) external view returns (uint256) {
        if (!_isActiveNft(tokenId)) {
            return 0;
        }

        uint256 maxNftPower = getMaxPowerForNft(tokenId);

        return
            maxNftPower
                .ratio(nftInfos[tokenId].currentCollateral, getRequiredCollateralForNft(tokenId))
                .min(maxNftPower);
    }

    function getMaxPowerForNft(uint256 tokenId) public view override returns (uint256) {
        if (!_isActiveNft(tokenId)) {
            return 0;
        }

        uint256 maxPowerForNft = nftInfos[tokenId].maxPower;

        return maxPowerForNft == 0 ? maxPower : maxPowerForNft;
    }

    function getRequiredCollateralForNft(uint256 tokenId) public view override returns (uint256) {
        uint256 requiredCollateralForNft = nftInfos[tokenId].requiredCollateral;

        return requiredCollateralForNft == 0 ? requiredCollateral : requiredCollateralForNft;
    }

    function getNftPower(uint256 tokenId) public view override returns (uint256) {
        if (!_isActiveNft(tokenId)) {
            return 0;
        }

        uint256 collateral = nftInfos[tokenId].currentCollateral;

        // Calculate the minimum possible power based on the collateral of the nft
        uint256 maxNftPower = getMaxPowerForNft(tokenId);
        uint256 minNftPower = maxNftPower.ratio(collateral, getRequiredCollateralForNft(tokenId));
        minNftPower = maxNftPower.min(minNftPower);

        // Get last update and current power. Or set them to default if it is first iteration
        uint64 lastUpdate = nftInfos[tokenId].lastUpdate;
        uint256 currentPower = nftInfos[tokenId].currentPower;

        if (lastUpdate == 0) {
            lastUpdate = powerCalcStartTimestamp;
            currentPower = maxNftPower;
        }

        // Calculate reduction amount
        uint256 powerReductionPercent = reductionPercent * (block.timestamp - lastUpdate);
        uint256 powerReduction = currentPower.min(maxNftPower.percentage(powerReductionPercent));
        uint256 newPotentialPower = currentPower - powerReduction;

        if (minNftPower <= newPotentialPower) {
            return newPotentialPower;
        }

        if (minNftPower <= currentPower) {
            return minNftPower;
        }

        return currentPower;
    }

    function tokenURI(
        uint256 tokenId
    )
        public
        view
        override(ERC721URIStorageUpgradeable, ERC721Upgradeable)
        returns (string memory)
    {
        return ERC721URIStorageUpgradeable.tokenURI(tokenId);
    }

    function supportsInterface(
        bytes4 interfaceId
    )
        public
        view
        override(ERC721URIStorageUpgradeable, ERC721EnumerableUpgradeable, IERC165Upgradeable)
        returns (bool)
    {
        return
            interfaceId == type(IERC721Power).interfaceId || super.supportsInterface(interfaceId);
    }

<<<<<<< HEAD
=======
    function _burn(
        uint256 tokenId
    ) internal override(ERC721URIStorageUpgradeable, ERC721Upgradeable) {
        ERC721URIStorageUpgradeable._burn(tokenId);
    }

>>>>>>> a143871e
    function _beforeTokenTransfer(
        address from,
        address to,
        uint256 tokenId,
        uint256 batchSize
    ) internal override(ERC721EnumerableUpgradeable, ERC721Upgradeable) {
        super._beforeTokenTransfer(from, to, tokenId, batchSize);

        recalculateNftPower(tokenId);
    }

    function _isActiveNft(uint256 tokenId) internal view returns (bool) {
        return _exists(tokenId) && block.timestamp >= powerCalcStartTimestamp;
    }

    function _baseURI() internal view override returns (string memory) {
        return baseURI;
    }

    function _onlyBeforePowerCalc() internal view {
        require(
            block.timestamp < powerCalcStartTimestamp,
            "ERC721Power: power calculation already begun"
        );
    }
}<|MERGE_RESOLUTION|>--- conflicted
+++ resolved
@@ -255,15 +255,12 @@
             interfaceId == type(IERC721Power).interfaceId || super.supportsInterface(interfaceId);
     }
 
-<<<<<<< HEAD
-=======
     function _burn(
         uint256 tokenId
     ) internal override(ERC721URIStorageUpgradeable, ERC721Upgradeable) {
         ERC721URIStorageUpgradeable._burn(tokenId);
     }
 
->>>>>>> a143871e
     function _beforeTokenTransfer(
         address from,
         address to,
