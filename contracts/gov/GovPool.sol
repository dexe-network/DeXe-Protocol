--- conflicted
+++ resolved
@@ -315,14 +315,6 @@
         }
     }
 
-<<<<<<< HEAD
-=======
-    function executeAndClaim(uint256 proposalId) external override {
-        execute(proposalId);
-        _pendingRewards.claimReward(_proposals, proposalId);
-    }
-
->>>>>>> 07f9e13a
     function editDescriptionURL(string calldata newDescriptionURL) external override onlyThis {
         descriptionURL = newDescriptionURL;
     }
