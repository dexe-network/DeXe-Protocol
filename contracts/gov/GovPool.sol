--- conflicted
+++ resolved
@@ -389,7 +389,14 @@
         _setNftMultiplierAddress(nftMultiplierAddress);
     }
 
-<<<<<<< HEAD
+    function changeVoteModifiers(
+        uint256 regularModifier,
+        uint256 expertModifier
+    ) external override onlyThis {
+        _regularVoteModifier = regularModifier;
+        _expertVoteModifier = expertModifier;
+    }
+
     function _depositTreasury(address receiver, uint256 amount, uint256[] memory nftIds) internal {
         IERC20(_govUserKeeper.tokenAddress()).transfer(receiver, amount);
 
@@ -425,14 +432,6 @@
         }
 
         emit Delegated(msg.sender, delegatee, amount, new uint256[](0), true);
-=======
-    function changeVoteModifiers(
-        uint256 regularModifier,
-        uint256 expertModifier
-    ) external override onlyThis {
-        _regularVoteModifier = regularModifier;
-        _expertVoteModifier = expertModifier;
->>>>>>> db2b734c
     }
 
     function saveOffchainResults(
