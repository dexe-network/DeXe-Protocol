// SPDX-License-Identifier: MIT
pragma solidity ^0.8.20;

import "@openzeppelin/contracts/utils/math/Math.sol";
import "@openzeppelin/contracts/utils/structs/EnumerableSet.sol";
import "@openzeppelin/contracts/utils/Multicall.sol";
import "@openzeppelin/contracts-upgradeable/token/ERC721/utils/ERC721HolderUpgradeable.sol";
import "@openzeppelin/contracts-upgradeable/token/ERC1155/utils/ERC1155HolderUpgradeable.sol";

import "@solarity/solidity-lib/contracts-registry/AbstractDependant.sol";
import "@solarity/solidity-lib/utils/BlockGuard.sol";

import "../interfaces/gov/settings/IGovSettings.sol";
import "../interfaces/gov/user-keeper/IGovUserKeeper.sol";
import "../interfaces/gov/validators/IGovValidators.sol";
import "../interfaces/gov/IGovPool.sol";
import "../interfaces/gov/ERC721/IERC721Expert.sol";
import "../interfaces/core/IContractsRegistry.sol";
import "../interfaces/core/ICoreProperties.sol";
import "../interfaces/core/ISBT721.sol";
import "../interfaces/factory/IPoolFactory.sol";

import "../libs/gov/gov-user-keeper/GovUserKeeperLocal.sol";
import "../libs/gov/gov-pool/GovPoolView.sol";
import "../libs/gov/gov-pool/GovPoolCreate.sol";
import "../libs/gov/gov-pool/GovPoolRewards.sol";
import "../libs/gov/gov-pool/GovPoolVote.sol";
import "../libs/gov/gov-pool/GovPoolUnlock.sol";
import "../libs/gov/gov-pool/GovPoolExecute.sol";
import "../libs/gov/gov-pool/GovPoolMicropool.sol";
import "../libs/gov/gov-pool/GovPoolCredit.sol";
import "../libs/gov/gov-pool/GovPoolOffchain.sol";
import "../libs/math/MathHelper.sol";

import "../core/Globals.sol";

contract GovPool is
    IGovPool,
    AbstractDependant,
    ERC721HolderUpgradeable,
    ERC1155HolderUpgradeable,
    Multicall,
    BlockGuard
{
    using MathHelper for uint256;
    using Math for uint256;
    using EnumerableSet for EnumerableSet.UintSet;
    using EnumerableSet for EnumerableSet.AddressSet;
    using GovPoolOffchain for *;
    using GovUserKeeperLocal for *;
    using GovPoolView for *;
    using GovPoolCreate for *;
    using GovPoolRewards for *;
    using GovPoolVote for *;
    using GovPoolUnlock for *;
    using GovPoolExecute for *;
    using GovPoolCredit for *;
    using GovPoolMicropool for *;
    using DecimalsConverter for *;
    using TokenBalance for address;

    address internal _nftMultiplier;
    IERC721Expert internal _expertNft;
    IERC721Expert internal _dexeExpertNft;
    ISBT721 internal _babt;

    IGovSettings internal _govSettings;
    IGovUserKeeper internal _govUserKeeper;
    IGovValidators internal _govValidators;
    address internal _poolRegistry;
    address internal _votePowerContract;

    ICoreProperties public coreProperties;

    string public descriptionURL;
    string public name;

    bool public onlyBABTHolders;

    uint256 public latestProposalId;
    uint256 public deployerBABTid;

    CreditInfo internal _creditInfo;
    OffChain internal _offChain;

    mapping(uint256 => Proposal) internal _proposals; // proposalId => info
    mapping(address => UserInfo) internal _userInfos; // user => info

    string private constant DEPOSIT_WITHDRAW = "DEPOSIT_WITHDRAW";
    string private constant DELEGATE_UNDELEGATE = "DELEGATE_UNDELEGATE";
    string private constant DELEGATE_UNDELEGATE_TREASURY = "DELEGATE_UNDELEGATE_TREASURY";

    event Delegated(address from, address to, uint256 amount, uint256[] nfts, bool isDelegate);
    event DelegatedTreasury(address to, uint256 amount, uint256[] nfts, bool isDelegate);
    event Deposited(uint256 amount, uint256[] nfts, address sender);
    event Withdrawn(uint256 amount, uint256[] nfts, address sender);

    modifier onlyThis() {
        _onlyThis();
        _;
    }

    modifier onlyBABTHolder() {
        _onlyBABTHolder();
        _;
    }

    modifier onlyValidatorContract() {
        _onlyValidatorContract();
        _;
    }

    function __GovPool_init(
        Dependencies calldata govPoolDeps,
        address _verifier,
        bool _onlyBABTHolders,
        uint256 _deployerBABTid,
        string calldata _descriptionURL,
        string calldata _name
    ) external initializer {
        _govSettings = IGovSettings(govPoolDeps.settingsAddress);
        _govUserKeeper = IGovUserKeeper(govPoolDeps.userKeeperAddress);
        _govValidators = IGovValidators(govPoolDeps.validatorsAddress);
        _expertNft = IERC721Expert(govPoolDeps.expertNftAddress);
        _nftMultiplier = govPoolDeps.nftMultiplierAddress;

        _changeVotePower(govPoolDeps.votePowerAddress);

        onlyBABTHolders = _onlyBABTHolders;
        deployerBABTid = _deployerBABTid;

        descriptionURL = _descriptionURL;
        name = _name;

        _offChain.verifier = _verifier;
    }

    function setDependencies(address contractsRegistry, bytes memory) public override dependant {
        IContractsRegistry registry = IContractsRegistry(contractsRegistry);

        coreProperties = ICoreProperties(registry.getCorePropertiesContract());
        _babt = ISBT721(registry.getBABTContract());
        _dexeExpertNft = IERC721Expert(registry.getDexeExpertNftContract());
        _poolRegistry = registry.getPoolRegistryContract();
    }

    function unlock(address user) public override onlyBABTHolder {
        _unlock(user);
    }

    function execute(uint256 proposalId) public override onlyBABTHolder {
        _updateRewards(proposalId, msg.sender, RewardType.Execute);

        _proposals.execute(proposalId);
    }

    function deposit(uint256 amount, uint256[] calldata nftIds) external override onlyBABTHolder {
        require(amount > 0 || nftIds.length > 0, "Gov: empty deposit");

        _lockBlock(DEPOSIT_WITHDRAW, msg.sender);

        _govUserKeeper.depositTokens.exec(msg.sender, amount);
        _govUserKeeper.depositNfts.exec(msg.sender, nftIds);

        emit Deposited(amount, nftIds, msg.sender);
    }

    function createProposal(
        string calldata _descriptionURL,
        ProposalAction[] calldata actionsOnFor,
        ProposalAction[] calldata actionsOnAgainst
    ) external override onlyBABTHolder {
        uint256 proposalId = _createProposal(_descriptionURL, actionsOnFor, actionsOnAgainst);

        _updateRewards(proposalId, msg.sender, RewardType.Create);
    }

    function createProposalAndVote(
        string calldata _descriptionURL,
        ProposalAction[] calldata actionsOnFor,
        ProposalAction[] calldata actionsOnAgainst,
        uint256 voteAmount,
        uint256[] calldata voteNftIds
    ) external override onlyBABTHolder {
        uint256 proposalId = _createProposal(_descriptionURL, actionsOnFor, actionsOnAgainst);

        _updateRewards(proposalId, msg.sender, RewardType.Create);

        _unlock(msg.sender);

        _vote(proposalId, voteAmount, voteNftIds, true);
    }

    function moveProposalToValidators(uint256 proposalId) external override onlyBABTHolder {
        _proposals.moveProposalToValidators(proposalId);

        _updateRewards(proposalId, msg.sender, RewardType.Execute);
    }

    function vote(
        uint256 proposalId,
        bool isVoteFor,
        uint256 voteAmount,
        uint256[] calldata voteNftIds
    ) external override onlyBABTHolder {
        _unlock(msg.sender);

<<<<<<< HEAD
        _updateNftPowers(voteNftIds);

        _proposals.vote(_userInfos, proposalId, voteAmount, voteNftIds, isVoteFor);
=======
        _vote(proposalId, voteAmount, voteNftIds, isVoteFor);
>>>>>>> 1254e7fe
    }

    function cancelVote(uint256 proposalId) external override onlyBABTHolder {
        _unlock(msg.sender);

        _proposals.cancelVote(_userInfos, proposalId);
    }

    function withdraw(
        address receiver,
        uint256 amount,
        uint256[] calldata nftIds
    ) external override onlyBABTHolder {
        require(amount > 0 || nftIds.length > 0, "Gov: empty withdrawal");

        _checkBlock(DEPOSIT_WITHDRAW, msg.sender);

        _unlock(msg.sender);

        _govUserKeeper.withdrawTokens.exec(receiver, amount);
        _govUserKeeper.withdrawNfts.exec(receiver, nftIds);

        emit Withdrawn(amount, nftIds, receiver);
    }

    function delegate(
        address delegatee,
        uint256 amount,
        uint256[] calldata nftIds
    ) external override onlyBABTHolder {
        require(amount > 0 || nftIds.length > 0, "Gov: empty delegation");
        require(msg.sender != delegatee, "Gov: delegator's equal delegatee");

        _lockBlock(DELEGATE_UNDELEGATE, msg.sender);

        _unlock(msg.sender);
        _unlock(delegatee);

        _updateNftPowers(nftIds);

        _govUserKeeper.delegateTokens.exec(delegatee, amount);
        _govUserKeeper.delegateNfts.exec(delegatee, nftIds);

        _userInfos.saveDelegationInfo(delegatee);

        _revoteDelegated(delegatee, VoteType.MicropoolVote);

        emit Delegated(msg.sender, delegatee, amount, nftIds, true);
    }

    function delegateTreasury(
        address delegatee,
        uint256 amount,
        uint256[] calldata nftIds
    ) external override onlyThis {
        require(amount > 0 || nftIds.length > 0, "Gov: empty delegation");
        require(getExpertStatus(delegatee), "Gov: delegatee is not an expert");

        _lockBlock(DELEGATE_UNDELEGATE_TREASURY, msg.sender);

        _unlock(delegatee);

        if (amount != 0) {
            address token = _govUserKeeper.tokenAddress();

            IERC20(token).transfer(address(_govUserKeeper), amount.from18(token.decimals()));

            _govUserKeeper.delegateTokensTreasury(delegatee, amount);
        }

        if (nftIds.length != 0) {
            IERC721 nft = IERC721(_govUserKeeper.getNftInfo().nftAddress);

            for (uint256 i; i < nftIds.length; i++) {
                nft.safeTransferFrom(address(this), address(_govUserKeeper), nftIds[i]);
            }

            _updateNftPowers(nftIds);

            _govUserKeeper.delegateNftsTreasury(delegatee, nftIds);
        }

        _revoteDelegated(delegatee, VoteType.TreasuryVote);

        emit DelegatedTreasury(delegatee, amount, nftIds, true);
    }

    function undelegate(
        address delegatee,
        uint256 amount,
        uint256[] calldata nftIds
    ) external override onlyBABTHolder {
        require(amount > 0 || nftIds.length > 0, "Gov: empty undelegation");

        _checkBlock(DELEGATE_UNDELEGATE, msg.sender);

        _unlock(delegatee);

        _updateNftPowers(nftIds);

        _govUserKeeper.undelegateTokens.exec(delegatee, amount);
        _govUserKeeper.undelegateNfts.exec(delegatee, nftIds);

        _userInfos.saveDelegationInfo(delegatee);

        _revoteDelegated(delegatee, VoteType.MicropoolVote);

        emit Delegated(msg.sender, delegatee, amount, nftIds, false);
    }

    function undelegateTreasury(
        address delegatee,
        uint256 amount,
        uint256[] calldata nftIds
    ) external override onlyThis {
        require(amount > 0 || nftIds.length > 0, "Gov: empty undelegation");

        _checkBlock(DELEGATE_UNDELEGATE_TREASURY, msg.sender);

        _unlock(msg.sender);

        _updateNftPowers(nftIds);

        _govUserKeeper.undelegateTokensTreasury.exec(delegatee, amount);
        _govUserKeeper.undelegateNftsTreasury.exec(delegatee, nftIds);

        _revoteDelegated(delegatee, VoteType.TreasuryVote);

        emit DelegatedTreasury(delegatee, amount, nftIds, false);
    }

    function claimRewards(
        uint256[] calldata proposalIds,
        address user
    ) external override onlyBABTHolder {
        for (uint256 i; i < proposalIds.length; i++) {
            uint256 proposalId = proposalIds[i];

            _updateRewards(proposalId, user, RewardType.Vote);

            _userInfos.claimReward(_proposals, proposalId, user);
        }
    }

    function claimMicropoolRewards(
        uint256[] calldata proposalIds,
        address delegator,
        address delegatee
    ) external override onlyBABTHolder {
        for (uint256 i; i < proposalIds.length; i++) {
            uint256 proposalId = proposalIds[i];

            _updateRewards(proposalId, delegatee, RewardType.Vote);

            _userInfos.claim(_proposals, proposalId, delegator, delegatee);
        }
    }

    function changeVotePower(address votePower) external override onlyThis {
        _changeVotePower(votePower);
    }

    function editDescriptionURL(string calldata newDescriptionURL) external override onlyThis {
        descriptionURL = newDescriptionURL;
    }

    function changeVerifier(address newVerifier) external override onlyThis {
        _offChain.verifier = newVerifier;
    }

    function changeBABTRestriction(bool onlyBABT) external override onlyThis {
        onlyBABTHolders = onlyBABT;
    }

    function setNftMultiplierAddress(address nftMultiplierAddress) external override onlyThis {
        _nftMultiplier = nftMultiplierAddress;
    }

    function setCreditInfo(
        address[] calldata tokens,
        uint256[] calldata amounts
    ) external override onlyThis {
        _creditInfo.setCreditInfo(tokens, amounts);
    }

    function transferCreditAmount(
        address[] calldata tokens,
        uint256[] calldata amounts,
        address destination
    ) external override onlyValidatorContract {
        _creditInfo.transferCreditAmount(tokens, amounts, destination);
    }

    function saveOffchainResults(
        string calldata resultsHash,
        bytes calldata signature
    ) external override onlyBABTHolder {
        resultsHash.saveOffchainResults(signature, _offChain);

        _updateRewards(0, msg.sender, RewardType.SaveOffchainResults);
    }

    receive() external payable {}

    function getProposalState(uint256 proposalId) public view override returns (ProposalState) {
        return _proposals.getProposalState(proposalId);
    }

    function getHelperContracts()
        external
        view
        override
        returns (
            address settings,
            address userKeeper,
            address validators,
            address poolRegistry,
            address votePower
        )
    {
        return (
            address(_govSettings),
            address(_govUserKeeper),
            address(_govValidators),
            _poolRegistry,
            _votePowerContract
        );
    }

    function getNftContracts()
        external
        view
        override
        returns (address nftMultiplier, address expertNft, address dexeExpertNft, address babt)
    {
        return (_nftMultiplier, address(_expertNft), address(_dexeExpertNft), address(_babt));
    }

    function getProposals(
        uint256 offset,
        uint256 limit
    ) external view override returns (ProposalView[] memory proposals) {
        return _proposals.getProposals(offset, limit);
    }

    function getUserActiveProposalsCount(address user) external view override returns (uint256) {
        return _userInfos[user].votedInProposals.length();
    }

    function getProposalRequiredQuorum(
        uint256 proposalId
    ) external view override returns (uint256) {
        ProposalCore storage core = _proposals[proposalId].core;

        if (core.voteEnd == 0) {
            return 0;
        }

        return _govUserKeeper.getTotalPower().ratio(core.settings.quorum, PERCENTAGE_100);
    }

    function getTotalVotes(
        uint256 proposalId,
        address voter,
        VoteType voteType
    ) external view override returns (uint256, uint256, uint256, bool) {
        require(voteType != VoteType.DelegatedVote, "Gov: use personal");

        ProposalCore storage core = _proposals[proposalId].core;
        VoteInfo storage info = _userInfos[voter].voteInfos[proposalId];

        return (
            core.rawVotesFor,
            core.rawVotesAgainst,
            info.rawVotes[VoteType.PersonalVote].totalVoted,
            info.isVoteFor
        );
    }

    function getUserVotes(
        uint256 proposalId,
        address voter,
        VoteType voteType
    ) external view override returns (VoteInfoView memory voteInfo) {
        VoteInfo storage info = _userInfos[voter].voteInfos[proposalId];
        RawVote storage rawVote = info.rawVotes[voteType];

        return
            VoteInfoView({
                isVoteFor: info.isVoteFor,
                totalVoted: info.totalVoted,
                tokensVoted: rawVote.tokensVoted,
                totalRawVoted: rawVote.totalVoted,
                nftsVoted: rawVote.nftsVoted.values()
            });
    }

    function getWithdrawableAssets(
        address delegator
    ) external view override returns (uint256 tokens, uint256[] memory nfts) {
        return _userInfos.getWithdrawableAssets(delegator);
    }

    function getPendingRewards(
        address user,
        uint256[] calldata proposalIds
    ) external view override returns (PendingRewardsView memory) {
        return _userInfos.getPendingRewards(_proposals, user, proposalIds);
    }

    function getDelegatorRewards(
        uint256[] calldata proposalIds,
        address delegator,
        address delegatee
    ) external view override returns (DelegatorRewards memory) {
        return _userInfos.getDelegatorRewards(_proposals, proposalIds, delegator, delegatee);
    }

    function getCreditInfo() external view override returns (CreditInfoView[] memory) {
        return _creditInfo.getCreditInfo();
    }

    function getOffchainInfo()
        external
        view
        override
        returns (address validator, string memory resultsHash)
    {
        return (_offChain.verifier, _offChain.resultsHash);
    }

    function getOffchainSignHash(
        string calldata resultHash
    ) external view override returns (bytes32) {
        return resultHash.getSignHash();
    }

    function getExpertStatus(address user) public view override returns (bool) {
        return _expertNft.isExpert(user) || _dexeExpertNft.isExpert(user);
    }

    function _createProposal(
        string calldata _descriptionURL,
        ProposalAction[] calldata actionsOnFor,
        ProposalAction[] calldata actionsOnAgainst
    ) internal returns (uint256 proposalId) {
        proposalId = ++latestProposalId;

        _proposals.createProposal(_userInfos, _descriptionURL, actionsOnFor, actionsOnAgainst);
    }

    function _vote(
        uint256 proposalId,
        uint256 voteAmount,
        uint256[] calldata voteNftIds,
        bool isVoteFor
    ) internal {
        _proposals.vote(_userInfos, proposalId, voteAmount, voteNftIds, isVoteFor);
    }

    function _revoteDelegated(address delegatee, VoteType voteType) internal {
        _proposals.revoteDelegated(_userInfos, delegatee, voteType);
    }

    function _updateRewards(uint256 proposalId, address user, RewardType rewardType) internal {
        if (rewardType == RewardType.Vote) {
            _userInfos.updateVotingRewards(_proposals, proposalId, user);
        } else if (rewardType == RewardType.SaveOffchainResults) {
            _userInfos.updateOffchainRewards(user);
        } else {
            _userInfos.updateStaticRewards(_proposals, proposalId, user, rewardType);
        }
    }

    function _updateNftPowers(uint256[] calldata nftIds) internal {
        _govUserKeeper.updateNftPowers(nftIds);
    }

    function _unlock(address user) internal {
        _userInfos.unlockInProposals(user);
    }

    function _changeVotePower(address votePower) internal {
        require(votePower != address(0), "Gov: zero vote power contract");

        _votePowerContract = votePower;
    }

    function _onlyThis() internal view {
        require(address(this) == msg.sender, "Gov: not this contract");
    }

    function _onlyValidatorContract() internal view {
        require(address(_govValidators) == msg.sender, "Gov: not the validators contract");
    }

    function _onlyBABTHolder() internal view {
        require(
            !onlyBABTHolders ||
                _babt.balanceOf(msg.sender) > 0 ||
                IPoolRegistry(_poolRegistry).isGovPool(msg.sender),
            "Gov: not BABT holder"
        );
    }
}<|MERGE_RESOLUTION|>--- conflicted
+++ resolved
@@ -205,13 +205,9 @@
     ) external override onlyBABTHolder {
         _unlock(msg.sender);
 
-<<<<<<< HEAD
         _updateNftPowers(voteNftIds);
 
-        _proposals.vote(_userInfos, proposalId, voteAmount, voteNftIds, isVoteFor);
-=======
         _vote(proposalId, voteAmount, voteNftIds, isVoteFor);
->>>>>>> 1254e7fe
     }
 
     function cancelVote(uint256 proposalId) external override onlyBABTHolder {
