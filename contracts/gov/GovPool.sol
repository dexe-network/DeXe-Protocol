// SPDX-License-Identifier: MIT
pragma solidity ^0.8.20;

import "@openzeppelin/contracts/utils/math/Math.sol";
import "@openzeppelin/contracts/utils/structs/EnumerableSet.sol";
import "@openzeppelin/contracts/utils/Multicall.sol";
import "@openzeppelin/contracts-upgradeable/token/ERC721/utils/ERC721HolderUpgradeable.sol";
import "@openzeppelin/contracts-upgradeable/token/ERC1155/utils/ERC1155HolderUpgradeable.sol";

import "@solarity/solidity-lib/contracts-registry/AbstractDependant.sol";
import "@solarity/solidity-lib/utils/BlockGuard.sol";

import "../interfaces/gov/settings/IGovSettings.sol";
import "../interfaces/gov/user-keeper/IGovUserKeeper.sol";
import "../interfaces/gov/validators/IGovValidators.sol";
import "../interfaces/gov/IGovPool.sol";
import "../interfaces/gov/ERC721/experts/IERC721Expert.sol";
import "../interfaces/core/IContractsRegistry.sol";
import "../interfaces/core/ICoreProperties.sol";
import "../interfaces/core/ISBT721.sol";
import "../interfaces/factory/IPoolFactory.sol";

import "../libs/gov/gov-user-keeper/GovUserKeeperLocal.sol";
import "../libs/gov/gov-pool/GovPoolView.sol";
import "../libs/gov/gov-pool/GovPoolCreate.sol";
import "../libs/gov/gov-pool/GovPoolRewards.sol";
import "../libs/gov/gov-pool/GovPoolVote.sol";
import "../libs/gov/gov-pool/GovPoolUnlock.sol";
import "../libs/gov/gov-pool/GovPoolExecute.sol";
import "../libs/gov/gov-pool/GovPoolMicropool.sol";
import "../libs/gov/gov-pool/GovPoolCredit.sol";
import "../libs/gov/gov-pool/GovPoolOffchain.sol";
import "../libs/math/MathHelper.sol";

import "../core/Globals.sol";

contract GovPool is
    IGovPool,
    AbstractDependant,
    ERC721HolderUpgradeable,
    ERC1155HolderUpgradeable,
    Multicall,
    BlockGuard
{
    using MathHelper for uint256;
    using Math for uint256;
    using EnumerableSet for EnumerableSet.UintSet;
    using EnumerableSet for EnumerableSet.AddressSet;
    using GovPoolOffchain for *;
    using GovUserKeeperLocal for *;
    using GovPoolView for *;
    using GovPoolCreate for *;
    using GovPoolRewards for *;
    using GovPoolVote for *;
    using GovPoolUnlock for *;
    using GovPoolExecute for *;
    using GovPoolCredit for *;
    using GovPoolMicropool for *;
    using DecimalsConverter for *;
    using TokenBalance for address;

    address internal _nftMultiplier;
    IERC721Expert internal _expertNft;
    IERC721Expert internal _dexeExpertNft;
    ISBT721 internal _babt;

    IGovSettings internal _govSettings;
    IGovUserKeeper internal _govUserKeeper;
    IGovValidators internal _govValidators;
    address internal _poolRegistry;
    address internal _votePowerContract;

    ICoreProperties public coreProperties;

    string public descriptionURL;
    string public name;

    bool public onlyBABTHolders;

    uint256 public latestProposalId;
    uint256 public deployerBABTid;

    CreditInfo internal _creditInfo;
    OffChain internal _offChain;

    mapping(uint256 => Proposal) internal _proposals; // proposalId => info
    mapping(address => UserInfo) internal _userInfos; // user => info

    string private constant DEPOSIT_WITHDRAW = "DEPOSIT_WITHDRAW";
    string private constant DELEGATE_UNDELEGATE = "DELEGATE_UNDELEGATE";
    string private constant DELEGATE_UNDELEGATE_TREASURY = "DELEGATE_UNDELEGATE_TREASURY";

    event Delegated(address from, address to, uint256 amount, uint256[] nfts, bool isDelegate);
    event DelegatedTreasury(address to, uint256 amount, uint256[] nfts, bool isDelegate);
    event Deposited(uint256 amount, uint256[] nfts, address sender);
    event Withdrawn(uint256 amount, uint256[] nfts, address sender);

    modifier onlyThis() {
        _onlyThis();
        _;
    }

    modifier onlyBABTHolder() {
        _onlyBABTHolder();
        _;
    }

    modifier onlyValidatorContract() {
        _onlyValidatorContract();
        _;
    }

    function __GovPool_init(
        Dependencies calldata govPoolDeps,
        address _verifier,
        bool _onlyBABTHolders,
        uint256 _deployerBABTid,
        string calldata _descriptionURL,
        string calldata _name
    ) external initializer {
        _govSettings = IGovSettings(govPoolDeps.settingsAddress);
        _govUserKeeper = IGovUserKeeper(govPoolDeps.userKeeperAddress);
        _govValidators = IGovValidators(govPoolDeps.validatorsAddress);
        _expertNft = IERC721Expert(govPoolDeps.expertNftAddress);
        _nftMultiplier = govPoolDeps.nftMultiplierAddress;

        _changeVotePower(govPoolDeps.votePowerAddress);

        onlyBABTHolders = _onlyBABTHolders;
        deployerBABTid = _deployerBABTid;

        descriptionURL = _descriptionURL;
        name = _name;

        _offChain.verifier = _verifier;
    }

    function setDependencies(address contractsRegistry, bytes memory) public override dependant {
        IContractsRegistry registry = IContractsRegistry(contractsRegistry);

        coreProperties = ICoreProperties(registry.getCorePropertiesContract());
        _babt = ISBT721(registry.getBABTContract());
        _dexeExpertNft = IERC721Expert(registry.getDexeExpertNftContract());
        _poolRegistry = registry.getPoolRegistryContract();
    }

    function unlock(address user) public override onlyBABTHolder {
        _unlock(user);
    }

    function execute(uint256 proposalId) public override onlyBABTHolder {
        _updateRewards(proposalId, msg.sender, RewardType.Execute);

        _proposals.execute(proposalId);
    }

    function deposit(uint256 amount, uint256[] calldata nftIds) external override onlyBABTHolder {
        require(amount > 0 || nftIds.length > 0, "Gov: empty deposit");

        _lockBlock(DEPOSIT_WITHDRAW, msg.sender);

        _govUserKeeper.depositTokens.exec(msg.sender, amount);
        _govUserKeeper.depositNfts.exec(msg.sender, nftIds);

        emit Deposited(amount, nftIds, msg.sender);
    }

    function createProposal(
        string calldata _descriptionURL,
        ProposalAction[] calldata actionsOnFor,
        ProposalAction[] calldata actionsOnAgainst
    ) external override onlyBABTHolder {
        uint256 proposalId = _createProposal(_descriptionURL, actionsOnFor, actionsOnAgainst);

        _updateRewards(proposalId, msg.sender, RewardType.Create);
    }

    function createProposalAndVote(
        string calldata _descriptionURL,
        ProposalAction[] calldata actionsOnFor,
        ProposalAction[] calldata actionsOnAgainst,
        uint256 voteAmount,
        uint256[] calldata voteNftIds
    ) external override onlyBABTHolder {
        uint256 proposalId = _createProposal(_descriptionURL, actionsOnFor, actionsOnAgainst);

        _updateRewards(proposalId, msg.sender, RewardType.Create);

        _unlock(msg.sender);

        _vote(proposalId, voteAmount, voteNftIds, true);
    }

    function moveProposalToValidators(uint256 proposalId) external override onlyBABTHolder {
        _proposals.moveProposalToValidators(proposalId);

        _updateRewards(proposalId, msg.sender, RewardType.Execute);
    }

    function vote(
        uint256 proposalId,
        bool isVoteFor,
        uint256 voteAmount,
        uint256[] calldata voteNftIds
    ) external override onlyBABTHolder {
        _unlock(msg.sender);

<<<<<<< HEAD
        _updateNftPowers(voteNftIds);

=======
>>>>>>> 0d5e3e57
        _vote(proposalId, voteAmount, voteNftIds, isVoteFor);
    }

    function cancelVote(uint256 proposalId) external override onlyBABTHolder {
        _unlock(msg.sender);

        _proposals.cancelVote(_userInfos, proposalId);
    }

    function withdraw(
        address receiver,
        uint256 amount,
        uint256[] calldata nftIds
    ) external override onlyBABTHolder {
        require(amount > 0 || nftIds.length > 0, "Gov: empty withdrawal");

        _checkBlock(DEPOSIT_WITHDRAW, msg.sender);

        _unlock(msg.sender);

        _govUserKeeper.withdrawTokens.exec(receiver, amount);
        _govUserKeeper.withdrawNfts.exec(receiver, nftIds);

        emit Withdrawn(amount, nftIds, receiver);
    }

    function delegate(
        address delegatee,
        uint256 amount,
        uint256[] calldata nftIds
    ) external override onlyBABTHolder {
        require(amount > 0 || nftIds.length > 0, "Gov: empty delegation");
        require(msg.sender != delegatee, "Gov: delegator's equal delegatee");

        _lockBlock(DELEGATE_UNDELEGATE, msg.sender);

        _unlock(msg.sender);
        _unlock(delegatee);

        _updateNftPowers(nftIds);

        _govUserKeeper.delegateTokens.exec(delegatee, amount);
        _govUserKeeper.delegateNfts.exec(delegatee, nftIds);

        _userInfos.saveDelegationInfo(delegatee);

        _revoteDelegated(delegatee, VoteType.MicropoolVote);

        emit Delegated(msg.sender, delegatee, amount, nftIds, true);
    }

    function delegateTreasury(
        address delegatee,
        uint256 amount,
        uint256[] calldata nftIds
    ) external override onlyThis {
        require(amount > 0 || nftIds.length > 0, "Gov: empty delegation");
        require(getExpertStatus(delegatee), "Gov: delegatee is not an expert");

        _lockBlock(DELEGATE_UNDELEGATE_TREASURY, msg.sender);

        _unlock(delegatee);

        if (amount != 0) {
            address token = _govUserKeeper.tokenAddress();

            IERC20(token).transfer(address(_govUserKeeper), amount.from18(token.decimals()));

            _govUserKeeper.delegateTokensTreasury(delegatee, amount);
        }

        if (nftIds.length != 0) {
            IERC721 nft = IERC721(_govUserKeeper.nftAddress());

            for (uint256 i; i < nftIds.length; i++) {
                nft.safeTransferFrom(address(this), address(_govUserKeeper), nftIds[i]);
            }

            _updateNftPowers(nftIds);

            _govUserKeeper.delegateNftsTreasury(delegatee, nftIds);
        }

        _revoteDelegated(delegatee, VoteType.TreasuryVote);

        emit DelegatedTreasury(delegatee, amount, nftIds, true);
    }

    function undelegate(
        address delegatee,
        uint256 amount,
        uint256[] calldata nftIds
    ) external override onlyBABTHolder {
        require(amount > 0 || nftIds.length > 0, "Gov: empty undelegation");

        _checkBlock(DELEGATE_UNDELEGATE, msg.sender);

        _unlock(delegatee);

        _updateNftPowers(nftIds);

        _govUserKeeper.undelegateTokens.exec(delegatee, amount);
        _govUserKeeper.undelegateNfts.exec(delegatee, nftIds);

        _userInfos.saveDelegationInfo(delegatee);

        _revoteDelegated(delegatee, VoteType.MicropoolVote);

        emit Delegated(msg.sender, delegatee, amount, nftIds, false);
    }

    function undelegateTreasury(
        address delegatee,
        uint256 amount,
        uint256[] calldata nftIds
    ) external override onlyThis {
        require(amount > 0 || nftIds.length > 0, "Gov: empty undelegation");

        _checkBlock(DELEGATE_UNDELEGATE_TREASURY, msg.sender);

        _unlock(msg.sender);

        _updateNftPowers(nftIds);

        _govUserKeeper.undelegateTokensTreasury.exec(delegatee, amount);
        _govUserKeeper.undelegateNftsTreasury.exec(delegatee, nftIds);

        _revoteDelegated(delegatee, VoteType.TreasuryVote);

        emit DelegatedTreasury(delegatee, amount, nftIds, false);
    }

    function claimRewards(
        uint256[] calldata proposalIds,
        address user
    ) external override onlyBABTHolder {
        for (uint256 i; i < proposalIds.length; i++) {
            uint256 proposalId = proposalIds[i];

            _updateRewards(proposalId, user, RewardType.Vote);

            _userInfos.claimReward(_proposals, proposalId, user);
        }
    }

    function claimMicropoolRewards(
        uint256[] calldata proposalIds,
        address delegator,
        address delegatee
    ) external override onlyBABTHolder {
        for (uint256 i; i < proposalIds.length; i++) {
            uint256 proposalId = proposalIds[i];

            _updateRewards(proposalId, delegatee, RewardType.Vote);

            _userInfos.claim(_proposals, proposalId, delegator, delegatee);
        }
    }

    function changeVotePower(address votePower) external override onlyThis {
        _changeVotePower(votePower);
    }

    function editDescriptionURL(string calldata newDescriptionURL) external override onlyThis {
        descriptionURL = newDescriptionURL;
    }

    function changeVerifier(address newVerifier) external override onlyThis {
        _offChain.verifier = newVerifier;
    }

    function changeBABTRestriction(bool onlyBABT) external override onlyThis {
        onlyBABTHolders = onlyBABT;
    }

    function setNftMultiplierAddress(address nftMultiplierAddress) external override onlyThis {
        _nftMultiplier = nftMultiplierAddress;
    }

    function setCreditInfo(
        address[] calldata tokens,
        uint256[] calldata amounts
    ) external override onlyThis {
        _creditInfo.setCreditInfo(tokens, amounts);
    }

    function transferCreditAmount(
        address[] calldata tokens,
        uint256[] calldata amounts,
        address destination
    ) external override onlyValidatorContract {
        _creditInfo.transferCreditAmount(tokens, amounts, destination);
    }

    function saveOffchainResults(
        string calldata resultsHash,
        bytes calldata signature
    ) external override onlyBABTHolder {
        resultsHash.saveOffchainResults(signature, _offChain);

        _updateRewards(0, msg.sender, RewardType.SaveOffchainResults);
    }

    receive() external payable {}

    function getProposalState(uint256 proposalId) public view override returns (ProposalState) {
        return _proposals.getProposalState(proposalId);
    }

    function getHelperContracts()
        external
        view
        override
        returns (
            address settings,
            address userKeeper,
            address validators,
            address poolRegistry,
            address votePower
        )
    {
        return (
            address(_govSettings),
            address(_govUserKeeper),
            address(_govValidators),
            _poolRegistry,
            _votePowerContract
        );
    }

    function getNftContracts()
        external
        view
        override
        returns (address nftMultiplier, address expertNft, address dexeExpertNft, address babt)
    {
        return (_nftMultiplier, address(_expertNft), address(_dexeExpertNft), address(_babt));
    }

    function getProposals(
        uint256 offset,
        uint256 limit
    ) external view override returns (ProposalView[] memory proposals) {
        return _proposals.getProposals(offset, limit);
    }

    function getUserActiveProposalsCount(address user) external view override returns (uint256) {
        return _userInfos[user].votedInProposals.length();
    }

    function getProposalRequiredQuorum(
        uint256 proposalId
    ) external view override returns (uint256) {
        ProposalCore storage core = _proposals[proposalId].core;

        if (core.voteEnd == 0) {
            return 0;
        }

        return _govUserKeeper.getTotalPower().ratio(core.settings.quorum, PERCENTAGE_100);
    }

    function getTotalVotes(
        uint256 proposalId,
        address voter,
        VoteType voteType
    ) external view override returns (uint256, uint256, uint256, bool) {
        require(voteType != VoteType.DelegatedVote, "Gov: use personal");

        ProposalCore storage core = _proposals[proposalId].core;
        VoteInfo storage info = _userInfos[voter].voteInfos[proposalId];

        return (
            core.rawVotesFor,
            core.rawVotesAgainst,
            info.rawVotes[VoteType.PersonalVote].totalVoted,
            info.isVoteFor
        );
    }

    function getUserVotes(
        uint256 proposalId,
        address voter,
        VoteType voteType
    ) external view override returns (VoteInfoView memory voteInfo) {
        VoteInfo storage info = _userInfos[voter].voteInfos[proposalId];
        RawVote storage rawVote = info.rawVotes[voteType];

        return
            VoteInfoView({
                isVoteFor: info.isVoteFor,
                totalVoted: info.totalVoted,
                tokensVoted: rawVote.tokensVoted,
                totalRawVoted: rawVote.totalVoted,
                nftsVoted: rawVote.nftsVoted.values()
            });
    }

    function getWithdrawableAssets(
        address delegator
    ) external view override returns (uint256 tokens, uint256[] memory nfts) {
        return _userInfos.getWithdrawableAssets(delegator);
    }

    function getPendingRewards(
        address user,
        uint256[] calldata proposalIds
    ) external view override returns (PendingRewardsView memory) {
        return _userInfos.getPendingRewards(_proposals, user, proposalIds);
    }

    function getDelegatorRewards(
        uint256[] calldata proposalIds,
        address delegator,
        address delegatee
    ) external view override returns (DelegatorRewards memory) {
        return _userInfos.getDelegatorRewards(_proposals, proposalIds, delegator, delegatee);
    }

    function getCreditInfo() external view override returns (CreditInfoView[] memory) {
        return _creditInfo.getCreditInfo();
    }

    function getOffchainInfo()
        external
        view
        override
        returns (address validator, string memory resultsHash)
    {
        return (_offChain.verifier, _offChain.resultsHash);
    }

    function getOffchainSignHash(
        string calldata resultHash
    ) external view override returns (bytes32) {
        return resultHash.getSignHash();
    }

    function getExpertStatus(address user) public view override returns (bool) {
        return _expertNft.isExpert(user) || _dexeExpertNft.isExpert(user);
    }

    function _createProposal(
        string calldata _descriptionURL,
        ProposalAction[] calldata actionsOnFor,
        ProposalAction[] calldata actionsOnAgainst
    ) internal returns (uint256 proposalId) {
        proposalId = ++latestProposalId;

        _proposals.createProposal(_userInfos, _descriptionURL, actionsOnFor, actionsOnAgainst);
    }

    function _vote(
        uint256 proposalId,
        uint256 voteAmount,
        uint256[] calldata voteNftIds,
        bool isVoteFor
    ) internal {
        _proposals.vote(_userInfos, proposalId, voteAmount, voteNftIds, isVoteFor);
    }

    function _revoteDelegated(address delegatee, VoteType voteType) internal {
        _proposals.revoteDelegated(_userInfos, delegatee, voteType);
    }

    function _updateRewards(uint256 proposalId, address user, RewardType rewardType) internal {
        if (rewardType == RewardType.Vote) {
            _userInfos.updateVotingRewards(_proposals, proposalId, user);
        } else if (rewardType == RewardType.SaveOffchainResults) {
            _userInfos.updateOffchainRewards(user);
        } else {
            _userInfos.updateStaticRewards(_proposals, proposalId, user, rewardType);
        }
    }

    function _updateNftPowers(uint256[] calldata nftIds) internal {
        _govUserKeeper.updateNftPowers(nftIds);
    }

    function _unlock(address user) internal {
        _userInfos.unlockInProposals(user);
    }

    function _changeVotePower(address votePower) internal {
        require(votePower != address(0), "Gov: zero vote power contract");

        _votePowerContract = votePower;
    }

    function _onlyThis() internal view {
        require(address(this) == msg.sender, "Gov: not this contract");
    }

    function _onlyValidatorContract() internal view {
        require(address(_govValidators) == msg.sender, "Gov: not the validators contract");
    }

    function _onlyBABTHolder() internal view {
        require(
            !onlyBABTHolders ||
                _babt.balanceOf(msg.sender) > 0 ||
                IPoolRegistry(_poolRegistry).isGovPool(msg.sender),
            "Gov: not BABT holder"
        );
    }
}<|MERGE_RESOLUTION|>--- conflicted
+++ resolved
@@ -205,11 +205,8 @@
     ) external override onlyBABTHolder {
         _unlock(msg.sender);
 
-<<<<<<< HEAD
         _updateNftPowers(voteNftIds);
 
-=======
->>>>>>> 0d5e3e57
         _vote(proposalId, voteAmount, voteNftIds, isVoteFor);
     }
 
