// SPDX-License-Identifier: MIT
pragma solidity ^0.8.4;

import "@openzeppelin/contracts/utils/math/Math.sol";
import "@openzeppelin/contracts/utils/structs/EnumerableSet.sol";
import "@openzeppelin/contracts/utils/Multicall.sol";
import "@openzeppelin/contracts-upgradeable/token/ERC721/utils/ERC721HolderUpgradeable.sol";
import "@openzeppelin/contracts-upgradeable/token/ERC1155/utils/ERC1155HolderUpgradeable.sol";

import "@dlsl/dev-modules/contracts-registry/AbstractDependant.sol";

import "../interfaces/gov/settings/IGovSettings.sol";
import "../interfaces/gov/user-keeper/IGovUserKeeper.sol";
import "../interfaces/gov/validators/IGovValidators.sol";
import "../interfaces/gov/IGovPool.sol";
import "../interfaces/gov/ERC721/IERC721Expert.sol";
import "../interfaces/core/IContractsRegistry.sol";
import "../interfaces/core/ICoreProperties.sol";
import "../interfaces/core/ISBT721.sol";
import "../interfaces/factory/IPoolFactory.sol";

import "../libs/gov/gov-user-keeper/GovUserKeeperLocal.sol";
import "../libs/gov/gov-pool/GovPoolView.sol";
import "../libs/gov/gov-pool/GovPoolCreate.sol";
import "../libs/gov/gov-pool/GovPoolRewards.sol";
import "../libs/gov/gov-pool/GovPoolVote.sol";
import "../libs/gov/gov-pool/GovPoolUnlock.sol";
import "../libs/gov/gov-pool/GovPoolExecute.sol";
import "../libs/gov/gov-pool/GovPoolStaking.sol";
import "../libs/gov/gov-pool/GovPoolCredit.sol";
import "../libs/gov/gov-pool/GovPoolOffchain.sol";
import "../libs/math/MathHelper.sol";

import "../core/Globals.sol";

contract GovPool is
    IGovPool,
    AbstractDependant,
    ERC721HolderUpgradeable,
    ERC1155HolderUpgradeable,
    Multicall
{
    using MathHelper for uint256;
    using Math for uint256;
    using EnumerableSet for EnumerableSet.UintSet;
    using EnumerableSet for EnumerableSet.AddressSet;
    using GovPoolOffchain for *;
    using GovUserKeeperLocal for *;
    using GovPoolView for *;
    using GovPoolCreate for *;
    using GovPoolRewards for *;
    using GovPoolVote for *;
    using GovPoolUnlock for *;
    using GovPoolExecute for *;
    using GovPoolCredit for *;
    using GovPoolStaking for *;

    uint256 public constant PERCENTAGE_MICROPOOL_REWARDS = PERCENTAGE_100 / 5; // 20%

    IGovSettings internal _govSettings;
    IGovUserKeeper internal _govUserKeeper;
    IGovValidators internal _govValidators;
    address internal _distributionProposal;

    ICoreProperties public coreProperties;

    address public nftMultiplier;
    IERC721Expert public expertNft;
    IERC721Expert public dexeExpertNft;
    ISBT721 public babt;

    bool public onlyBABTHolders;

    string public descriptionURL;
    string public name;

    uint256 public latestProposalId;
    uint256 public deployerBABTid;

    uint256 internal _regularVoteModifier;
    uint256 internal _expertVoteModifier;

    CreditInfo internal creditInfo;

    OffChain internal _offChain;

    mapping(uint256 => Proposal) internal _proposals; // proposalId => info

    mapping(uint256 => mapping(address => mapping(bool => VoteInfo))) internal _voteInfos; // proposalId => voter => isMicropool => info
    mapping(address => mapping(bool => EnumerableSet.UintSet)) internal _votedInProposals; // voter => isMicropool => active proposal ids

    mapping(address => PendingRewards) internal _pendingRewards; // user => pending rewards

    mapping(address => MicropoolInfo) internal _micropoolInfos;

    event Delegated(address from, address to, uint256 amount, uint256[] nfts, bool isDelegate);
    event Requested(address from, address to, uint256 amount, uint256[] nfts);
    event Deposited(uint256 amount, uint256[] nfts, address sender);
    event Withdrawn(uint256 amount, uint256[] nfts, address sender);

    modifier onlyThis() {
        _onlyThis();
        _;
    }

    modifier onlyBABTHolder() {
        _onlyBABTHolder();
        _;
    }

    modifier onlyValidatorContract() {
        _onlyValidatorContract();
        _;
    }

    function __GovPool_init(
        Dependencies calldata govPoolDeps,
        address nftMultiplierAddress,
        uint256 regularVoteModifier,
        uint256 expertVoteModifier,
        address _verifier,
        bool _onlyBABTHolders,
        uint256 _deployerBABTid,
        string calldata _descriptionURL,
        string calldata _name
    ) external initializer {
        _govSettings = IGovSettings(govPoolDeps.settingsAddress);
        _govUserKeeper = IGovUserKeeper(govPoolDeps.userKeeperAddress);
        _govValidators = IGovValidators(govPoolDeps.validatorsAddress);
        _distributionProposal = govPoolDeps.distributionAddress;
        expertNft = IERC721Expert(govPoolDeps.expertNftAddress);

        if (nftMultiplierAddress != address(0)) {
            _setNftMultiplierAddress(nftMultiplierAddress);
        }

        _regularVoteModifier = regularVoteModifier;
        _expertVoteModifier = expertVoteModifier;

        onlyBABTHolders = _onlyBABTHolders;
        deployerBABTid = _deployerBABTid;

        descriptionURL = _descriptionURL;
        name = _name;

        _offChain.verifier = _verifier;
    }

    function unlock(address user, bool isMicropool) public override onlyBABTHolder {
        _unlock(user, isMicropool);
    }

    function unlockInProposals(
        uint256[] memory proposalIds,
        address user,
        bool isMicropool
    ) public override onlyBABTHolder {
        _unlockInProposals(proposalIds, user, isMicropool);
    }

    function execute(uint256 proposalId) public override onlyBABTHolder {
        _proposals.execute(proposalId);

        _updateRewards(
            proposalId,
            RewardType.Execute,
            _proposals[proposalId].core.settings.rewardsInfo.executionReward
        );
    }

    function deposit(
        address receiver,
        uint256 amount,
        uint256[] calldata nftIds
    ) public override onlyBABTHolder {
        require(amount > 0 || nftIds.length > 0, "Gov: empty deposit");

        _govUserKeeper.depositTokens.exec(receiver, amount);
        _govUserKeeper.depositNfts.exec(receiver, nftIds);

        emit Deposited(amount, nftIds, receiver);
    }

    function setDependencies(address contractsRegistry) external override dependant {
        IContractsRegistry registry = IContractsRegistry(contractsRegistry);

        coreProperties = ICoreProperties(registry.getCorePropertiesContract());
        babt = ISBT721(registry.getBABTContract());
        dexeExpertNft = IERC721Expert(registry.getDexeExpertNftContract());
    }

    function createProposal(
        string calldata _descriptionURL,
        string calldata misc,
        ProposalAction[] calldata actionsOnFor,
        ProposalAction[] calldata actionsOnAgainst
    ) external override onlyBABTHolder {
        uint256 proposalId = ++latestProposalId;

        _proposals.createProposal(_descriptionURL, misc, actionsOnFor, actionsOnAgainst);

        _updateRewards(
            proposalId,
            RewardType.Create,
            _proposals[proposalId].core.settings.rewardsInfo.creationReward
        );
    }

    function moveProposalToValidators(uint256 proposalId) external override {
        _proposals.moveProposalToValidators(proposalId);

        _updateRewards(
            proposalId,
            RewardType.Create,
            _proposals[proposalId].core.settings.rewardsInfo.creationReward
        );
    }

    function vote(
        uint256 proposalId,
        uint256 voteAmount,
        uint256[] calldata voteNftIds,
        bool isVoteFor
    ) external override onlyBABTHolder {
        _unlock(msg.sender, false);

        uint256 reward = _proposals.vote(
            _votedInProposals,
            _voteInfos,
            proposalId,
            voteAmount,
            voteNftIds,
            isVoteFor
        );

        _updateRewards(
            proposalId,
            isVoteFor ? RewardType.VoteFor : RewardType.VoteAgainst,
            reward
        );
    }

    function voteDelegated(
        uint256 proposalId,
        uint256 voteAmount,
        uint256[] calldata voteNftIds,
        bool isVoteFor
    ) external override onlyBABTHolder {
        _unlock(msg.sender, true);

        uint256 reward = _proposals.voteDelegated(
            _votedInProposals,
            _voteInfos,
            proposalId,
            voteAmount,
            voteNftIds,
            isVoteFor
        );

        uint256 micropoolReward = reward.percentage(PERCENTAGE_MICROPOOL_REWARDS);

        _updateRewards(
            proposalId,
            isVoteFor ? RewardType.VoteForDelegated : RewardType.VoteAgainstDelegated,
            micropoolReward
        );

        _micropoolInfos[msg.sender].updateRewards(
            _proposals,
            proposalId,
            isVoteFor ? RewardType.VoteForDelegated : RewardType.VoteAgainstDelegated,
            reward - micropoolReward
        );
    }

    function withdraw(
        address receiver,
        uint256 amount,
        uint256[] calldata nftIds
    ) external override onlyBABTHolder {
        require(amount > 0 || nftIds.length > 0, "Gov: empty withdrawal");

        _unlock(msg.sender, false);

        _govUserKeeper.withdrawTokens.exec(receiver, amount);
        _govUserKeeper.withdrawNfts.exec(receiver, nftIds);

        emit Withdrawn(amount, nftIds, receiver);
    }

    function delegate(
        address delegatee,
        uint256 amount,
        uint256[] calldata nftIds
    ) external override onlyBABTHolder {
        require(amount > 0 || nftIds.length > 0, "Gov: empty delegation");

        _unlock(msg.sender, false);

        MicropoolInfo storage micropool = _micropoolInfos[delegatee];

        micropool.stake(delegatee);

        _govUserKeeper.delegateTokens.exec(delegatee, amount);
        _govUserKeeper.delegateNfts.exec(delegatee, nftIds);

        micropool.updateStakingCache(delegatee);

        emit Delegated(msg.sender, delegatee, amount, nftIds, true);
    }

    function request(
        address delegatee,
        uint256 amount,
        uint256[] calldata nftIds
    ) external override onlyBABTHolder {
        require(amount > 0 || nftIds.length > 0, "Gov: empty request");

        MicropoolInfo storage micropool = _micropoolInfos[delegatee];

        micropool.stake(delegatee);

        _govUserKeeper.requestTokens.exec(delegatee, amount);
        _govUserKeeper.requestNfts.exec(delegatee, nftIds);

        micropool.updateStakingCache(delegatee);

        emit Requested(msg.sender, delegatee, amount, nftIds);
    }

    function undelegate(
        address delegatee,
        uint256 amount,
        uint256[] calldata nftIds
    ) external override onlyBABTHolder {
        require(amount > 0 || nftIds.length > 0, "Gov: empty undelegation");

        _unlock(delegatee, true);

        MicropoolInfo storage micropool = _micropoolInfos[delegatee];

        micropool.unstake(delegatee);

        _govUserKeeper.undelegateTokens.exec(delegatee, amount);
        _govUserKeeper.undelegateNfts.exec(delegatee, nftIds);

        micropool.updateStakingCache(delegatee);

        emit Delegated(msg.sender, delegatee, amount, nftIds, false);
    }

    function claimRewards(uint256[] calldata proposalIds) external override onlyBABTHolder {
        for (uint256 i; i < proposalIds.length; i++) {
            _pendingRewards.claimReward(_proposals, proposalIds[i]);
        }
    }

    function editDescriptionURL(string calldata newDescriptionURL) external override onlyThis {
        descriptionURL = newDescriptionURL;
    }

    function changeVerifier(address newVerifier) external override onlyThis {
        _offChain.verifier = newVerifier;
    }

    function changeBABTRestriction(bool onlyBABT) external override onlyThis {
        onlyBABTHolders = onlyBABT;
    }

    function setNftMultiplierAddress(address nftMultiplierAddress) external override onlyThis {
        _setNftMultiplierAddress(nftMultiplierAddress);
    }

    function setCreditInfo(
        address[] calldata tokens,
        uint256[] calldata amounts
    ) external override onlyThis {
        creditInfo.setCreditInfo(tokens, amounts);
    }

    function transferCreditAmount(
<<<<<<< HEAD
        address[] memory tokens,
        uint256[] memory amounts,
=======
        address[] calldata tokens,
        uint256[] calldata amounts,
>>>>>>> 7bc85454
        address destination
    ) external override onlyValidatorContract {
        creditInfo.transferCreditAmount(tokens, amounts, destination);
    }

    function changeVoteModifiers(
        uint256 regularModifier,
        uint256 expertModifier
    ) external override onlyThis {
        _regularVoteModifier = regularModifier;
        _expertVoteModifier = expertModifier;
    }

    function saveOffchainResults(
        string calldata resultsHash,
        bytes calldata signature
    ) external override onlyBABTHolder {
        resultsHash.saveOffchainResults(signature, _offChain);

        _updateRewards(
            0,
            RewardType.SaveOffchainResults,
            _govSettings.getInternalSettings().rewardsInfo.executionReward
        );
    }

    receive() external payable {}

    function getProposalState(uint256 proposalId) public view override returns (ProposalState) {
        ProposalCore storage core = _proposals[proposalId].core;

        uint64 voteEnd = core.voteEnd;

        if (voteEnd == 0) {
            return ProposalState.Undefined;
        }

        if (core.executed) {
            return
                core._votesForMoreThanAgainst()
                    ? ProposalState.ExecutedFor
                    : ProposalState.ExecutedAgainst;
        }

        if (core.settings.earlyCompletion || voteEnd < block.timestamp) {
            if (core._quorumReached()) {
                if (
                    !core._votesForMoreThanAgainst() &&
                    _proposals[proposalId].actionsOnAgainst.length == 0
                ) {
                    return ProposalState.Defeated;
                }

                if (core.settings.validatorsVote) {
                    IGovValidators.ProposalState status = _govValidators.getProposalState(
                        proposalId,
                        false
                    );

                    if (status == IGovValidators.ProposalState.Undefined) {
                        if (_govValidators.validatorsCount() != 0) {
                            return ProposalState.WaitingForVotingTransfer;
                        }

                        return core._proposalStateBasedOnVoteResultsAndLock();
                    }

                    if (status == IGovValidators.ProposalState.Locked) {
                        return ProposalState.Locked;
                    }

                    if (status == IGovValidators.ProposalState.Succeeded) {
                        return core._proposalStateBasedOnVoteResults();
                    }

                    if (status == IGovValidators.ProposalState.Defeated) {
                        return ProposalState.Defeated;
                    }

                    return ProposalState.ValidatorVoting;
                }

                return core._proposalStateBasedOnVoteResultsAndLock();
            }

            if (voteEnd < block.timestamp) {
                return ProposalState.Defeated;
            }
        }

        return ProposalState.Voting;
    }

    function getHelperContracts()
        external
        view
        override
        returns (
            address settings,
            address userKeeper,
            address validators,
            address distributionProposal
        )
    {
        return (
            address(_govSettings),
            address(_govUserKeeper),
            address(_govValidators),
            _distributionProposal
        );
    }

    function getProposals(
        uint256 offset,
        uint256 limit
    ) external view override returns (ProposalView[] memory proposals) {
        return _proposals.getProposals(offset, limit);
    }

    function getProposalRequiredQuorum(
        uint256 proposalId
    ) external view override returns (uint256) {
        ProposalCore storage core = _proposals[proposalId].core;

        if (core.voteEnd == 0) {
            return 0;
        }

        return _govUserKeeper.getTotalVoteWeight().ratio(core.settings.quorum, PERCENTAGE_100);
    }

    function getTotalVotes(
        uint256 proposalId,
        address voter,
        bool isMicropool
    ) external view override returns (uint256, uint256, uint256, uint256) {
        IGovPool.ProposalCore storage core = _proposals[proposalId].core;
        IGovPool.VoteInfo storage info = _voteInfos[proposalId][voter][isMicropool];

        return (core.votesFor, core.votesAgainst, info.totalVotedFor, info.totalVotedAgainst);
    }

    function getUserVotes(
        uint256 proposalId,
        address voter,
        bool isMicropool
    ) external view override returns (VoteInfoView memory voteInfo) {
        VoteInfo storage info = _voteInfos[proposalId][voter][isMicropool];

        return
            VoteInfoView({
                totalVotedFor: info.totalVotedFor,
                totalVotedAgainst: info.totalVotedAgainst,
                tokensVotedFor: info.tokensVotedFor,
                tokensVotedAgainst: info.tokensVotedAgainst,
                nftsVotedFor: info.nftsVotedFor.values(),
                nftsVotedAgainst: info.nftsVotedAgainst.values()
            });
    }

    function getWithdrawableAssets(
        address delegator,
        address delegatee
    ) external view override returns (uint256 tokens, uint256[] memory nfts) {
        return
            delegatee == address(0)
                ? delegator.getWithdrawableAssets(_votedInProposals, _voteInfos)
                : delegator.getUndelegateableAssets(delegatee, _votedInProposals, _voteInfos);
    }

    function getPendingRewards(
        address user,
        uint256[] calldata proposalIds
    ) external view override returns (PendingRewardsView memory) {
        return _pendingRewards.getPendingRewards(_proposals, user, proposalIds);
    }

    function getDelegatorStakingRewards(
        address delegator
    ) external view override returns (UserStakeRewardsView[] memory) {
        return _micropoolInfos.getDelegatorStakingRewards(delegator);
    }

    function getCreditInfo() external view override returns (CreditInfoView[] memory) {
        return creditInfo.getCreditInfo();
    }

    function getOffchainResultsHash() external view override returns (string memory resultsHash) {
        return _offChain.resultsHash;
    }

    function getOffchainSignHash(
        string calldata resultHash
    ) external view override returns (bytes32) {
        return resultHash.getSignHash();
    }

    function getVerifier() external view override returns (address) {
        return _offChain.verifier;
    }

    function getExpertStatus(address user) public view override returns (bool) {
        return expertNft.isExpert(user) || dexeExpertNft.isExpert(user);
    }

    function getVoteModifiers() external view override returns (uint256, uint256) {
        return (_regularVoteModifier, _expertVoteModifier);
    }

    function getVoteModifierForUser(address user) external view returns (uint256) {
        return getExpertStatus(user) ? _expertVoteModifier : _regularVoteModifier;
    }

    function _setNftMultiplierAddress(address nftMultiplierAddress) internal {
        require(nftMultiplier == address(0), "Gov: current nft address isn't zero");
        require(nftMultiplierAddress != address(0), "Gov: new nft address is zero");

        nftMultiplier = nftMultiplierAddress;
    }

    function _updateRewards(uint256 proposalId, RewardType rewardType, uint256 amount) internal {
        _pendingRewards.updateRewards(_proposals, proposalId, rewardType, amount);
    }

    function _unlock(address user, bool isMicropool) internal {
        _unlockInProposals(_votedInProposals[user][isMicropool].values(), user, isMicropool);
    }

    function _unlockInProposals(
        uint256[] memory proposalIds,
        address user,
        bool isMicropool
    ) internal {
        _votedInProposals.unlockInProposals(_voteInfos, proposalIds, user, isMicropool);
    }

    function _onlyThis() internal view {
        require(address(this) == msg.sender, "Gov: not this contract");
    }

    function _onlyValidatorContract() internal view {
        require(address(_govValidators) == msg.sender, "Gov: not the validators contract");
    }

    function _onlyBABTHolder() internal view {
        require(!onlyBABTHolders || babt.balanceOf(msg.sender) > 0, "Gov: not BABT holder");
    }
}<|MERGE_RESOLUTION|>--- conflicted
+++ resolved
@@ -379,13 +379,8 @@
     }
 
     function transferCreditAmount(
-<<<<<<< HEAD
-        address[] memory tokens,
-        uint256[] memory amounts,
-=======
         address[] calldata tokens,
         uint256[] calldata amounts,
->>>>>>> 7bc85454
         address destination
     ) external override onlyValidatorContract {
         creditInfo.transferCreditAmount(tokens, amounts, destination);
