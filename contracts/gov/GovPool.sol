// SPDX-License-Identifier: MIT
pragma solidity ^0.8.4;

import "@openzeppelin/contracts/utils/math/Math.sol";
import "@openzeppelin/contracts/utils/structs/EnumerableSet.sol";
import "@openzeppelin/contracts/utils/Multicall.sol";
import "@openzeppelin/contracts-upgradeable/token/ERC721/utils/ERC721HolderUpgradeable.sol";
import "@openzeppelin/contracts-upgradeable/token/ERC1155/utils/ERC1155HolderUpgradeable.sol";

import "@solarity/solidity-lib/contracts-registry/AbstractDependant.sol";

import "../interfaces/gov/settings/IGovSettings.sol";
import "../interfaces/gov/user-keeper/IGovUserKeeper.sol";
import "../interfaces/gov/validators/IGovValidators.sol";
import "../interfaces/gov/IGovPool.sol";
import "../interfaces/gov/ERC721/IERC721Expert.sol";
import "../interfaces/core/IContractsRegistry.sol";
import "../interfaces/core/ICoreProperties.sol";
import "../interfaces/core/ISBT721.sol";
import "../interfaces/factory/IPoolFactory.sol";

import "../libs/gov/gov-user-keeper/GovUserKeeperLocal.sol";
import "../libs/gov/gov-pool/GovPoolView.sol";
import "../libs/gov/gov-pool/GovPoolCreate.sol";
import "../libs/gov/gov-pool/GovPoolRewards.sol";
import "../libs/gov/gov-pool/GovPoolVote.sol";
import "../libs/gov/gov-pool/GovPoolUnlock.sol";
import "../libs/gov/gov-pool/GovPoolExecute.sol";
import "../libs/gov/gov-pool/GovPoolMicropool.sol";
import "../libs/gov/gov-pool/GovPoolCredit.sol";
import "../libs/gov/gov-pool/GovPoolOffchain.sol";
import "../libs/math/MathHelper.sol";

import "../core/Globals.sol";

contract GovPool is
    IGovPool,
    AbstractDependant,
    ERC721HolderUpgradeable,
    ERC1155HolderUpgradeable,
    Multicall
{
    using MathHelper for uint256;
    using Math for uint256;
    using EnumerableSet for EnumerableSet.UintSet;
    using EnumerableSet for EnumerableSet.AddressSet;
    using GovPoolOffchain for *;
    using GovUserKeeperLocal for *;
    using GovPoolView for *;
    using GovPoolCreate for *;
    using GovPoolRewards for *;
    using GovPoolVote for *;
    using GovPoolUnlock for *;
    using GovPoolExecute for *;
    using GovPoolCredit for *;
    using GovPoolMicropool for *;
    using DecimalsConverter for *;
    using TokenBalance for address;

    IGovSettings internal _govSettings;
    IGovUserKeeper internal _govUserKeeper;
    IGovValidators internal _govValidators;
    address internal _poolRegistry;
    address internal _votePowerContract;

    ICoreProperties public coreProperties;

    address internal _nftMultiplier;
    IERC721Expert internal _expertNft;
    IERC721Expert internal _dexeExpertNft;
    ISBT721 internal _babt;

    bool public onlyBABTHolders;

    string public descriptionURL;
    string public name;

    uint256 public latestProposalId;
    uint256 public deployerBABTid;

    CreditInfo internal _creditInfo;

    OffChain internal _offChain;

    mapping(uint256 => Proposal) internal _proposals; // proposalId => info

    mapping(uint256 => mapping(address => VoteInfo)) internal _voteInfos; // proposalId => voter => info
    mapping(address => EnumerableSet.UintSet) internal _votedInProposals; // voter => active proposal ids

    mapping(address => PendingRewards) internal _pendingRewards; // user => pending rewards

    mapping(address => MicropoolInfo) internal _micropoolInfos; // delegatee => info

    mapping(address => EnumerableSet.UintSet) internal _restrictedProposals; // voter => restricted proposal ids

    event Delegated(address from, address to, uint256 amount, uint256[] nfts, bool isDelegate);
    event DelegatedTreasury(address to, uint256 amount, uint256[] nfts, bool isDelegate);
    event Deposited(uint256 amount, uint256[] nfts, address sender);
    event Withdrawn(uint256 amount, uint256[] nfts, address sender);

    modifier onlyThis() {
        _onlyThis();
        _;
    }

    modifier onlyBABTHolder() {
        _onlyBABTHolder();
        _;
    }

    modifier onlyValidatorContract() {
        _onlyValidatorContract();
        _;
    }

    function __GovPool_init(
        Dependencies calldata govPoolDeps,
        address _verifier,
        bool _onlyBABTHolders,
        uint256 _deployerBABTid,
        string calldata _descriptionURL,
        string calldata _name
    ) external initializer {
        _govSettings = IGovSettings(govPoolDeps.settingsAddress);
        _govUserKeeper = IGovUserKeeper(govPoolDeps.userKeeperAddress);
        _govValidators = IGovValidators(govPoolDeps.validatorsAddress);
        _expertNft = IERC721Expert(govPoolDeps.expertNftAddress);
        _nftMultiplier = govPoolDeps.nftMultiplierAddress;
        _votePowerContract = govPoolDeps.votePowerAddress;

        onlyBABTHolders = _onlyBABTHolders;
        deployerBABTid = _deployerBABTid;

        descriptionURL = _descriptionURL;
        name = _name;

        _offChain.verifier = _verifier;
    }

    function setDependencies(address contractsRegistry, bytes memory) public override dependant {
        IContractsRegistry registry = IContractsRegistry(contractsRegistry);

        coreProperties = ICoreProperties(registry.getCorePropertiesContract());
        _babt = ISBT721(registry.getBABTContract());
        _dexeExpertNft = IERC721Expert(registry.getDexeExpertNftContract());
        _poolRegistry = registry.getPoolRegistryContract();
    }

    function unlock(address user) public override onlyBABTHolder {
        _unlock(user);
    }

    function execute(uint256 proposalId) public override onlyBABTHolder {
        _updateRewards(proposalId, msg.sender, RewardType.Execute);

        _proposals.execute(proposalId);
    }

    function deposit(
        address receiver,
        uint256 amount,
        uint256[] calldata nftIds
    ) external override onlyBABTHolder {
        require(amount > 0 || nftIds.length > 0, "Gov: empty deposit");

        _govUserKeeper.depositTokens.exec(receiver, amount);
        _govUserKeeper.depositNfts.exec(receiver, nftIds);

        emit Deposited(amount, nftIds, receiver);
    }

    function createProposal(
        string calldata _descriptionURL,
        ProposalAction[] calldata actionsOnFor,
        ProposalAction[] calldata actionsOnAgainst
    ) external override onlyBABTHolder {
        uint256 proposalId = ++latestProposalId;

        _proposals.createProposal(
            _restrictedProposals,
            _descriptionURL,
            actionsOnFor,
            actionsOnAgainst
        );

        _updateRewards(proposalId, msg.sender, RewardType.Create);
    }

    function moveProposalToValidators(uint256 proposalId) external override {
        _proposals.moveProposalToValidators(proposalId);

        _updateRewards(proposalId, msg.sender, RewardType.Create);
    }

    function vote(
        uint256 proposalId,
        bool isVoteFor,
        uint256 voteAmount,
        uint256[] calldata voteNftIds
    ) external override onlyBABTHolder {
        _unlock(msg.sender);

        Votes memory votes = _proposals.vote(
            _votedInProposals,
            _voteInfos,
            _restrictedProposals,
            proposalId,
            voteAmount,
            voteNftIds,
            isVoteFor
        );

        _updateVotingRewards(proposalId, msg.sender, isVoteFor, votes);
    }

    function cancelVote(uint256 proposalId) external override onlyBABTHolder {
        _unlock(msg.sender);

        _proposals.cancelVote(_votedInProposals, _voteInfos, proposalId);

        _cancelVotingRewards(proposalId, msg.sender);
    }

    function withdraw(
        address receiver,
        uint256 amount,
        uint256[] calldata nftIds
    ) external override onlyBABTHolder {
        require(amount > 0 || nftIds.length > 0, "Gov: empty withdrawal");

        _unlock(msg.sender);

        _govUserKeeper.withdrawTokens.exec(receiver, amount);
        _govUserKeeper.withdrawNfts.exec(receiver, nftIds);

        emit Withdrawn(amount, nftIds, receiver);
    }

    function delegate(
        address delegatee,
        uint256 amount,
        uint256[] calldata nftIds
    ) external override onlyBABTHolder {
        require(amount > 0 || nftIds.length > 0, "Gov: empty delegation");
        require(msg.sender != delegatee, "Gov: delegator's equal delegatee");

        _unlock(msg.sender);
        _unlock(delegatee);

        _govUserKeeper.delegateTokens.exec(delegatee, amount);
        _govUserKeeper.delegateNfts.exec(delegatee, nftIds);

        _micropoolInfos[delegatee].saveDelegationInfo(delegatee);

        _revoteDelegated(delegatee, VoteType.MicropoolVote);

        emit Delegated(msg.sender, delegatee, amount, nftIds, true);
    }

    function delegateTreasury(
        address delegatee,
        uint256 amount,
        uint256[] calldata nftIds
    ) external override onlyThis {
        require(amount > 0 || nftIds.length > 0, "Gov: empty delegation");
        require(getExpertStatus(delegatee), "Gov: delegatee is not an expert");

        _unlock(delegatee);

        if (amount != 0) {
            address token = _govUserKeeper.tokenAddress();

            IERC20(token).transfer(address(_govUserKeeper), amount.from18(token.decimals()));

            _govUserKeeper.delegateTokensTreasury(delegatee, amount);
        }

        if (nftIds.length != 0) {
            IERC721 nft = IERC721(_govUserKeeper.nftAddress());

            for (uint256 i; i < nftIds.length; i++) {
                nft.safeTransferFrom(address(this), address(_govUserKeeper), nftIds[i]);
            }

            _govUserKeeper.delegateNftsTreasury(delegatee, nftIds);
        }

        _revoteDelegated(delegatee, VoteType.TreasuryVote);

        emit DelegatedTreasury(delegatee, amount, nftIds, true);
    }

    function undelegate(
        address delegatee,
        uint256 amount,
        uint256[] calldata nftIds
    ) external override onlyBABTHolder {
        require(amount > 0 || nftIds.length > 0, "Gov: empty undelegation");

        _unlock(delegatee);

        _govUserKeeper.undelegateTokens.exec(delegatee, amount);
        _govUserKeeper.undelegateNfts.exec(delegatee, nftIds);

        _micropoolInfos[delegatee].saveDelegationInfo(delegatee);

        _revoteDelegated(delegatee, VoteType.MicropoolVote);

        emit Delegated(msg.sender, delegatee, amount, nftIds, false);
    }

    function undelegateTreasury(
        address delegatee,
        uint256 amount,
        uint256[] calldata nftIds
    ) external override onlyThis {
        require(amount > 0 || nftIds.length > 0, "Gov: empty undelegation");

        _unlock(msg.sender);

        _govUserKeeper.undelegateTokensTreasury.exec(delegatee, amount);
        _govUserKeeper.undelegateNftsTreasury.exec(delegatee, nftIds);

        _revoteDelegated(delegatee, VoteType.TreasuryVote);

        emit DelegatedTreasury(delegatee, amount, nftIds, false);
    }

    function claimRewards(uint256[] calldata proposalIds) external override onlyBABTHolder {
        for (uint256 i; i < proposalIds.length; i++) {
            _pendingRewards.claimReward(_proposals, proposalIds[i]);
        }
    }

    function claimMicropoolRewards(
        uint256[] calldata proposalIds,
        address delegatee
    ) external override onlyBABTHolder {
        _micropoolInfos[delegatee].claim(_proposals, _voteInfos, proposalIds, delegatee);
    }

    function editDescriptionURL(string calldata newDescriptionURL) external override onlyThis {
        descriptionURL = newDescriptionURL;
    }

    function changeVerifier(address newVerifier) external override onlyThis {
        _offChain.verifier = newVerifier;
    }

    function changeBABTRestriction(bool onlyBABT) external override onlyThis {
        onlyBABTHolders = onlyBABT;
    }

    function setNftMultiplierAddress(address nftMultiplierAddress) external override onlyThis {
        _setNftMultiplierAddress(nftMultiplierAddress);
    }

    function setCreditInfo(
        address[] calldata tokens,
        uint256[] calldata amounts
    ) external override onlyThis {
        _creditInfo.setCreditInfo(tokens, amounts);
    }

    function transferCreditAmount(
        address[] calldata tokens,
        uint256[] calldata amounts,
        address destination
    ) external override onlyValidatorContract {
        _creditInfo.transferCreditAmount(tokens, amounts, destination);
    }

    function saveOffchainResults(
        string calldata resultsHash,
        bytes calldata signature
    ) external override onlyBABTHolder {
        resultsHash.saveOffchainResults(signature, _offChain);

        _updateRewards(0, msg.sender, RewardType.SaveOffchainResults);
    }

    receive() external payable {}

    function getProposalState(uint256 proposalId) public view override returns (ProposalState) {
        return _proposals.getProposalState(proposalId);
    }

    function getHelperContracts()
        external
        view
        override
        returns (
            address settings,
            address userKeeper,
            address validators,
            address poolRegistry,
            address votePower
        )
    {
        return (
            address(_govSettings),
            address(_govUserKeeper),
            address(_govValidators),
            _poolRegistry,
            _votePowerContract
        );
    }

    function getNftContracts()
        external
        view
        override
        returns (address nftMultiplier, address expertNft, address dexeExpertNft, address babt)
    {
        return (_nftMultiplier, address(_expertNft), address(_dexeExpertNft), address(_babt));
    }

    function getProposals(
        uint256 offset,
        uint256 limit
    ) external view override returns (ProposalView[] memory proposals) {
        return _proposals.getProposals(offset, limit);
    }

    function getProposalRequiredQuorum(
        uint256 proposalId
    ) external view override returns (uint256) {
        ProposalCore storage core = _proposals[proposalId].core;

        if (core.voteEnd == 0) {
            return 0;
        }

        return _govUserKeeper.getTotalVoteWeight().ratio(core.settings.quorum, PERCENTAGE_100);
    }

    function getTotalVotes(
        uint256 proposalId,
        address voter,
        VoteType voteType
    ) external view override returns (uint256, uint256, uint256, bool) {
        require(voteType != VoteType.DelegatedVote, "Gov: use personal");

        ProposalCore storage core = _proposals[proposalId].core;
        VoteInfo storage info = _voteInfos[proposalId][voter];

        (IGovPool.Votes memory votes, ) = info.getVotes();

        uint256 typedVotes;
        if (voteType == VoteType.PersonalVote) {
            typedVotes = votes.personal;
        } else if (voteType == VoteType.MicropoolVote) {
            typedVotes = votes.micropool;
        } else {
            typedVotes = votes.treasury;
        }

        uint256 totalVotes = votes.personal + votes.micropool + votes.treasury;
        uint256 voterVotes = totalVotes != 0 ? info.totalVoted.ratio(typedVotes, totalVotes) : 0;

        return (core.votesFor, core.votesAgainst, voterVotes, info.isVoteFor);
    }

    function getUserVotes(
        uint256 proposalId,
        address voter,
        VoteType voteType
    ) external view override returns (VoteInfoView memory voteInfo) {
        VoteInfo storage info = _voteInfos[proposalId][voter];
        VotePower storage power = info.votePowers[voteType];

        return
            VoteInfoView({
                isVoteFor: info.isVoteFor,
                totalVoted: info.totalVoted,
                tokensVoted: power.tokensVoted,
                powerVoted: power.powerVoted,
                nftsVoted: power.nftsVoted.values()
            });
    }

    function getWithdrawableAssets(
        address delegator
    ) external view override returns (uint256 tokens, uint256[] memory nfts) {
        return delegator.getWithdrawableAssets(_votedInProposals, _voteInfos);
    }

    function getPendingRewards(
        address user,
        uint256[] calldata proposalIds
    ) external view override returns (PendingRewardsView memory) {
        return _pendingRewards.getPendingRewards(_proposals, user, proposalIds);
    }

    function getDelegatorRewards(
        uint256[] calldata proposalIds,
        address delegator,
        address delegatee
    ) external view override returns (DelegatorRewards memory) {
        return
            _micropoolInfos[delegatee].getDelegatorRewards(
                _proposals,
                _voteInfos,
                proposalIds,
                delegator,
                delegatee
            );
    }

    function getCreditInfo() external view override returns (CreditInfoView[] memory) {
        return _creditInfo.getCreditInfo();
    }

    function getOffchainInfo()
        external
        view
        override
        returns (address validator, string memory resultsHash)
    {
        return (_offChain.verifier, _offChain.resultsHash);
    }

    function getOffchainSignHash(
        string calldata resultHash
    ) external view override returns (bytes32) {
        return resultHash.getSignHash();
    }

    function getExpertStatus(address user) public view override returns (bool) {
        return _expertNft.isExpert(user) || _dexeExpertNft.isExpert(user);
    }

    function _setNftMultiplierAddress(address nftMultiplierAddress) internal {
        _nftMultiplier = nftMultiplierAddress;
    }

<<<<<<< HEAD
    function _updateRewards(uint256 proposalId, RewardType rewardType) internal {
        _updateRewards(proposalId, rewardType, 0);
    }

    function _updateRewards(uint256 proposalId, RewardType rewardType, uint256 amount) internal {
        _pendingRewards.updateRewards(_proposals, proposalId, rewardType, amount);
=======
    function _changeVoteModifiers(uint256 regularModifier, uint256 expertModifier) internal {
        require(
            regularModifier >= PRECISION && expertModifier >= PRECISION,
            "Gov: vote modifiers are less than 1"
        );

        _regularVoteModifier = regularModifier;
        _expertVoteModifier = expertModifier;
    }

    function _updateRewards(uint256 proposalId, address user, RewardType rewardType) internal {
        _updateRewards(proposalId, user, rewardType, 0);
>>>>>>> f8a6a4dd
    }

    function _updateRewards(
        uint256 proposalId,
        address user,
        RewardType rewardType,
        uint256 amount
    ) internal {
        _pendingRewards.updateRewards(_proposals, proposalId, user, rewardType, amount);
    }

    function _updateVotingRewards(
        uint256 proposalId,
        address voter,
        bool isVoteFor,
        Votes memory votes
    ) internal {
        _updateRewards(
            proposalId,
            voter,
            isVoteFor ? RewardType.VoteFor : RewardType.VoteAgainst,
            votes.personal
        );
        _updateRewards(
            proposalId,
            voter,
            isVoteFor ? RewardType.VoteForTreasury : RewardType.VoteAgainstTreasury,
            votes.treasury
        );

        RewardType micropoolRewardType = isVoteFor
            ? RewardType.VoteForDelegated
            : RewardType.VoteAgainstDelegated;

        _updateRewards(proposalId, voter, micropoolRewardType, votes.micropool);

        _micropoolInfos[voter].updateRewards(
            _proposals,
            proposalId,
            votes.micropool,
            micropoolRewardType
        );
    }

    function _cancelVotingRewards(uint256 proposalId, address voter) internal {
        _pendingRewards.cancelVotingRewards(_proposals, proposalId, voter);
    }

    function _unlock(address user) internal {
        _votedInProposals.unlockInProposals(_voteInfos, _votedInProposals[user].values(), user);
    }

    function _revoteDelegated(address delegatee, VoteType voteType) internal {
        uint256[] memory proposalIds = _votedInProposals[delegatee].values();

        for (uint256 i; i < proposalIds.length; i++) {
            uint256 proposalId = proposalIds[i];

            Votes memory votes = _proposals.revoteDelegated(
                _voteInfos,
                _votedInProposals,
                proposalId,
                delegatee,
                voteType
            );

            _cancelVotingRewards(proposalId, delegatee);
            _updateVotingRewards(
                proposalId,
                delegatee,
                _voteInfos[proposalId][delegatee].isVoteFor,
                votes
            );
        }
    }

    function _onlyThis() internal view {
        require(address(this) == msg.sender, "Gov: not this contract");
    }

    function _onlyValidatorContract() internal view {
        require(address(_govValidators) == msg.sender, "Gov: not the validators contract");
    }

    function _onlyBABTHolder() internal view {
        require(!onlyBABTHolders || _babt.balanceOf(msg.sender) > 0, "Gov: not BABT holder");
    }
}<|MERGE_RESOLUTION|>--- conflicted
+++ resolved
@@ -534,27 +534,8 @@
         _nftMultiplier = nftMultiplierAddress;
     }
 
-<<<<<<< HEAD
-    function _updateRewards(uint256 proposalId, RewardType rewardType) internal {
-        _updateRewards(proposalId, rewardType, 0);
-    }
-
-    function _updateRewards(uint256 proposalId, RewardType rewardType, uint256 amount) internal {
-        _pendingRewards.updateRewards(_proposals, proposalId, rewardType, amount);
-=======
-    function _changeVoteModifiers(uint256 regularModifier, uint256 expertModifier) internal {
-        require(
-            regularModifier >= PRECISION && expertModifier >= PRECISION,
-            "Gov: vote modifiers are less than 1"
-        );
-
-        _regularVoteModifier = regularModifier;
-        _expertVoteModifier = expertModifier;
-    }
-
     function _updateRewards(uint256 proposalId, address user, RewardType rewardType) internal {
         _updateRewards(proposalId, user, rewardType, 0);
->>>>>>> f8a6a4dd
     }
 
     function _updateRewards(
