// SPDX-License-Identifier: MIT
pragma solidity ^0.8.4;

import "@openzeppelin/contracts/utils/math/Math.sol";
import "@openzeppelin/contracts/utils/structs/EnumerableSet.sol";
import "@openzeppelin/contracts/utils/Multicall.sol";
import "@openzeppelin/contracts-upgradeable/token/ERC721/utils/ERC721HolderUpgradeable.sol";
import "@openzeppelin/contracts-upgradeable/token/ERC1155/utils/ERC1155HolderUpgradeable.sol";

import "@dlsl/dev-modules/contracts-registry/AbstractDependant.sol";

import "../interfaces/gov/settings/IGovSettings.sol";
import "../interfaces/gov/user-keeper/IGovUserKeeper.sol";
import "../interfaces/gov/validators/IGovValidators.sol";
import "../interfaces/gov/IGovPool.sol";
import "../interfaces/gov/ERC721/IERC721Expert.sol";
import "../interfaces/core/IContractsRegistry.sol";
import "../interfaces/core/ICoreProperties.sol";
import "../interfaces/core/ISBT721.sol";
import "../interfaces/factory/IPoolFactory.sol";

import "../libs/gov/gov-user-keeper/GovUserKeeperLocal.sol";
import "../libs/gov/gov-pool/GovPoolView.sol";
import "../libs/gov/gov-pool/GovPoolCreate.sol";
import "../libs/gov/gov-pool/GovPoolRewards.sol";
import "../libs/gov/gov-pool/GovPoolVote.sol";
import "../libs/gov/gov-pool/GovPoolUnlock.sol";
import "../libs/gov/gov-pool/GovPoolExecute.sol";
import "../libs/gov/gov-pool/GovPoolStaking.sol";
import "../libs/gov/gov-pool/GovPoolCredit.sol";
import "../libs/gov/gov-pool/GovPoolOffchain.sol";
import "../libs/math/MathHelper.sol";

import "../core/Globals.sol";

contract GovPool is
    IGovPool,
    AbstractDependant,
    ERC721HolderUpgradeable,
    ERC1155HolderUpgradeable,
    Multicall
{
    using MathHelper for uint256;
    using Math for uint256;
    using EnumerableSet for EnumerableSet.UintSet;
    using EnumerableSet for EnumerableSet.AddressSet;
    using GovPoolOffchain for *;
    using GovUserKeeperLocal for *;
    using GovPoolView for *;
    using GovPoolCreate for *;
    using GovPoolRewards for *;
    using GovPoolVote for *;
    using GovPoolUnlock for *;
    using GovPoolExecute for *;
    using GovPoolCredit for *;
    using GovPoolStaking for *;
    using TokenBalance for address;
    using DecimalsConverter for uint256;

    uint256 public constant PERCENTAGE_MICROPOOL_REWARDS = PERCENTAGE_100 / 5; // 20%
    uint256 public constant PERCENTAGE_TREASURY_REWARDS = (PERCENTAGE_100 * 809) / 50000; // 1.618%

    IGovSettings internal _govSettings;
    IGovUserKeeper internal _govUserKeeper;
    IGovValidators internal _govValidators;
    address internal _distributionProposal;

    ICoreProperties public coreProperties;

    address public nftMultiplier;
    IERC721Expert public expertNft;
    IERC721Expert public dexeExpertNft;
    ISBT721 public babt;

    bool public onlyBABTHolders;

    string public descriptionURL;
    string public name;

    uint256 public latestProposalId;
    uint256 public deployerBABTid;

    uint256 internal _regularVoteModifier;
    uint256 internal _expertVoteModifier;

    CreditInfo internal creditInfo;

    OffChain internal _offChain;

    mapping(uint256 => Proposal) internal _proposals; // proposalId => info

    mapping(uint256 => mapping(address => mapping(VoteType => VoteInfo))) internal _voteInfos; // proposalId => voter => VoteType => info
    mapping(address => mapping(VoteType => EnumerableSet.UintSet)) internal _votedInProposals; // voter => VoteType => active proposal ids

    mapping(address => PendingRewards) internal _pendingRewards; // user => pending rewards

    mapping(address => MicropoolInfo) internal _micropoolInfos;

    event Delegated(address from, address to, uint256 amount, uint256[] nfts, bool isDelegate);
    event DelegatedTreasury(address to, uint256 amount, uint256[] nfts, bool isDelegate);
    event Requested(address from, address to, uint256 amount, uint256[] nfts);
    event Deposited(uint256 amount, uint256[] nfts, address sender);
    event Withdrawn(uint256 amount, uint256[] nfts, address sender);

    modifier onlyThis() {
        _onlyThis();
        _;
    }

    modifier onlyBABTHolder() {
        _onlyBABTHolder();
        _;
    }

    modifier onlyValidatorContract() {
        _onlyValidatorContract();
        _;
    }

    function __GovPool_init(
        Dependencies calldata govPoolDeps,
        address nftMultiplierAddress,
        uint256 regularVoteModifier,
        uint256 expertVoteModifier,
        address _verifier,
        bool _onlyBABTHolders,
        uint256 _deployerBABTid,
        string calldata _descriptionURL,
        string calldata _name
    ) external initializer {
        _govSettings = IGovSettings(govPoolDeps.settingsAddress);
        _govUserKeeper = IGovUserKeeper(govPoolDeps.userKeeperAddress);
        _govValidators = IGovValidators(govPoolDeps.validatorsAddress);
        _distributionProposal = govPoolDeps.distributionAddress;
        expertNft = IERC721Expert(govPoolDeps.expertNftAddress);

        if (nftMultiplierAddress != address(0)) {
            _setNftMultiplierAddress(nftMultiplierAddress);
        }

        _changeVoteModifiers(regularVoteModifier, expertVoteModifier);

        onlyBABTHolders = _onlyBABTHolders;
        deployerBABTid = _deployerBABTid;

        descriptionURL = _descriptionURL;
        name = _name;

        _offChain.verifier = _verifier;
    }

<<<<<<< HEAD
    function unlock(address user, VoteType voteType) public override onlyBABTHolder {
        _unlock(user, voteType);
=======
    function setDependencies(address contractsRegistry, bytes memory) public override dependant {
        IContractsRegistry registry = IContractsRegistry(contractsRegistry);

        coreProperties = ICoreProperties(registry.getCorePropertiesContract());
        babt = ISBT721(registry.getBABTContract());
        dexeExpertNft = IERC721Expert(registry.getDexeExpertNftContract());
    }

    function unlock(address user, bool isMicropool) public override onlyBABTHolder {
        _unlock(user, isMicropool);
>>>>>>> 0bb066f5
    }

    function unlockInProposals(
        uint256[] memory proposalIds,
        address user,
        VoteType voteType
    ) public override onlyBABTHolder {
        _unlockInProposals(proposalIds, user, voteType);
    }

    function execute(uint256 proposalId) public override onlyBABTHolder {
        _proposals.execute(proposalId);

        _updateRewards(proposalId, RewardType.Execute);
    }

    function deposit(
        address receiver,
        uint256 amount,
        uint256[] calldata nftIds
    ) public override onlyBABTHolder {
        require(amount > 0 || nftIds.length > 0, "Gov: empty deposit");

        _govUserKeeper.depositTokens.exec(receiver, amount);
        _govUserKeeper.depositNfts.exec(receiver, nftIds);

        emit Deposited(amount, nftIds, receiver);
    }

    function createProposal(
        string calldata _descriptionURL,
        string calldata misc,
        ProposalAction[] calldata actionsOnFor,
        ProposalAction[] calldata actionsOnAgainst
    ) external override onlyBABTHolder {
        uint256 proposalId = ++latestProposalId;

        _proposals.createProposal(_descriptionURL, misc, actionsOnFor, actionsOnAgainst);

        _updateRewards(proposalId, RewardType.Create);
    }

    function moveProposalToValidators(uint256 proposalId) external override {
        _proposals.moveProposalToValidators(proposalId);

        _updateRewards(proposalId, RewardType.Create);
    }

    function vote(
        uint256 proposalId,
        uint256 voteAmount,
        uint256[] calldata voteNftIds,
        bool isVoteFor
    ) external override onlyBABTHolder {
        _unlock(msg.sender, VoteType.PersonalVote);

        uint256 reward = _proposals.vote(
            _votedInProposals,
            _voteInfos,
            proposalId,
            voteAmount,
            voteNftIds,
            isVoteFor
        );

        _updateRewards(
            proposalId,
            isVoteFor ? RewardType.VoteFor : RewardType.VoteAgainst,
            reward
        );
    }

    function voteDelegated(
        uint256 proposalId,
        uint256 voteAmount,
        uint256[] calldata voteNftIds,
        bool isVoteFor
    ) external override onlyBABTHolder {
        _unlock(msg.sender, VoteType.MicropoolVote);

        uint256 reward = _proposals.voteDelegated(
            _votedInProposals,
            _voteInfos,
            proposalId,
            voteAmount,
            voteNftIds,
            isVoteFor
        );

        uint256 micropoolReward = reward.percentage(PERCENTAGE_MICROPOOL_REWARDS);

        _updateRewards(
            proposalId,
            isVoteFor ? RewardType.VoteForDelegated : RewardType.VoteAgainstDelegated,
            micropoolReward
        );

        _micropoolInfos[msg.sender].updateRewards(
            _proposals,
            proposalId,
            isVoteFor ? RewardType.VoteForDelegated : RewardType.VoteAgainstDelegated,
            reward - micropoolReward
        );
    }

    function voteTreasury(
        uint256 proposalId,
        uint256 voteAmount,
        uint256[] calldata voteNftIds,
        bool isVoteFor
    ) external onlyBABTHolder {
        _unlock(msg.sender, VoteType.TreasuryVote);

        uint256 reward = _proposals.voteTreasury(
            _votedInProposals,
            _voteInfos,
            proposalId,
            voteAmount,
            voteNftIds,
            isVoteFor
        );

        _updateRewards(
            proposalId,
            isVoteFor ? RewardType.VoteForTreasury : RewardType.VoteAgainstTreasury,
            reward.percentage(PERCENTAGE_TREASURY_REWARDS)
        );
    }

    function withdraw(
        address receiver,
        uint256 amount,
        uint256[] calldata nftIds
    ) external override onlyBABTHolder {
        require(amount > 0 || nftIds.length > 0, "Gov: empty withdrawal");

        _unlock(msg.sender, VoteType.PersonalVote);

        _govUserKeeper.withdrawTokens.exec(receiver, amount);
        _govUserKeeper.withdrawNfts.exec(receiver, nftIds);

        emit Withdrawn(amount, nftIds, receiver);
    }

    function delegate(
        address delegatee,
        uint256 amount,
        uint256[] calldata nftIds
    ) external override onlyBABTHolder {
        require(amount > 0 || nftIds.length > 0, "Gov: empty delegation");

        _unlock(msg.sender, VoteType.PersonalVote);

        MicropoolInfo storage micropool = _micropoolInfos[delegatee];

        micropool.stake(delegatee);

        _govUserKeeper.delegateTokens.exec(delegatee, amount);
        _govUserKeeper.delegateNfts.exec(delegatee, nftIds);

        micropool.updateStakingCache(delegatee);

        emit Delegated(msg.sender, delegatee, amount, nftIds, true);
    }

    function delegateTreasury(
        address delegatee,
        uint256 amount,
        uint256[] calldata nftIds
    ) external override onlyThis {
        require(amount > 0 || nftIds.length > 0, "Gov: empty delegation");
        require(getExpertStatus(delegatee), "Gov: delegatee is not an expert");

        _unlock(msg.sender, VoteType.TreasuryVote);

        if (amount != 0) {
            address token = _govUserKeeper.tokenAddress();

            IERC20(token).transfer(
                address(_govUserKeeper),
                amount.from18(ERC20(token).decimals())
            );

            _govUserKeeper.delegateTokensTreasury(delegatee, amount);
        }

        if (nftIds.length != 0) {
            IERC721 nft = IERC721(_govUserKeeper.nftAddress());

            for (uint256 i; i < nftIds.length; i++) {
                nft.safeTransferFrom(address(this), address(_govUserKeeper), nftIds[i]);
            }

            _govUserKeeper.delegateNftsTreasury(delegatee, nftIds);
        }

        emit DelegatedTreasury(delegatee, amount, nftIds, true);
    }

    function request(
        address delegatee,
        uint256 amount,
        uint256[] calldata nftIds
    ) external override onlyBABTHolder {
        require(amount > 0 || nftIds.length > 0, "Gov: empty request");

        MicropoolInfo storage micropool = _micropoolInfos[delegatee];

        micropool.stake(delegatee);

        _govUserKeeper.requestTokens.exec(delegatee, amount);
        _govUserKeeper.requestNfts.exec(delegatee, nftIds);

        micropool.updateStakingCache(delegatee);

        emit Requested(msg.sender, delegatee, amount, nftIds);
    }

    function undelegate(
        address delegatee,
        uint256 amount,
        uint256[] calldata nftIds
    ) external override onlyBABTHolder {
        require(amount > 0 || nftIds.length > 0, "Gov: empty undelegation");

        _unlock(delegatee, VoteType.MicropoolVote);

        MicropoolInfo storage micropool = _micropoolInfos[delegatee];

        micropool.unstake(delegatee);

        _govUserKeeper.undelegateTokens.exec(delegatee, amount);
        _govUserKeeper.undelegateNfts.exec(delegatee, nftIds);

        micropool.updateStakingCache(delegatee);

        emit Delegated(msg.sender, delegatee, amount, nftIds, false);
    }

    function undelegateTreasury(
        address delegatee,
        uint256 amount,
        uint256[] calldata nftIds
    ) external override onlyThis {
        require(amount > 0 || nftIds.length > 0, "Gov: empty undelegation");

        _unlock(msg.sender, VoteType.TreasuryVote);

        _govUserKeeper.undelegateTokensTreasury.exec(delegatee, amount);

        _govUserKeeper.undelegateNftsTreasury.exec(delegatee, nftIds);

        // TODO: we need to cancel delegatee's rewards and votes in proposals

        emit DelegatedTreasury(delegatee, amount, nftIds, false);
    }

    function claimRewards(uint256[] calldata proposalIds) external override onlyBABTHolder {
        for (uint256 i; i < proposalIds.length; i++) {
            _pendingRewards.claimReward(_proposals, proposalIds[i]);
        }
    }

    function editDescriptionURL(string calldata newDescriptionURL) external override onlyThis {
        descriptionURL = newDescriptionURL;
    }

    function changeVerifier(address newVerifier) external override onlyThis {
        _offChain.verifier = newVerifier;
    }

    function changeBABTRestriction(bool onlyBABT) external override onlyThis {
        onlyBABTHolders = onlyBABT;
    }

    function setNftMultiplierAddress(address nftMultiplierAddress) external override onlyThis {
        _setNftMultiplierAddress(nftMultiplierAddress);
    }

    function setCreditInfo(
        address[] calldata tokens,
        uint256[] calldata amounts
    ) external override onlyThis {
        creditInfo.setCreditInfo(tokens, amounts);
    }

    function transferCreditAmount(
        address[] calldata tokens,
        uint256[] calldata amounts,
        address destination
    ) external override onlyValidatorContract {
        creditInfo.transferCreditAmount(tokens, amounts, destination);
    }

    function changeVoteModifiers(
        uint256 regularModifier,
        uint256 expertModifier
    ) external override onlyThis {
        _changeVoteModifiers(regularModifier, expertModifier);
    }

    function saveOffchainResults(
        string calldata resultsHash,
        bytes calldata signature
    ) external override onlyBABTHolder {
        resultsHash.saveOffchainResults(signature, _offChain);

        _updateRewards(0, RewardType.SaveOffchainResults);
    }

    receive() external payable {}

    function getProposalState(uint256 proposalId) public view override returns (ProposalState) {
        ProposalCore storage core = _proposals[proposalId].core;

        uint64 voteEnd = core.voteEnd;

        if (voteEnd == 0) {
            return ProposalState.Undefined;
        }

        if (core.executed) {
            return
                core._votesForMoreThanAgainst()
                    ? ProposalState.ExecutedFor
                    : ProposalState.ExecutedAgainst;
        }

        if (core.settings.earlyCompletion || voteEnd < block.timestamp) {
            if (core._quorumReached()) {
                if (
                    !core._votesForMoreThanAgainst() &&
                    _proposals[proposalId].actionsOnAgainst.length == 0
                ) {
                    return ProposalState.Defeated;
                }

                if (core.settings.validatorsVote) {
                    IGovValidators.ProposalState status = _govValidators.getProposalState(
                        proposalId,
                        false
                    );

                    if (status == IGovValidators.ProposalState.Undefined) {
                        if (_govValidators.validatorsCount() != 0) {
                            return ProposalState.WaitingForVotingTransfer;
                        }

                        return core._proposalStateBasedOnVoteResultsAndLock();
                    }

                    if (status == IGovValidators.ProposalState.Locked) {
                        return ProposalState.Locked;
                    }

                    if (status == IGovValidators.ProposalState.Succeeded) {
                        return core._proposalStateBasedOnVoteResults();
                    }

                    if (status == IGovValidators.ProposalState.Defeated) {
                        return ProposalState.Defeated;
                    }

                    return ProposalState.ValidatorVoting;
                }

                return core._proposalStateBasedOnVoteResultsAndLock();
            }

            if (voteEnd < block.timestamp) {
                return ProposalState.Defeated;
            }
        }

        return ProposalState.Voting;
    }

    function getHelperContracts()
        external
        view
        override
        returns (
            address settings,
            address userKeeper,
            address validators,
            address distributionProposal
        )
    {
        return (
            address(_govSettings),
            address(_govUserKeeper),
            address(_govValidators),
            _distributionProposal
        );
    }

    function getProposals(
        uint256 offset,
        uint256 limit
    ) external view override returns (ProposalView[] memory proposals) {
        return _proposals.getProposals(offset, limit);
    }

    function getProposalRequiredQuorum(
        uint256 proposalId
    ) external view override returns (uint256) {
        ProposalCore storage core = _proposals[proposalId].core;

        if (core.voteEnd == 0) {
            return 0;
        }

        return _govUserKeeper.getTotalVoteWeight().ratio(core.settings.quorum, PERCENTAGE_100);
    }

    function getTotalVotes(
        uint256 proposalId,
        address voter,
        VoteType voteType
    ) external view override returns (uint256, uint256, uint256, uint256) {
        IGovPool.ProposalCore storage core = _proposals[proposalId].core;
        IGovPool.VoteInfo storage info = _voteInfos[proposalId][voter][voteType];

        return (core.votesFor, core.votesAgainst, info.totalVotedFor, info.totalVotedAgainst);
    }

    function getUserVotes(
        uint256 proposalId,
        address voter,
        VoteType voteType
    ) external view override returns (VoteInfoView memory voteInfo) {
        VoteInfo storage info = _voteInfos[proposalId][voter][voteType];

        return
            VoteInfoView({
                totalVotedFor: info.totalVotedFor,
                totalVotedAgainst: info.totalVotedAgainst,
                tokensVotedFor: info.tokensVotedFor,
                tokensVotedAgainst: info.tokensVotedAgainst,
                nftsVotedFor: info.nftsVotedFor.values(),
                nftsVotedAgainst: info.nftsVotedAgainst.values()
            });
    }

    function getWithdrawableAssets(
        address delegator,
        address delegatee
    ) external view override returns (uint256 tokens, uint256[] memory nfts) {
        return
            delegatee == address(0)
                ? delegator.getWithdrawableAssets(_votedInProposals, _voteInfos)
                : delegator.getUndelegateableAssets(delegatee, _votedInProposals, _voteInfos);
    }

    function getPendingRewards(
        address user,
        uint256[] calldata proposalIds
    ) external view override returns (PendingRewardsView memory) {
        return _pendingRewards.getPendingRewards(_proposals, user, proposalIds);
    }

    function getDelegatorStakingRewards(
        address delegator
    ) external view override returns (UserStakeRewardsView[] memory) {
        return _micropoolInfos.getDelegatorStakingRewards(delegator);
    }

    function getCreditInfo() external view override returns (CreditInfoView[] memory) {
        return creditInfo.getCreditInfo();
    }

    function getOffchainResultsHash() external view override returns (string memory resultsHash) {
        return _offChain.resultsHash;
    }

    function getOffchainSignHash(
        string calldata resultHash
    ) external view override returns (bytes32) {
        return resultHash.getSignHash();
    }

    function getVerifier() external view override returns (address) {
        return _offChain.verifier;
    }

    function getExpertStatus(address user) public view override returns (bool) {
        return expertNft.isExpert(user) || dexeExpertNft.isExpert(user);
    }

    function getVoteModifiers() external view override returns (uint256, uint256) {
        return (_regularVoteModifier, _expertVoteModifier);
    }

    function getVoteModifierForUser(address user) external view returns (uint256) {
        return getExpertStatus(user) ? _expertVoteModifier : _regularVoteModifier;
    }

    function _setNftMultiplierAddress(address nftMultiplierAddress) internal {
        require(nftMultiplier == address(0), "Gov: current nft address isn't zero");
        require(nftMultiplierAddress != address(0), "Gov: new nft address is zero");

        nftMultiplier = nftMultiplierAddress;
    }

    function _changeVoteModifiers(uint256 regularModifier, uint256 expertModifier) internal {
        require(
            regularModifier >= PRECISION && expertModifier >= PRECISION,
            "Gov: vote modifiers are less than 1"
        );

        _regularVoteModifier = regularModifier;
        _expertVoteModifier = expertModifier;
    }

    function _updateRewards(uint256 proposalId, RewardType rewardType) internal {
        _updateRewards(proposalId, rewardType, 0);
    }

    function _updateRewards(uint256 proposalId, RewardType rewardType, uint256 amount) internal {
        _pendingRewards.updateRewards(_proposals, proposalId, rewardType, amount);
    }

    function _unlock(address user, VoteType voteType) internal {
        _unlockInProposals(_votedInProposals[user][voteType].values(), user, voteType);
    }

    function _unlockInProposals(
        uint256[] memory proposalIds,
        address user,
        VoteType voteType
    ) internal {
        _votedInProposals.unlockInProposals(_voteInfos, proposalIds, user, voteType);
    }

    function _onlyThis() internal view {
        require(address(this) == msg.sender, "Gov: not this contract");
    }

    function _onlyValidatorContract() internal view {
        require(address(_govValidators) == msg.sender, "Gov: not the validators contract");
    }

    function _onlyBABTHolder() internal view {
        require(!onlyBABTHolders || babt.balanceOf(msg.sender) > 0, "Gov: not BABT holder");
    }
}<|MERGE_RESOLUTION|>--- conflicted
+++ resolved
@@ -149,10 +149,6 @@
         _offChain.verifier = _verifier;
     }
 
-<<<<<<< HEAD
-    function unlock(address user, VoteType voteType) public override onlyBABTHolder {
-        _unlock(user, voteType);
-=======
     function setDependencies(address contractsRegistry, bytes memory) public override dependant {
         IContractsRegistry registry = IContractsRegistry(contractsRegistry);
 
@@ -161,9 +157,8 @@
         dexeExpertNft = IERC721Expert(registry.getDexeExpertNftContract());
     }
 
-    function unlock(address user, bool isMicropool) public override onlyBABTHolder {
-        _unlock(user, isMicropool);
->>>>>>> 0bb066f5
+    function unlock(address user, VoteType voteType) public override onlyBABTHolder {
+        _unlock(user, voteType);
     }
 
     function unlockInProposals(
