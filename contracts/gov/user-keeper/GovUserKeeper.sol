// SPDX-License-Identifier: MIT
pragma solidity ^0.8.4;

import "@openzeppelin/contracts/utils/introspection/IERC165.sol";
import "@openzeppelin/contracts/token/ERC20/ERC20.sol";
import "@openzeppelin/contracts/token/ERC20/utils/SafeERC20.sol";
import "@openzeppelin/contracts/token/ERC721/IERC721.sol";
import "@openzeppelin/contracts-upgradeable/token/ERC721/utils/ERC721HolderUpgradeable.sol";
import "@openzeppelin/contracts-upgradeable/access/OwnableUpgradeable.sol";
import "@openzeppelin/contracts/utils/math/Math.sol";

import "@dlsl/dev-modules/libs/decimals/DecimalsConverter.sol";
import "@dlsl/dev-modules/libs/arrays/Paginator.sol";
import "@dlsl/dev-modules/libs/arrays/ArrayHelper.sol";

import "../../interfaces/gov/user-keeper/IGovUserKeeper.sol";
import "../../interfaces/gov/IGovPool.sol";

import "../../libs/math/MathHelper.sol";
import "../../libs/gov-user-keeper/GovUserKeeperView.sol";

import "../ERC721/ERC721Power.sol";

contract GovUserKeeper is IGovUserKeeper, OwnableUpgradeable, ERC721HolderUpgradeable {
    using SafeERC20 for IERC20;
    using Math for uint256;
    using MathHelper for uint256;
    using EnumerableSet for EnumerableSet.UintSet;
    using EnumerableSet for EnumerableSet.AddressSet;
    using ShrinkableArray for uint256[];
    using ShrinkableArray for ShrinkableArray.UintArray;
    using ArrayHelper for uint256[];
    using Paginator for EnumerableSet.UintSet;
    using DecimalsConverter for uint256;
    using GovUserKeeperView for *;

    address public tokenAddress;
    address public nftAddress;

    NFTInfo internal _nftInfo;

    uint256 internal _latestPowerSnapshotId;

    mapping(address => UserInfo) internal _usersInfo; // user => info
    mapping(address => BalanceInfo) internal _micropoolsInfo; // user = micropool address => info

    mapping(uint256 => uint256) internal _nftLockedNums; // tokenId => locked num

    mapping(uint256 => uint256) public nftSnapshot; // snapshot id => totalNftsPower

    event SetERC20(address token);
    event SetERC721(address token);

    modifier withSupportedToken() {
        _withSupportedToken();
        _;
    }

    modifier withSupportedNft() {
        _withSupportedNft();
        _;
    }

    function __GovUserKeeper_init(
        address _tokenAddress,
        address _nftAddress,
        uint256 totalPowerInTokens,
        uint256 nftsTotalSupply
    ) external initializer {
        __Ownable_init();
        __ERC721Holder_init();

        require(_tokenAddress != address(0) || _nftAddress != address(0), "GovUK: zero addresses");

        if (_nftAddress != address(0)) {
            _setERC721Address(_nftAddress, totalPowerInTokens, nftsTotalSupply);
        }

        if (_tokenAddress != address(0)) {
            _setERC20Address(_tokenAddress);
        }
    }

    function depositTokens(
        address payer,
        address receiver,
        uint256 amount
    ) external override onlyOwner withSupportedToken {
        address token = tokenAddress;

        IERC20(token).safeTransferFrom(
            payer,
            address(this),
            amount.from18(ERC20(token).decimals())
        );

        _usersInfo[receiver].balanceInfo.tokenBalance += amount;
    }

    function withdrawTokens(
        address payer,
        address receiver,
        uint256 amount
    ) external override onlyOwner withSupportedToken {
        BalanceInfo storage payerBalanceInfo = _usersInfo[payer].balanceInfo;

        address token = tokenAddress;
        uint256 balance = payerBalanceInfo.tokenBalance;
        uint256 availableBalance = balance.max(payerBalanceInfo.maxTokensLocked) -
            payerBalanceInfo.maxTokensLocked;

        require(amount <= availableBalance, "GovUK: can't withdraw this");

        payerBalanceInfo.tokenBalance = balance - amount;

        IERC20(token).safeTransfer(receiver, amount.from18(ERC20(token).decimals()));
    }

    function delegateTokens(
        address delegator,
        address delegatee,
        uint256 amount
    ) external override onlyOwner withSupportedToken {
        UserInfo storage delegatorInfo = _usersInfo[delegator];

        uint256 balance = delegatorInfo.balanceInfo.tokenBalance;
        uint256 availableBalance = balance.max(delegatorInfo.balanceInfo.maxTokensLocked) -
            delegatorInfo.balanceInfo.maxTokensLocked;

        require(amount <= availableBalance, "GovUK: overdelegation");

        delegatorInfo.balanceInfo.tokenBalance = balance - amount;

        delegatorInfo.delegatees.add(delegatee);
        delegatorInfo.delegatedTokens[delegatee] += amount;

        _micropoolsInfo[delegatee].tokenBalance += amount;
    }

    function undelegateTokens(
        address delegator,
        address delegatee,
        uint256 amount
    ) external override onlyOwner withSupportedToken {
        UserInfo storage delegatorInfo = _usersInfo[delegator];
        BalanceInfo storage micropoolInfo = _micropoolsInfo[delegatee];

        uint256 delegated = delegatorInfo.delegatedTokens[delegatee];
        uint256 availableAmount = micropoolInfo.tokenBalance - micropoolInfo.maxTokensLocked;

        require(
            amount <= delegated && amount <= availableAmount,
            "GovUK: amount exceeds delegation"
        );

        micropoolInfo.tokenBalance -= amount;

        delegatorInfo.balanceInfo.tokenBalance += amount;
        delegatorInfo.delegatedTokens[delegatee] -= amount;

        if (
            delegatorInfo.delegatedTokens[delegatee] == 0 &&
            delegatorInfo.delegatedNfts[delegatee].length() == 0
        ) {
            delegatorInfo.delegatees.remove(delegatee);
        }
    }

    function depositNfts(
        address payer,
        address receiver,
        uint256[] calldata nftIds
    ) external override onlyOwner withSupportedNft {
        BalanceInfo storage receiverInfo = _usersInfo[receiver].balanceInfo;

        IERC721 nft = IERC721(nftAddress);

        for (uint256 i; i < nftIds.length; i++) {
            nft.safeTransferFrom(payer, address(this), nftIds[i]);

            receiverInfo.nftBalance.add(nftIds[i]);
        }
    }

    function withdrawNfts(
        address payer,
        address receiver,
        uint256[] calldata nftIds
    ) external override onlyOwner withSupportedNft {
        BalanceInfo storage payerInfo = _usersInfo[payer].balanceInfo;

        IERC721 nft = IERC721(nftAddress);

        for (uint256 i; i < nftIds.length; i++) {
            require(
                payerInfo.nftBalance.contains(nftIds[i]) && _nftLockedNums[nftIds[i]] == 0,
                "GovUK: NFT is not owned or locked"
            );

            payerInfo.nftBalance.remove(nftIds[i]);

            nft.safeTransferFrom(address(this), receiver, nftIds[i]);
        }
    }

    function delegateNfts(
        address delegator,
        address delegatee,
        uint256[] calldata nftIds
    ) external override onlyOwner withSupportedNft {
        UserInfo storage delegatorInfo = _usersInfo[delegator];
        BalanceInfo storage micropoolInfo = _micropoolsInfo[delegatee];

        for (uint256 i; i < nftIds.length; i++) {
            require(
                delegatorInfo.balanceInfo.nftBalance.contains(nftIds[i]) &&
                    _nftLockedNums[nftIds[i]] == 0,
                "GovUK: NFT is not owned or locked"
            );

            delegatorInfo.balanceInfo.nftBalance.remove(nftIds[i]);

            delegatorInfo.delegatees.add(delegatee);
            delegatorInfo.delegatedNfts[delegatee].add(nftIds[i]);

            micropoolInfo.nftBalance.add(nftIds[i]);
        }
    }

    function undelegateNfts(
        address delegator,
        address delegatee,
        uint256[] calldata nftIds
    ) external override onlyOwner withSupportedNft {
        UserInfo storage delegatorInfo = _usersInfo[delegator];
        BalanceInfo storage micropoolInfo = _micropoolsInfo[delegatee];

        for (uint256 i; i < nftIds.length; i++) {
            require(
                delegatorInfo.delegatedNfts[delegatee].contains(nftIds[i]) &&
                    _nftLockedNums[nftIds[i]] == 0,
                "GovUK: NFT is not owned or locked"
            );

            micropoolInfo.nftBalance.remove(nftIds[i]);

            delegatorInfo.balanceInfo.nftBalance.add(nftIds[i]);
            delegatorInfo.delegatedNfts[delegatee].remove(nftIds[i]);
        }

        if (
            delegatorInfo.delegatedTokens[delegatee] == 0 &&
            delegatorInfo.delegatedNfts[delegatee].length() == 0
        ) {
            delegatorInfo.delegatees.remove(delegatee);
        }
    }

    function createNftPowerSnapshot() external override onlyOwner returns (uint256) {
        IERC721Power nftContract = IERC721Power(nftAddress);

        if (address(nftContract) == address(0)) {
            return 0;
        }

        uint256 currentPowerSnapshotId = ++_latestPowerSnapshotId;
        uint256 power;

        if (_nftInfo.isSupportPower) {
            power = nftContract.totalPower();
        } else if (_nftInfo.totalSupply == 0) {
            power = nftContract.totalSupply();
        } else {
            power = _nftInfo.totalSupply;
        }

        nftSnapshot[currentPowerSnapshotId] = power;

        return currentPowerSnapshotId;
    }

    function updateMaxTokenLockedAmount(
        uint256[] calldata lockedProposals,
        address voter,
        bool isMicropool
    ) external override onlyOwner {
        BalanceInfo storage balanceInfo = _getBalanceInfoStorage(voter, isMicropool);

        uint256 lockedAmount = balanceInfo.maxTokensLocked;
        uint256 newLockedAmount;

        for (uint256 i; i < lockedProposals.length; i++) {
            newLockedAmount = newLockedAmount.max(
                balanceInfo.lockedInProposals[lockedProposals[i]]
            );

            if (newLockedAmount == lockedAmount) {
                break;
            }
        }

        balanceInfo.maxTokensLocked = newLockedAmount;
    }

    function lockTokens(
        uint256 proposalId,
        address voter,
        bool isMicropool,
        uint256 amount
    ) external override onlyOwner {
        BalanceInfo storage balanceInfo = _getBalanceInfoStorage(voter, isMicropool);

        balanceInfo.lockedInProposals[proposalId] += amount;

        balanceInfo.maxTokensLocked = balanceInfo.maxTokensLocked.max(
            balanceInfo.lockedInProposals[proposalId]
        );
    }

    function unlockTokens(
        uint256 proposalId,
        address voter,
        bool isMicropool
    ) external override onlyOwner returns (uint256 unlockedAmount) {
        unlockedAmount = _getBalanceInfoStorage(voter, isMicropool).lockedInProposals[proposalId];

        delete _getBalanceInfoStorage(voter, isMicropool).lockedInProposals[proposalId];
    }

    function lockNfts(
        address voter,
        bool isMicropool,
        bool useDelegated,
        uint256[] calldata nftIds
    ) external override onlyOwner {
        BalanceInfo storage balanceInfo = _getBalanceInfoStorage(voter, isMicropool);

        for (uint256 i; i < nftIds.length; i++) {
            bool userContains = balanceInfo.nftBalance.contains(nftIds[i]);
            bool delegatedContains;

            if (!userContains && !isMicropool && useDelegated) {
                UserInfo storage userInfo = _usersInfo[voter];

                uint256 delegateeLength = userInfo.delegatees.length();

                for (uint256 j; j < delegateeLength; j++) {
                    if (userInfo.delegatedNfts[userInfo.delegatees.at(j)].contains(nftIds[i])) {
                        delegatedContains = true;
                        break;
                    }
                }
            }

            require(userContains || delegatedContains, "GovUK: NFT is not owned");

            _nftLockedNums[nftIds[i]]++;
        }
    }

    function unlockNfts(uint256[] calldata nftIds) external override onlyOwner {
        for (uint256 i; i < nftIds.length; i++) {
            require(_nftLockedNums[nftIds[i]] > 0, "GovUK: NFT is not locked");

            _nftLockedNums[nftIds[i]]--;
        }
    }

    function updateNftPowers(uint256[] calldata nftIds) external override onlyOwner {
        if (!_nftInfo.isSupportPower) {
            return;
        }

        ERC721Power nftContract = ERC721Power(nftAddress);

        for (uint256 i = 0; i < nftIds.length; i++) {
            nftContract.recalculateNftPower(nftIds[i]);
        }
    }

    function setERC20Address(address _tokenAddress) external override onlyOwner {
        _setERC20Address(_tokenAddress);
    }

    function setERC721Address(
        address _nftAddress,
        uint256 totalPowerInTokens,
        uint256 nftsTotalSupply
    ) external override onlyOwner {
        _setERC721Address(_nftAddress, totalPowerInTokens, nftsTotalSupply);
    }

    function getNftInfo() external view override returns (NFTInfo memory) {
        return _nftInfo;
    }

    function maxLockedAmount(
        address voter,
        bool isMicropool
    ) external view override returns (uint256) {
        return _getBalanceInfoStorage(voter, isMicropool).maxTokensLocked;
    }

    function tokenBalance(
        address voter,
        bool isMicropool,
        bool useDelegated
    ) public view override returns (uint256 totalBalance, uint256 ownedBalance) {
        if (tokenAddress == address(0)) {
            return (0, 0);
        }

        totalBalance = _getBalanceInfoStorage(voter, isMicropool).tokenBalance;

        if (!isMicropool) {
            if (useDelegated) {
                UserInfo storage userInfo = _usersInfo[voter];

                uint256 delegateeLength = userInfo.delegatees.length();

                for (uint256 i; i < delegateeLength; i++) {
                    totalBalance += userInfo.delegatedTokens[userInfo.delegatees.at(i)];
                }
            }

            ownedBalance = ERC20(tokenAddress).balanceOf(voter).to18(
                ERC20(tokenAddress).decimals()
            );
            totalBalance += ownedBalance;
        }
    }

    function nftBalance(
        address voter,
        bool isMicropool,
        bool useDelegated
    ) public view override returns (uint256 totalBalance, uint256 ownedBalance) {
        if (nftAddress == address(0)) {
            return (0, 0);
        }

        totalBalance = _getBalanceInfoStorage(voter, isMicropool).nftBalance.length();

        if (!isMicropool) {
            if (useDelegated) {
                UserInfo storage userInfo = _usersInfo[voter];

                uint256 delegateeLength = userInfo.delegatees.length();

                for (uint256 i; i < delegateeLength; i++) {
                    totalBalance += userInfo.delegatedNfts[userInfo.delegatees.at(i)].length();
                }
            }

            ownedBalance = ERC721(nftAddress).balanceOf(voter);
            totalBalance += ownedBalance;
        }
    }

    function nftExactBalance(
        address voter,
        bool isMicropool,
        bool useDelegated
    ) public view override returns (uint256[] memory nfts, uint256 ownedLength) {
        uint256 length;
        (length, ownedLength) = nftBalance(voter, isMicropool, useDelegated);

        if (length == 0) {
            return (nfts, 0);
        }

        uint256 currentLength;
        nfts = new uint256[](length);

        currentLength = nfts.insert(
            currentLength,
            _getBalanceInfoStorage(voter, isMicropool).nftBalance.values()
        );

        if (!isMicropool) {
            if (useDelegated) {
                UserInfo storage userInfo = _usersInfo[voter];

                uint256 delegateeLength = userInfo.delegatees.length();

                for (uint256 i; i < delegateeLength; i++) {
                    currentLength = nfts.insert(
                        currentLength,
                        userInfo.delegatedNfts[userInfo.delegatees.at(i)].values()
                    );
                }
            }

            if (_nftInfo.totalSupply == 0) {
                ERC721Power nftContract = ERC721Power(nftAddress);

                for (uint256 i; i < ownedLength; i++) {
                    nfts[currentLength++] = nftContract.tokenOfOwnerByIndex(voter, i);
                }
            }
        }
    }

    function getNftsPowerInTokensBySnapshot(
        uint256[] memory nftIds,
        uint256 snapshotId
    ) public view override returns (uint256) {
        uint256 totalNftsPower = nftSnapshot[snapshotId];

        ERC721Power nftContract = ERC721Power(nftAddress);

        if (address(nftContract) == address(0) || totalNftsPower == 0) {
            return 0;
        }

        uint256 nftsPower;

        if (!_nftInfo.isSupportPower) {
            nftsPower = nftIds.length.ratio(_nftInfo.totalPowerInTokens, totalNftsPower);
        } else {
            uint256 totalPowerInTokens = _nftInfo.totalPowerInTokens;

            for (uint256 i; i < nftIds.length; i++) {
                uint256 power = nftContract.getNftPower(nftIds[i]);
                nftsPower += totalPowerInTokens.ratio(power, totalNftsPower);
            }
        }

        return nftsPower;
    }

    function getTotalVoteWeight() external view override returns (uint256) {
        address token = tokenAddress;

        return
            (token != address(0) ? IERC20(token).totalSupply().to18(ERC20(token).decimals()) : 0) +
            _nftInfo.totalPowerInTokens;
    }

    function canParticipate(
        address voter,
        bool isMicropool,
        bool useDelegated,
        uint256 requiredVotes,
        uint256 snapshotId
    ) external view override returns (bool) {
        (uint256 tokens, ) = tokenBalance(voter, isMicropool, useDelegated);

        if (tokens >= requiredVotes) {
            return true;
        }

        (uint256[] memory nftIds, ) = nftExactBalance(voter, isMicropool, useDelegated);
        uint256 nftPower = getNftsPowerInTokensBySnapshot(nftIds, snapshotId);

        return tokens + nftPower >= requiredVotes;
    }

    function votingPower(
        address[] calldata users,
        bool[] calldata isMicropools,
        bool[] calldata useDelegated
    ) external view override returns (VotingPowerView[] memory votingPowers) {
        return users.votingPower(isMicropools, useDelegated);
    }

    function nftVotingPower(
        uint256[] memory nftIds
    ) external view override returns (uint256 nftPower, uint256[] memory perNftPower) {
        return nftIds.nftVotingPower();
    }

    function delegations(
        address user
    ) external view override returns (uint256 power, DelegationInfoView[] memory delegationsInfo) {
        return user.delegations(_usersInfo);
    }

    function getUndelegateableAssets(
        address delegator,
        address delegatee,
        ShrinkableArray.UintArray calldata lockedProposals,
        uint256[] calldata unlockedNfts
    )
        external
        view
        override
        returns (uint256 undelegateableTokens, ShrinkableArray.UintArray memory undelegateableNfts)
    {
        return
            delegatee.getUndelegateableAssets(
                lockedProposals,
                unlockedNfts,
                _getBalanceInfoStorage(delegatee, true),
                _usersInfo[delegator],
                _nftLockedNums
            );
    }

    function getWithdrawableAssets(
        address voter,
        ShrinkableArray.UintArray calldata lockedProposals,
        uint256[] calldata unlockedNfts
    )
        external
        view
        override
        returns (uint256 withdrawableTokens, ShrinkableArray.UintArray memory withdrawableNfts)
    {
        return
            lockedProposals.getWithdrawableAssets(
                unlockedNfts,
                _getBalanceInfoStorage(voter, false),
                _nftLockedNums
            );
    }

    function getDelegatedStakeAmount(
        address delegator,
        address delegatee
    ) external view override returns (uint256) {
        return
            _usersInfo[delegator].delegatedTokens[delegatee] +
            _getTotalDelegatedNftsPower(delegator, delegatee);
    }

    function _setERC20Address(address _tokenAddress) internal {
        require(tokenAddress == address(0), "GovUK: current token address isn't zero");
        require(_tokenAddress != address(0), "GovUK: new token address is zero");

        tokenAddress = _tokenAddress;

        emit SetERC20(_tokenAddress);
    }

    function _setERC721Address(
        address _nftAddress,
        uint256 totalPowerInTokens,
        uint256 nftsTotalSupply
    ) internal {
        require(nftAddress == address(0), "GovUK: current token address isn't zero");
        require(_nftAddress != address(0), "GovUK: new token address is zero");
        require(totalPowerInTokens > 0, "GovUK: the equivalent is zero");

        _nftInfo.totalPowerInTokens = totalPowerInTokens;

        if (!IERC165(_nftAddress).supportsInterface(type(IERC721Power).interfaceId)) {
            if (!IERC165(_nftAddress).supportsInterface(type(IERC721Enumerable).interfaceId)) {
                require(nftsTotalSupply > 0, "GovUK: total supply is zero");

                _nftInfo.totalSupply = uint128(nftsTotalSupply);
            }
        } else {
            _nftInfo.isSupportPower = true;
        }

        nftAddress = _nftAddress;

        emit SetERC721(_nftAddress);
    }

<<<<<<< HEAD
    function _getFreeAssets(
        address voter,
        bool isMicropool,
        ShrinkableArray.UintArray calldata lockedProposals,
        uint256[] calldata unlockedNfts
    )
        internal
        view
        returns (uint256 withdrawableTokens, ShrinkableArray.UintArray memory withdrawableNfts)
    {
        BalanceInfo storage balanceInfo = _getBalanceInfoStorage(voter, isMicropool);

        uint256 newLockedAmount;

        for (uint256 i; i < lockedProposals.length; i++) {
            newLockedAmount = newLockedAmount.max(
                balanceInfo.lockedInProposals[lockedProposals.values[i]]
            );
        }

        withdrawableTokens = balanceInfo.tokenBalance - newLockedAmount;

        uint256[] memory nfts = new uint256[](balanceInfo.nftBalance.length());
        uint256 nftsLength;

        for (uint256 i; i < nfts.length; i++) {
            uint256 nftId = balanceInfo.nftBalance.at(i);
            uint256 nftLockAmount = _nftLockedNums[nftId];

            if (nftLockAmount != 0) {
                for (uint256 j = 0; j < unlockedNfts.length; j++) {
                    if (unlockedNfts[j] == nftId) {
                        nftLockAmount--;
                    }
                }
            }

            if (nftLockAmount == 0) {
                nfts[nftsLength++] = nftId;
            }
        }

        withdrawableNfts = nfts.transform().crop(nftsLength);
    }

    function _getTotalDelegatedNftsPower(
        address delegator,
        address delegatee
    ) internal view returns (uint256 totalPower) {
        ERC721Power nftContract = ERC721Power(nftAddress);

        if (address(nftContract) == address(0)) {
            return 0;
        }

        if (nftInfo.isSupportPower) {
            uint256 totalNftsPower = nftContract.totalPower();

            if (totalNftsPower > 0) {
                uint256[] memory nftIds = _usersInfo[delegator].delegatedNfts[delegatee].values();

                uint256 totalPowerInTokens = nftInfo.totalPowerInTokens;

                for (uint256 i; i < nftIds.length; i++) {
                    totalPower += totalPowerInTokens.ratio(
                        nftContract.getNftPower(nftIds[i]),
                        totalNftsPower
                    );
                }
            }
        } else {
            uint256 totalSupply = nftInfo.totalSupply == 0
                ? nftContract.totalSupply()
                : nftInfo.totalSupply;

            if (totalSupply > 0) {
                totalPower += _usersInfo[delegator].delegatedNfts[delegatee].length().ratio(
                    nftInfo.totalPowerInTokens,
                    totalSupply
                );
            }
        }
    }

=======
>>>>>>> 15c25012
    function _getBalanceInfoStorage(
        address voter,
        bool isMicropool
    ) internal view returns (BalanceInfo storage) {
        return isMicropool ? _micropoolsInfo[voter] : _usersInfo[voter].balanceInfo;
    }

    function _withSupportedToken() internal view {
        require(tokenAddress != address(0), "GovUK: token is not supported");
    }

    function _withSupportedNft() internal view {
        require(nftAddress != address(0), "GovUK: nft is not supported");
    }
}<|MERGE_RESOLUTION|>--- conflicted
+++ resolved
@@ -659,52 +659,6 @@
         emit SetERC721(_nftAddress);
     }
 
-<<<<<<< HEAD
-    function _getFreeAssets(
-        address voter,
-        bool isMicropool,
-        ShrinkableArray.UintArray calldata lockedProposals,
-        uint256[] calldata unlockedNfts
-    )
-        internal
-        view
-        returns (uint256 withdrawableTokens, ShrinkableArray.UintArray memory withdrawableNfts)
-    {
-        BalanceInfo storage balanceInfo = _getBalanceInfoStorage(voter, isMicropool);
-
-        uint256 newLockedAmount;
-
-        for (uint256 i; i < lockedProposals.length; i++) {
-            newLockedAmount = newLockedAmount.max(
-                balanceInfo.lockedInProposals[lockedProposals.values[i]]
-            );
-        }
-
-        withdrawableTokens = balanceInfo.tokenBalance - newLockedAmount;
-
-        uint256[] memory nfts = new uint256[](balanceInfo.nftBalance.length());
-        uint256 nftsLength;
-
-        for (uint256 i; i < nfts.length; i++) {
-            uint256 nftId = balanceInfo.nftBalance.at(i);
-            uint256 nftLockAmount = _nftLockedNums[nftId];
-
-            if (nftLockAmount != 0) {
-                for (uint256 j = 0; j < unlockedNfts.length; j++) {
-                    if (unlockedNfts[j] == nftId) {
-                        nftLockAmount--;
-                    }
-                }
-            }
-
-            if (nftLockAmount == 0) {
-                nfts[nftsLength++] = nftId;
-            }
-        }
-
-        withdrawableNfts = nfts.transform().crop(nftsLength);
-    }
-
     function _getTotalDelegatedNftsPower(
         address delegator,
         address delegatee
@@ -744,8 +698,6 @@
         }
     }
 
-=======
->>>>>>> 15c25012
     function _getBalanceInfoStorage(
         address voter,
         bool isMicropool
