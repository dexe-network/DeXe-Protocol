--- conflicted
+++ resolved
@@ -16,11 +16,10 @@
 
 import "../../interfaces/gov/user-keeper/IGovUserKeeper.sol";
 import "../../interfaces/gov/IGovPool.sol";
+import "../../interfaces/gov/ERC721/powers/IERC721Power.sol";
 
 import "../../libs/math/MathHelper.sol";
 import "../../libs/gov/gov-user-keeper/GovUserKeeperView.sol";
-
-import "../ERC721/powers/AbstractERC721Power.sol";
 
 contract GovUserKeeper is IGovUserKeeper, OwnableUpgradeable, ERC721HolderUpgradeable {
     using SafeERC20 for IERC20;
@@ -37,6 +36,8 @@
     address public tokenAddress;
     NFTInfo internal _nftInfo;
 
+    uint256 internal _latestPowerSnapshotId;
+
     mapping(address => UserInfo) internal _usersInfo; // user => info
 
     mapping(uint256 => uint256) internal _nftLockedNums; // tokenId => locked num
@@ -57,7 +58,7 @@
     function __GovUserKeeper_init(
         address _tokenAddress,
         address _nftAddress,
-        uint256 individualPower,
+        uint256 totalPowerInTokens,
         uint256 nftsTotalSupply
     ) external initializer {
         __Ownable_init();
@@ -66,7 +67,7 @@
         require(_tokenAddress != address(0) || _nftAddress != address(0), "GovUK: zero addresses");
 
         if (_nftAddress != address(0)) {
-            _setERC721Address(_nftAddress, individualPower, nftsTotalSupply);
+            _setERC721Address(_nftAddress, totalPowerInTokens, nftsTotalSupply);
         }
 
         if (_tokenAddress != address(0)) {
@@ -199,7 +200,7 @@
             receiverNftBalance.add(nftId);
 
             if (isSupportPower) {
-                _nftInfo.nftMinPower[nftId] = nft.getMinPowerForNft(nftId);
+                _nftInfo.nftMinPower[nftId] = nft.getNftMinPower(nftId);
             }
         }
     }
@@ -379,7 +380,6 @@
             require(delegateeNftBalance.remove(nftId), "GovUK: NFT is not owned");
 
             nft.safeTransferFrom(address(this), msg.sender, nftId);
-<<<<<<< HEAD
 
             if (isSupportPower) {
                 nftPower += _nftInfo.nftMinPower[nftId];
@@ -388,8 +388,6 @@
 
         if (isSupportPower) {
             delegateeInfo.nftsPowers[IGovPool.VoteType.TreasuryVote] -= nftPower;
-=======
->>>>>>> 0d5e3e57
         }
     }
 
@@ -470,15 +468,7 @@
             return;
         }
 
-<<<<<<< HEAD
-        ERC721Power nftContract = ERC721Power(_nftInfo.nftAddress);
-
-        for (uint256 i = 0; i < nftIds.length; i++) {
-            nftContract.recalculateNftPower(nftIds[i]);
-        }
-=======
-        AbstractERC721Power(nftAddress).recalculateNftPowers(nftIds);
->>>>>>> 0d5e3e57
+        IERC721Power(_nftInfo.nftAddress).recalculateNftPowers(nftIds);
     }
 
     function setERC20Address(address _tokenAddress) external override onlyOwner {
@@ -487,10 +477,10 @@
 
     function setERC721Address(
         address _nftAddress,
-        uint256 individualPower,
+        uint256 totalPowerInTokens,
         uint256 nftsTotalSupply
     ) external override onlyOwner {
-        _setERC721Address(_nftAddress, individualPower, nftsTotalSupply);
+        _setERC721Address(_nftAddress, totalPowerInTokens, nftsTotalSupply);
     }
 
     function nftAddress() external view override returns (address) {
@@ -558,7 +548,7 @@
             totalBalance += _usersInfo[voter].allDelegatedBalance.nfts.length();
         }
 
-        ownedBalance = ERC721Upgradeable(nftAddress).balanceOf(voter);
+        ownedBalance = IERC721Upgradeable(nftAddress).balanceOf(voter);
         totalBalance += ownedBalance;
     }
 
@@ -587,7 +577,7 @@
             nftsVector.push(_usersInfo[voter].allDelegatedBalance.nfts.values());
         }
 
-        ownedLength = ERC721Upgradeable(nftAddress).balanceOf(voter);
+        ownedLength = IERC721Upgradeable(nftAddress).balanceOf(voter);
 
         if (_nftInfo.totalSupply != 0) {
             nftsVector.push(new uint256[](ownedLength));
@@ -595,7 +585,7 @@
             return (nftsVector.toArray(), ownedLength);
         }
 
-        AbstractERC721Power nftContract = AbstractERC721Power(nftAddress);
+        IERC721Power nftContract = IERC721Power(nftAddress);
 
         for (uint256 i; i < ownedLength; i++) {
             nftsVector.push(nftContract.tokenOfOwnerByIndex(voter, i));
@@ -604,7 +594,6 @@
         return (nftsVector.toArray(), ownedLength);
     }
 
-<<<<<<< HEAD
     function getTotalNftsPower(
         uint256[] memory nftIds,
         IGovPool.VoteType voteType,
@@ -614,8 +603,6 @@
         return _usersInfo.getTotalNftsPower(_nftInfo, nftIds, voteType, voter, perNftPowerArray);
     }
 
-=======
->>>>>>> 0d5e3e57
     function getTotalPower() external view override returns (uint256 power) {
         address token = tokenAddress;
 
@@ -623,11 +610,7 @@
             power = IERC20(token).totalSupply().to18(token.decimals());
         }
 
-<<<<<<< HEAD
         token = _nftInfo.nftAddress;
-=======
-        token = nftAddress;
->>>>>>> 0d5e3e57
 
         if (token != address(0)) {
             if (!_nftInfo.isSupportPower) {
@@ -682,25 +665,7 @@
             false
         );
 
-<<<<<<< HEAD
         return tokens + personalNftPower + micropoolNftPower + treasuryNftPower >= requiredVotes;
-=======
-        nftIds.crop(nftIds.length - owned);
-
-        uint256 nftPower;
-        uint256 tmpPower;
-
-        (tmpPower, ) = nftVotingPower(nftIds, false);
-        nftPower += tmpPower;
-
-        (tmpPower, ) = nftVotingPower(nftIdsMicropool, false);
-        nftPower += tmpPower;
-
-        (tmpPower, ) = nftVotingPower(nftIdsTreasury, false);
-        nftPower += tmpPower;
-
-        return tokens + nftPower >= requiredVotes;
->>>>>>> 0d5e3e57
     }
 
     function votingPower(
@@ -785,15 +750,9 @@
             _nftInfo.isSupportPower = true;
         } else {
             require(individualPower > 0, "GovUK: the individual power is zero");
-<<<<<<< HEAD
 
             _nftInfo.individualPower = individualPower;
 
-=======
-
-            _nftInfo.individualPower = individualPower;
-
->>>>>>> 0d5e3e57
             if (
                 !IERC165(_nftAddress).supportsInterface(
                     type(IERC721EnumerableUpgradeable).interfaceId
