--- conflicted
+++ resolved
@@ -148,11 +148,7 @@
     ) public virtual override onlyTraderAdmin onlyBABTHolder {
         require(_investors.length() == 0, "TP: only empty pool");
 
-<<<<<<< HEAD
-        _poolParameters.investTokens(_positions, amounts, tokens);
-=======
-        _poolParameters.investInitial(investsInBlocks, _positions, amounts, tokens);
->>>>>>> 6edb2c60
+        _poolParameters.investInitial(_positions, amounts, tokens);
     }
 
     function reinvestCommission(
