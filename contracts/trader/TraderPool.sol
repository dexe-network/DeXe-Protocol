// SPDX-License-Identifier: MIT
pragma solidity ^0.8.4;

import "@openzeppelin/contracts-upgradeable/token/ERC20/ERC20Upgradeable.sol";
import "@openzeppelin/contracts/utils/structs/EnumerableSet.sol";

import "@dlsl/dev-modules/contracts-registry/AbstractDependant.sol";

import "../interfaces/trader/ITraderPool.sol";
import "../interfaces/core/IPriceFeed.sol";
import "../interfaces/core/IContractsRegistry.sol";

import "../libs/trader-pool/TraderPoolCommission.sol";
import "../libs/trader-pool/TraderPoolExchange.sol";
import "../libs/trader-pool/TraderPoolView.sol";
import "../libs/trader-pool/TraderPoolModify.sol";
import "../libs/trader-pool/TraderPoolInvest.sol";
import "../libs/trader-pool/TraderPoolDivest.sol";
import "../libs/math/MathHelper.sol";

import "../core/Globals.sol";

abstract contract TraderPool is ITraderPool, ERC20Upgradeable, AbstractDependant {
    using EnumerableSet for EnumerableSet.AddressSet;
    using MathHelper for uint256;
    using TraderPoolCommission for *;
    using TraderPoolExchange for *;
    using TraderPoolModify for *;
    using TraderPoolInvest for *;
    using TraderPoolDivest for *;
    using TraderPoolView for *;

    IERC20 public dexeToken;
    IPriceFeed public priceFeed;
    ICoreProperties public coreProperties;

    EnumerableSet.AddressSet internal _traderAdmins;

    PoolParameters internal _poolParameters;

    EnumerableSet.AddressSet internal _privateInvestors;
    EnumerableSet.AddressSet internal _investors;
    EnumerableSet.AddressSet internal _positions;

    mapping(address => mapping(uint256 => uint256)) public investsInBlocks; // user => block => LP amount
    mapping(address => InvestorInfo) public investorsInfo;

    event Joined(address user);
    event Left(address user);
    event Invested(address user, uint256 investedBase, uint256 receivedLP);
    event Divested(address user, uint256 divestedLP, uint256 receivedBase);

    modifier onlyTraderAdmin() {
        _onlyTraderAdmin();
        _;
    }

    modifier onlyTrader() {
        _onlyTrader();
        _;
    }

    modifier onlyThis() {
        _onlyThis();
        _;
    }

    function isPrivateInvestor(address who) public view override returns (bool) {
        return _privateInvestors.contains(who);
    }

    function isTraderAdmin(address who) public view override returns (bool) {
        return _traderAdmins.contains(who);
    }

    function isTrader(address who) public view override returns (bool) {
        return _poolParameters.trader == who;
    }

    function __TraderPool_init(
        string calldata name,
        string calldata symbol,
        PoolParameters calldata poolParameters
    ) public onlyInitializing {
        __ERC20_init(name, symbol);

        _poolParameters = poolParameters;
        _traderAdmins.add(poolParameters.trader);
    }

    function setDependencies(address contractsRegistry) public virtual override dependant {
        IContractsRegistry registry = IContractsRegistry(contractsRegistry);

        dexeToken = IERC20(registry.getDEXEContract());
        priceFeed = IPriceFeed(registry.getPriceFeedContract());
        coreProperties = ICoreProperties(registry.getCorePropertiesContract());
    }

    function modifyAdmins(address[] calldata admins, bool add) external override onlyTraderAdmin {
        _traderAdmins.modifyAdmins(_poolParameters, admins, add);
    }

    function modifyPrivateInvestors(
        address[] calldata privateInvestors,
        bool add
    ) external override onlyTraderAdmin {
        _privateInvestors.modifyPrivateInvestors(privateInvestors, add);
    }

    function changePoolParameters(
        string calldata descriptionURL,
        bool privatePool,
        uint256 totalLPEmission,
        uint256 minimalInvestment
    ) external override onlyTraderAdmin {
        _poolParameters.changePoolParameters(
            _investors,
            descriptionURL,
            privatePool,
            totalLPEmission,
            minimalInvestment
        );
    }

    function invest(
        uint256 amountInBaseToInvest,
        uint256[] calldata minPositionsOut
    ) public virtual override {
        _poolParameters.invest(investsInBlocks, amountInBaseToInvest, minPositionsOut);
    }

    function reinvestCommission(
        uint256[] calldata offsetLimits,
        uint256 minDexeCommissionOut
    ) external virtual override onlyTraderAdmin {
        investorsInfo.reinvestCommission(
            _investors,
            offsetLimits,
            minDexeCommissionOut,
            _poolParameters
        );
    }

    function divest(
        uint256 amountLP,
        uint256[] calldata minPositionsOut,
        uint256 minDexeCommissionOut
    ) public virtual override {
        _poolParameters.divest(amountLP, minPositionsOut, minDexeCommissionOut);
    }

    function exchange(
        address from,
        address to,
        uint256 amount,
        uint256 amountBound,
        address[] calldata optionalPath,
        ExchangeType exType
    ) public virtual override onlyTraderAdmin {
        _poolParameters.exchange(_positions, from, to, amount, amountBound, optionalPath, exType);
    }

    function mint(address account, uint256 amount) external onlyThis {
        _mint(account, amount);
    }

    function burn(address account, uint256 amount) external onlyThis {
        _burn(account, amount);
    }

    function updateTo(address user, uint256 lpAmount, uint256 baseAmount) external onlyThis {
        _updateTo(user, lpAmount, baseAmount);
    }

    function updateFrom(
        address user,
        uint256 lpAmount,
        uint256 baseAmount
    ) external onlyThis returns (uint256 baseTransfer) {
        return _updateFrom(user, lpAmount, baseAmount);
    }

    function proposalPoolAddress() external view virtual override returns (address);

    function totalEmission() public view virtual override returns (uint256);

    function canRemovePrivateInvestor(
        address investor
    ) public view virtual override returns (bool);

    function totalInvestors() external view override returns (uint256) {
        return _investors.length();
    }

    function openPositions() public view returns (address[] memory) {
        return coreProperties.getFilteredPositions(_positions.values());
    }

    function getUsersInfo(
        address user,
        uint256 offset,
        uint256 limit
    ) external view override returns (UserInfo[] memory usersInfo) {
        return _poolParameters.getUsersInfo(_investors, user, offset, limit);
    }

    function getPoolInfo() external view override returns (PoolInfo memory poolInfo) {
        return _poolParameters.getPoolInfo(_positions);
    }

    function getLeverageInfo() external view override returns (LeverageInfo memory leverageInfo) {
        return _poolParameters.getLeverageInfo();
    }

    function getInvestTokens(
        uint256 amountInBaseToInvest
    ) external view override returns (Receptions memory receptions) {
        return _poolParameters.getInvestTokens(amountInBaseToInvest);
    }

    function getReinvestCommissions(
        uint256[] calldata offsetLimits
    ) external view override returns (Commissions memory commissions) {
        return _poolParameters.getReinvestCommissions(_investors, offsetLimits);
    }

    function getNextCommissionEpoch() public view override returns (uint256) {
        return _poolParameters.getNextCommissionEpoch();
    }

    function getDivestAmountsAndCommissions(
        address user,
        uint256 amountLP
    )
        external
        view
        override
        returns (Receptions memory receptions, Commissions memory commissions)
    {
        return _poolParameters.getDivestAmountsAndCommissions(user, amountLP);
    }

    function getExchangeAmount(
        address from,
        address to,
        uint256 amount,
        address[] calldata optionalPath,
        ExchangeType exType
    ) external view override returns (uint256, address[] memory) {
        return
            _poolParameters.getExchangeAmount(_positions, from, to, amount, optionalPath, exType);
    }

<<<<<<< HEAD
    function _transferBase(
        address baseHolder,
        uint256 totalBaseInPool,
        uint256 amountInBaseToInvest
    ) internal returns (uint256) {
        IERC20(_poolParameters.baseToken).safeTransferFrom(
            baseHolder,
            address(this),
            amountInBaseToInvest.from18(_poolParameters.baseTokenDecimals)
        );

        uint256 toMintLP = amountInBaseToInvest;

        if (totalBaseInPool > 0) {
            toMintLP = toMintLP.ratio(totalSupply(), totalBaseInPool);
        }

        require(
            _poolParameters.totalLPEmission == 0 ||
                totalEmission() + toMintLP <= _poolParameters.totalLPEmission,
            "TP: minting > emission"
        );

        _investsInBlocks[msg.sender][block.number] += toMintLP;

        return toMintLP;
    }

    function _investPositions(
        address baseHolder,
        uint256 amountInBaseToInvest,
        uint256[] calldata minPositionsOut
    ) internal returns (uint256 toMintLP) {
        address baseToken = _poolParameters.baseToken;
        (
            uint256 totalBase,
            ,
            address[] memory positionTokens,
            uint256[] memory positionPricesInBase
        ) = _poolParameters.getNormalizedPoolPriceAndPositions();

        toMintLP = _transferBase(baseHolder, totalBase, amountInBaseToInvest);

        for (uint256 i = 0; i < positionTokens.length; i++) {
            uint256 amount = positionPricesInBase[i].ratio(amountInBaseToInvest, totalBase);
            uint256 amountGot = priceFeed.normExchangeFromExact(
                baseToken,
                positionTokens[i],
                amount,
                new address[](0),
                minPositionsOut[i]
            );

            emit ActivePortfolioExchanged(baseToken, positionTokens[i], amount, amountGot);
        }
    }

    function _distributeCommission(
        uint256 baseToDistribute,
        uint256 lpToDistribute,
        uint256 minDexeCommissionOut
    ) internal {
        require(baseToDistribute > 0, "TP: no commission available");

        (
            uint128 dexePercentage,
            ,
            uint128[] memory poolPercentages,
            address[3] memory commissionReceivers
        ) = coreProperties.getDEXECommissionPercentages();

        (uint256 dexeLPCommission, uint256 dexeBaseCommission) = TraderPoolCommission
            .calculateDexeCommission(baseToDistribute, lpToDistribute, dexePercentage);
        uint256 dexeCommission = priceFeed.normExchangeFromExact(
            _poolParameters.baseToken,
            address(_dexeToken),
            dexeBaseCommission,
            new address[](0),
            minDexeCommissionOut
        );

        _mint(_poolParameters.trader, lpToDistribute - dexeLPCommission);
        TraderPoolCommission.sendDexeCommission(
            _dexeToken,
            dexeCommission,
            poolPercentages,
            commissionReceivers
        );

        emit CommissionClaimed(
            msg.sender,
            lpToDistribute - dexeLPCommission,
            baseToDistribute - dexeBaseCommission
        );
    }

    function _divestPositions(
        uint256 amountLP,
        uint256[] calldata minPositionsOut
    ) internal returns (uint256 investorBaseAmount) {
        _checkUserBalance(amountLP);

        address[] memory _openPositions = openPositions();
        address baseToken = _poolParameters.baseToken;
        uint256 totalSupply = totalSupply();

        investorBaseAmount = baseToken.normThisBalance().ratio(amountLP, totalSupply);

        for (uint256 i = 0; i < _openPositions.length; i++) {
            uint256 amount = _openPositions[i].normThisBalance().ratio(amountLP, totalSupply);
            uint256 amountGot = priceFeed.normExchangeFromExact(
                _openPositions[i],
                baseToken,
                amount,
                new address[](0),
                minPositionsOut[i]
            );

            investorBaseAmount += amountGot;

            emit ActivePortfolioExchanged(_openPositions[i], baseToken, amount, amountGot);
        }
    }

    function _divestInvestor(
        uint256 amountLP,
        uint256[] calldata minPositionsOut,
        uint256 minDexeCommissionOut
    ) internal {
        uint256 investorBaseAmount = _divestPositions(amountLP, minPositionsOut);
        (uint256 baseCommission, uint256 lpCommission) = _poolParameters
            .calculateCommissionOnDivest(msg.sender, investorBaseAmount, amountLP);
        uint256 receivedBase = investorBaseAmount - baseCommission;

        _updateFrom(msg.sender, amountLP, receivedBase);
        _burn(msg.sender, amountLP);

        IERC20(_poolParameters.baseToken).safeTransfer(
            msg.sender,
            receivedBase.from18(_poolParameters.baseTokenDecimals)
        );

        if (baseCommission > 0) {
            _distributeCommission(baseCommission, lpCommission, minDexeCommissionOut);
        }
    }

    function _divestTrader(uint256 amountLP) internal {
        _checkUserBalance(amountLP);

        IERC20 baseToken = IERC20(_poolParameters.baseToken);
        uint256 receivedBase = address(baseToken).normThisBalance().ratio(amountLP, totalSupply());

        _updateFrom(msg.sender, amountLP, receivedBase);
        _burn(msg.sender, amountLP);

        baseToken.safeTransfer(msg.sender, receivedBase.from18(_poolParameters.baseTokenDecimals));
    }

=======
>>>>>>> 7662ef9e
    function _updateFromData(
        address user,
        uint256 lpAmount
    ) internal returns (uint256 baseTransfer) {
        if (!isTrader(user)) {
            InvestorInfo storage info = investorsInfo[user];

            baseTransfer = info.investedBase.ratio(lpAmount, balanceOf(user));
            info.investedBase -= baseTransfer;
        }
    }

    function _updateToData(address user, uint256 baseAmount) internal {
        if (!isTrader(user)) {
            investorsInfo[user].investedBase += baseAmount;
        }
    }

    function _checkLeave(address user, uint256 lpAmount) internal {
        if (lpAmount == balanceOf(user)) {
            if (!isTrader(user)) {
                _investors.remove(user);
                investorsInfo[user].commissionUnlockEpoch = 0;
            }

            emit Left(user);
        }
    }

    function _checkJoin(address user) internal {
        require(
            !_poolParameters.privatePool || isTraderAdmin(user) || isPrivateInvestor(user),
            "TP: private pool"
        );

        if (balanceOf(user) == 0) {
            if (!isTrader(user)) {
                _investors.add(user);
                investorsInfo[user].commissionUnlockEpoch = getNextCommissionEpoch();

                require(
                    _investors.length() <= coreProperties.getMaximumPoolInvestors(),
                    "TP: max investors"
                );
            }

            emit Joined(user);
        }
    }

    function _updateFrom(
        address user,
        uint256 lpAmount,
        uint256 baseAmount
    ) internal returns (uint256 baseTransfer) {
        baseTransfer = _updateFromData(user, lpAmount);

        emit Divested(user, lpAmount, baseAmount == 0 ? baseTransfer : baseAmount);

        _checkLeave(user, lpAmount);
    }

    function _updateTo(address user, uint256 lpAmount, uint256 baseAmount) internal {
        _checkJoin(user);
        _updateToData(user, baseAmount);

        emit Invested(user, baseAmount, lpAmount);
    }

    /// @notice if trader transfers tokens to an investor, we will count them as "earned" and add to the commission calculation
    function _beforeTokenTransfer(
        address from,
        address to,
        uint256 amount
    ) internal virtual override {
        require(amount > 0, "TP: 0 transfer");

        if (from != address(0) && to != address(0) && from != to) {
            uint256 baseTransfer = _updateFrom(from, amount, 0); // baseTransfer is intended to be zero if sender is a trader
            _updateTo(to, amount, baseTransfer);
        }
    }

    function _onlyTraderAdmin() internal view {
        require(isTraderAdmin(msg.sender), "TP: not an admin");
    }

    function _onlyTrader() internal view {
        require(isTrader(msg.sender), "TP: not a trader");
    }

    function _onlyThis() internal view {
        require(address(this) == msg.sender, "TP: not this contract");
    }
}<|MERGE_RESOLUTION|>--- conflicted
+++ resolved
@@ -232,10 +232,10 @@
         address user,
         uint256 amountLP
     )
-        external
-        view
-        override
-        returns (Receptions memory receptions, Commissions memory commissions)
+    external
+    view
+    override
+    returns (Receptions memory receptions, Commissions memory commissions)
     {
         return _poolParameters.getDivestAmountsAndCommissions(user, amountLP);
     }
@@ -248,171 +248,9 @@
         ExchangeType exType
     ) external view override returns (uint256, address[] memory) {
         return
-            _poolParameters.getExchangeAmount(_positions, from, to, amount, optionalPath, exType);
-    }
-
-<<<<<<< HEAD
-    function _transferBase(
-        address baseHolder,
-        uint256 totalBaseInPool,
-        uint256 amountInBaseToInvest
-    ) internal returns (uint256) {
-        IERC20(_poolParameters.baseToken).safeTransferFrom(
-            baseHolder,
-            address(this),
-            amountInBaseToInvest.from18(_poolParameters.baseTokenDecimals)
-        );
-
-        uint256 toMintLP = amountInBaseToInvest;
-
-        if (totalBaseInPool > 0) {
-            toMintLP = toMintLP.ratio(totalSupply(), totalBaseInPool);
-        }
-
-        require(
-            _poolParameters.totalLPEmission == 0 ||
-                totalEmission() + toMintLP <= _poolParameters.totalLPEmission,
-            "TP: minting > emission"
-        );
-
-        _investsInBlocks[msg.sender][block.number] += toMintLP;
-
-        return toMintLP;
-    }
-
-    function _investPositions(
-        address baseHolder,
-        uint256 amountInBaseToInvest,
-        uint256[] calldata minPositionsOut
-    ) internal returns (uint256 toMintLP) {
-        address baseToken = _poolParameters.baseToken;
-        (
-            uint256 totalBase,
-            ,
-            address[] memory positionTokens,
-            uint256[] memory positionPricesInBase
-        ) = _poolParameters.getNormalizedPoolPriceAndPositions();
-
-        toMintLP = _transferBase(baseHolder, totalBase, amountInBaseToInvest);
-
-        for (uint256 i = 0; i < positionTokens.length; i++) {
-            uint256 amount = positionPricesInBase[i].ratio(amountInBaseToInvest, totalBase);
-            uint256 amountGot = priceFeed.normExchangeFromExact(
-                baseToken,
-                positionTokens[i],
-                amount,
-                new address[](0),
-                minPositionsOut[i]
-            );
-
-            emit ActivePortfolioExchanged(baseToken, positionTokens[i], amount, amountGot);
-        }
-    }
-
-    function _distributeCommission(
-        uint256 baseToDistribute,
-        uint256 lpToDistribute,
-        uint256 minDexeCommissionOut
-    ) internal {
-        require(baseToDistribute > 0, "TP: no commission available");
-
-        (
-            uint128 dexePercentage,
-            ,
-            uint128[] memory poolPercentages,
-            address[3] memory commissionReceivers
-        ) = coreProperties.getDEXECommissionPercentages();
-
-        (uint256 dexeLPCommission, uint256 dexeBaseCommission) = TraderPoolCommission
-            .calculateDexeCommission(baseToDistribute, lpToDistribute, dexePercentage);
-        uint256 dexeCommission = priceFeed.normExchangeFromExact(
-            _poolParameters.baseToken,
-            address(_dexeToken),
-            dexeBaseCommission,
-            new address[](0),
-            minDexeCommissionOut
-        );
-
-        _mint(_poolParameters.trader, lpToDistribute - dexeLPCommission);
-        TraderPoolCommission.sendDexeCommission(
-            _dexeToken,
-            dexeCommission,
-            poolPercentages,
-            commissionReceivers
-        );
-
-        emit CommissionClaimed(
-            msg.sender,
-            lpToDistribute - dexeLPCommission,
-            baseToDistribute - dexeBaseCommission
-        );
-    }
-
-    function _divestPositions(
-        uint256 amountLP,
-        uint256[] calldata minPositionsOut
-    ) internal returns (uint256 investorBaseAmount) {
-        _checkUserBalance(amountLP);
-
-        address[] memory _openPositions = openPositions();
-        address baseToken = _poolParameters.baseToken;
-        uint256 totalSupply = totalSupply();
-
-        investorBaseAmount = baseToken.normThisBalance().ratio(amountLP, totalSupply);
-
-        for (uint256 i = 0; i < _openPositions.length; i++) {
-            uint256 amount = _openPositions[i].normThisBalance().ratio(amountLP, totalSupply);
-            uint256 amountGot = priceFeed.normExchangeFromExact(
-                _openPositions[i],
-                baseToken,
-                amount,
-                new address[](0),
-                minPositionsOut[i]
-            );
-
-            investorBaseAmount += amountGot;
-
-            emit ActivePortfolioExchanged(_openPositions[i], baseToken, amount, amountGot);
-        }
-    }
-
-    function _divestInvestor(
-        uint256 amountLP,
-        uint256[] calldata minPositionsOut,
-        uint256 minDexeCommissionOut
-    ) internal {
-        uint256 investorBaseAmount = _divestPositions(amountLP, minPositionsOut);
-        (uint256 baseCommission, uint256 lpCommission) = _poolParameters
-            .calculateCommissionOnDivest(msg.sender, investorBaseAmount, amountLP);
-        uint256 receivedBase = investorBaseAmount - baseCommission;
-
-        _updateFrom(msg.sender, amountLP, receivedBase);
-        _burn(msg.sender, amountLP);
-
-        IERC20(_poolParameters.baseToken).safeTransfer(
-            msg.sender,
-            receivedBase.from18(_poolParameters.baseTokenDecimals)
-        );
-
-        if (baseCommission > 0) {
-            _distributeCommission(baseCommission, lpCommission, minDexeCommissionOut);
-        }
-    }
-
-    function _divestTrader(uint256 amountLP) internal {
-        _checkUserBalance(amountLP);
-
-        IERC20 baseToken = IERC20(_poolParameters.baseToken);
-        uint256 receivedBase = address(baseToken).normThisBalance().ratio(amountLP, totalSupply());
-
-        _updateFrom(msg.sender, amountLP, receivedBase);
-        _burn(msg.sender, amountLP);
-
-        baseToken.safeTransfer(msg.sender, receivedBase.from18(_poolParameters.baseTokenDecimals));
-    }
-
-=======
->>>>>>> 7662ef9e
+        _poolParameters.getExchangeAmount(_positions, from, to, amount, optionalPath, exType);
+    }
+
     function _updateFromData(
         address user,
         uint256 lpAmount
