// SPDX-License-Identifier: MIT
pragma solidity ^0.8.4;

import "@dlsl/dev-modules/pool-contracts-registry/pool-factory/AbstractPoolFactory.sol";

import "../interfaces/factory/IPoolFactory.sol";
import "../interfaces/trader/ITraderPool.sol";
import "../interfaces/core/IContractsRegistry.sol";
import "../interfaces/core/ISBT721.sol";

import {DistributionProposal} from "../gov/proposals/DistributionProposal.sol";
import {TokenSaleProposal} from "../gov/proposals/TokenSaleProposal.sol";
import "../gov/GovPool.sol";
import "../gov/user-keeper/GovUserKeeper.sol";
import "../gov/settings/GovSettings.sol";
import "../gov/validators/GovValidators.sol";

import "../trader/BasicTraderPool.sol";
import "../trader/InvestTraderPool.sol";
import "../trader/TraderPoolRiskyProposal.sol";
import "../trader/TraderPoolInvestProposal.sol";

import "../core/CoreProperties.sol";
import "./PoolRegistry.sol";

import "../libs/factory/GovTokenDeployer.sol";

import "../core/Globals.sol";

contract PoolFactory is IPoolFactory, AbstractPoolFactory {
    using GovTokenDeployer for *;

    PoolRegistry internal _poolRegistry;
    CoreProperties internal _coreProperties;
    ISBT721 internal _babt;

    mapping(bytes32 => bool) private _usedSalts;

    event TraderPoolDeployed(
        string poolType,
        string symbol,
        string name,
        address at,
        address proposalContract,
        address trader,
        address basicToken,
        uint256 commission,
        string descriptionURL
    );
    event DaoPoolDeployed(
        string name,
        address govPool,
        address dp,
        address validators,
        address settings,
        address govUserKeeper,
        address sender
    );
    event DaoTokenSaleDeployed(address govPool, address tokenSale, address token);

    function setDependencies(address contractsRegistry) public override {
        super.setDependencies(contractsRegistry);

        IContractsRegistry registry = IContractsRegistry(contractsRegistry);

        _poolRegistry = PoolRegistry(registry.getPoolRegistryContract());
        _coreProperties = CoreProperties(registry.getCorePropertiesContract());
        _babt = ISBT721(registry.getBABTContract());
    }

    function deployGovPool(GovPoolDeployParams calldata parameters) external override {
        string memory poolType = _poolRegistry.GOV_POOL_NAME();

        GovPool.Dependencies memory govPoolDeps;

        govPoolDeps.validatorsAddress = _deploy(_poolRegistry.VALIDATORS_NAME());
        govPoolDeps.userKeeperAddress = _deploy(_poolRegistry.USER_KEEPER_NAME());
        govPoolDeps.distributionAddress = _deploy(_poolRegistry.DISTRIBUTION_PROPOSAL_NAME());
        govPoolDeps.settingsAddress = _deploy(_poolRegistry.SETTINGS_NAME());
        address poolProxy = _deploy2(poolType, parameters.name);

        emit DaoPoolDeployed(
            parameters.name,
            poolProxy,
            govPoolDeps.distributionAddress,
            govPoolDeps.validatorsAddress,
            govPoolDeps.settingsAddress,
            govPoolDeps.userKeeperAddress,
            msg.sender
        );

        govPoolDeps.expertNftAddress = _deployExpertNft(poolProxy, parameters.name);

        _updateSalt(parameters.name);

        _initGovPool(poolProxy, govPoolDeps, parameters);

        GovSettings(govPoolDeps.settingsAddress).transferOwnership(poolProxy);
        GovUserKeeper(govPoolDeps.userKeeperAddress).transferOwnership(poolProxy);
        GovValidators(govPoolDeps.validatorsAddress).transferOwnership(poolProxy);

        _register(poolType, poolProxy);
        _injectDependencies(poolProxy);
    }

    function deployGovPoolWithTokenSale(
        GovPoolDeployParams calldata parameters,
        GovTokenSaleProposalDeployParams calldata tokenSaleParameters
    ) external override {
        string memory poolType = _poolRegistry.GOV_POOL_NAME();

        GovPool.Dependencies memory govPoolDeps;

        govPoolDeps.validatorsAddress = _deploy(_poolRegistry.VALIDATORS_NAME());
        govPoolDeps.userKeeperAddress = _deploy(_poolRegistry.USER_KEEPER_NAME());
        govPoolDeps.distributionAddress = _deploy(_poolRegistry.DISTRIBUTION_PROPOSAL_NAME());
        govPoolDeps.settingsAddress = _deploy(_poolRegistry.SETTINGS_NAME());
        address poolProxy = _deploy2(poolType, parameters.name);

        emit DaoPoolDeployed(
            parameters.name,
            poolProxy,
            govPoolDeps.distributionAddress,
            govPoolDeps.validatorsAddress,
            govPoolDeps.settingsAddress,
            govPoolDeps.userKeeperAddress,
            msg.sender
        );

        address tokenSaleProxy = _deployTokenSale(parameters, tokenSaleParameters, poolProxy);

        emit DaoTokenSaleDeployed(
            poolProxy,
            tokenSaleProxy,
            parameters.userKeeperParams.tokenAddress
        );

        govPoolDeps.expertNftAddress = _deployExpertNft(poolProxy, parameters.name);

        _updateSalt(parameters.name);

        TokenSaleProposal(tokenSaleProxy).createTiers(tokenSaleParameters.tiersParams);
        TokenSaleProposal(tokenSaleProxy).addToWhitelist(tokenSaleParameters.whitelistParams);

<<<<<<< HEAD
        _initGovPool(
            poolProxy,
            settingsProxy,
            dpProxy,
            userKeeperProxy,
            validatorsProxy,
            parameters
        );
        TokenSaleProposal(tokenSaleProxy).__TokenSaleProposal_init(poolProxy, _babt);
=======
        _initGovPool(poolProxy, govPoolDeps, parameters);
        TokenSaleProposal(tokenSaleProxy).__TokenSaleProposal_init(poolProxy);
>>>>>>> 65af3d19

        GovSettings(govPoolDeps.settingsAddress).transferOwnership(poolProxy);
        GovUserKeeper(govPoolDeps.userKeeperAddress).transferOwnership(poolProxy);
        GovValidators(govPoolDeps.validatorsAddress).transferOwnership(poolProxy);

        _register(poolType, poolProxy);
        _injectDependencies(poolProxy);
    }

    function deployBasicPool(
        string calldata name,
        string calldata symbol,
        TraderPoolDeployParameters calldata parameters
    ) external override {
        string memory poolType = _poolRegistry.BASIC_POOL_NAME();
        ITraderPool.PoolParameters memory poolParameters = _validateTraderPoolParameters(
            parameters
        );

        address proposalProxy = _deploy(_poolRegistry.RISKY_PROPOSAL_NAME());
        address poolProxy = _deploy(poolType);

        emit TraderPoolDeployed(
            poolType,
            symbol,
            name,
            poolProxy,
            proposalProxy,
            poolParameters.trader,
            poolParameters.baseToken,
            poolParameters.commissionPercentage,
            poolParameters.descriptionURL
        );

        _initBasicPool(poolProxy, proposalProxy, name, symbol, poolParameters);

        _register(poolType, poolProxy);
        _injectDependencies(poolProxy);

        _poolRegistry.associateUserWithPool(poolParameters.trader, poolType, poolProxy);
    }

    function deployInvestPool(
        string calldata name,
        string calldata symbol,
        TraderPoolDeployParameters calldata parameters
    ) external override {
        string memory poolType = _poolRegistry.INVEST_POOL_NAME();
        ITraderPool.PoolParameters memory poolParameters = _validateTraderPoolParameters(
            parameters
        );

        address proposalProxy = _deploy(_poolRegistry.INVEST_PROPOSAL_NAME());
        address poolProxy = _deploy(poolType);

        emit TraderPoolDeployed(
            poolType,
            symbol,
            name,
            poolProxy,
            proposalProxy,
            poolParameters.trader,
            poolParameters.baseToken,
            poolParameters.commissionPercentage,
            poolParameters.descriptionURL
        );

        _initInvestPool(poolProxy, proposalProxy, name, symbol, poolParameters);

        _register(poolType, poolProxy);
        _injectDependencies(poolProxy);

        _poolRegistry.associateUserWithPool(poolParameters.trader, poolType, poolProxy);
    }

    function predictGovAddresses(
        address deployer,
        string calldata poolName
    ) external view override returns (address, address, address) {
        if (bytes(poolName).length == 0) {
            return (address(0), address(0), address(0));
        }

        PoolRegistry poolRegistry = _poolRegistry;
        bytes32 govSalt = _calculateGovSalt(deployer, poolName);

        return (
            _predictPoolAddress(address(poolRegistry), poolRegistry.GOV_POOL_NAME(), govSalt),
            _predictPoolAddress(
                address(poolRegistry),
                poolRegistry.TOKEN_SALE_PROPOSAL_NAME(),
                govSalt
            ),
            govSalt.predictTokenAddress()
        );
    }

    function _deployTokenSale(
        GovPoolDeployParams calldata parameters,
        GovTokenSaleProposalDeployParams calldata tokenSaleParameters,
        address poolProxy
    ) internal returns (address tokenSaleProxy) {
        tokenSaleProxy = _deploy2(_poolRegistry.TOKEN_SALE_PROPOSAL_NAME(), parameters.name);

        bytes32 govSalt = _calculateGovSalt(tx.origin, parameters.name);

        if (parameters.userKeeperParams.tokenAddress == govSalt.predictTokenAddress()) {
            poolProxy.deployToken(tokenSaleProxy, govSalt, tokenSaleParameters.tokenParams);
        }
    }

    function _deployExpertNft(
        address poolProxy,
        string calldata name_
    ) internal returns (address) {
        return poolProxy.deployExpertNft(name_);
    }

    function _initGovPool(
        address poolProxy,
        GovPool.Dependencies memory govPoolDeps,
        GovPoolDeployParams calldata parameters
    ) internal {
        uint256 babtId;

        if (_babt.balanceOf(msg.sender) > 0) {
            babtId = _babt.tokenIdOf(msg.sender);
        }

        GovValidators(govPoolDeps.validatorsAddress).__GovValidators_init(
            parameters.validatorsParams.name,
            parameters.validatorsParams.symbol,
            parameters.validatorsParams.proposalSettings,
            parameters.validatorsParams.validators,
            parameters.validatorsParams.balances
        );
        GovUserKeeper(govPoolDeps.userKeeperAddress).__GovUserKeeper_init(
            parameters.userKeeperParams.tokenAddress,
            parameters.userKeeperParams.nftAddress,
            parameters.userKeeperParams.totalPowerInTokens,
            parameters.userKeeperParams.nftsTotalSupply
        );
        DistributionProposal(payable(govPoolDeps.distributionAddress)).__DistributionProposal_init(
            poolProxy
        );
        GovSettings(govPoolDeps.settingsAddress).__GovSettings_init(
            address(poolProxy),
            address(govPoolDeps.distributionAddress),
            address(govPoolDeps.validatorsAddress),
            address(govPoolDeps.userKeeperAddress),
            parameters.settingsParams.proposalSettings,
            parameters.settingsParams.additionalProposalExecutors
        );
        GovPool(payable(poolProxy)).__GovPool_init(
            govPoolDeps,
            parameters.nftMultiplierAddress,
            parameters.verifier,
            parameters.onlyBABHolders,
            babtId,
            parameters.descriptionURL,
            parameters.name
        );
    }

    function _initBasicPool(
        address poolProxy,
        address proposalProxy,
        string calldata name,
        string calldata symbol,
        ITraderPool.PoolParameters memory poolParameters
    ) internal {
        BasicTraderPool(poolProxy).__BasicTraderPool_init(
            name,
            symbol,
            poolParameters,
            proposalProxy
        );
        TraderPoolRiskyProposal(proposalProxy).__TraderPoolRiskyProposal_init(
            ITraderPoolProposal.ParentTraderPoolInfo(
                poolProxy,
                poolParameters.trader,
                poolParameters.baseToken,
                poolParameters.baseTokenDecimals
            )
        );
    }

    function _initInvestPool(
        address poolProxy,
        address proposalProxy,
        string calldata name,
        string calldata symbol,
        ITraderPool.PoolParameters memory poolParameters
    ) internal {
        InvestTraderPool(poolProxy).__InvestTraderPool_init(
            name,
            symbol,
            poolParameters,
            proposalProxy
        );
        TraderPoolInvestProposal(proposalProxy).__TraderPoolInvestProposal_init(
            ITraderPoolProposal.ParentTraderPoolInfo(
                poolProxy,
                poolParameters.trader,
                poolParameters.baseToken,
                poolParameters.baseTokenDecimals
            )
        );
    }

    function _deploy(string memory poolType) internal returns (address) {
        return _deploy(address(_poolRegistry), poolType);
    }

    function _deploy2(string memory poolType, string memory poolName) internal returns (address) {
        bytes32 salt = _calculateGovSalt(tx.origin, poolName);

        require(bytes(poolName).length != 0, "PoolFactory: pool name cannot be empty");
        require(!_usedSalts[salt], "PoolFactory: pool name is already taken");

        return _deploy2(address(_poolRegistry), poolType, salt);
    }

    function _updateSalt(string memory poolName) internal {
        _usedSalts[_calculateGovSalt(tx.origin, poolName)] = true;
    }

    function _register(string memory poolType, address poolProxy) internal {
        _register(address(_poolRegistry), poolType, poolProxy);
    }

    function _injectDependencies(address proxy) internal {
        _injectDependencies(address(_poolRegistry), proxy);
    }

    function _validateTraderPoolParameters(
        TraderPoolDeployParameters calldata parameters
    ) internal view returns (ITraderPool.PoolParameters memory poolParameters) {
        uint256 babtId;
        (uint256 general, uint256[] memory byPeriod) = _coreProperties.getTraderCommissions();

        require(parameters.trader != address(0), "PoolFactory: invalid trader address");
        require(
            !_coreProperties.isBlacklistedToken(parameters.baseToken),
            "PoolFactory: token is blacklisted"
        );
        require(
            parameters.commissionPercentage >= general &&
                parameters.commissionPercentage <= byPeriod[uint256(parameters.commissionPeriod)],
            "PoolFactory: Incorrect percentage"
        );

        if (_babt.balanceOf(parameters.trader) > 0) {
            babtId = _babt.tokenIdOf(parameters.trader);
        }

        poolParameters = ITraderPool.PoolParameters(
            parameters.descriptionURL,
            parameters.trader,
            parameters.privatePool,
            ERC20(parameters.baseToken).decimals(),
            parameters.onlyBABTHolders,
            parameters.totalLPEmission,
            parameters.baseToken,
            parameters.minimalInvestment,
            parameters.commissionPeriod,
            parameters.commissionPercentage,
            babtId
        );
    }

    function _calculateGovSalt(
        address deployer,
        string memory poolName
    ) private pure returns (bytes32) {
        return keccak256(abi.encodePacked(deployer, poolName));
    }
}<|MERGE_RESOLUTION|>--- conflicted
+++ resolved
@@ -142,20 +142,8 @@
         TokenSaleProposal(tokenSaleProxy).createTiers(tokenSaleParameters.tiersParams);
         TokenSaleProposal(tokenSaleProxy).addToWhitelist(tokenSaleParameters.whitelistParams);
 
-<<<<<<< HEAD
-        _initGovPool(
-            poolProxy,
-            settingsProxy,
-            dpProxy,
-            userKeeperProxy,
-            validatorsProxy,
-            parameters
-        );
+        _initGovPool(poolProxy, govPoolDeps, parameters);
         TokenSaleProposal(tokenSaleProxy).__TokenSaleProposal_init(poolProxy, _babt);
-=======
-        _initGovPool(poolProxy, govPoolDeps, parameters);
-        TokenSaleProposal(tokenSaleProxy).__TokenSaleProposal_init(poolProxy);
->>>>>>> 65af3d19
 
         GovSettings(govPoolDeps.settingsAddress).transferOwnership(poolProxy);
         GovUserKeeper(govPoolDeps.userKeeperAddress).transferOwnership(poolProxy);
