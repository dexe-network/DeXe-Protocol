--- conflicted
+++ resolved
@@ -134,15 +134,10 @@
             .participationType;
         TokenSaleProposal tokenSaleProposal = TokenSaleProposal(address(this));
 
-<<<<<<< HEAD
-        if (participationType == ITokenSaleProposal.ParticipationType.DAOVotes) {
-            (, address govUserKeeper, , , ) = IGovPool(tokenSaleProposal.govAddress())
-=======
         if (participationType == ITokenSaleProposal.ParticipationType.NoWhitelist) {
             _canParticipate = true;
         } else if (participationType == ITokenSaleProposal.ParticipationType.DAOVotes) {
-            (, address govUserKeeper, , ) = IGovPool(tokenSaleProposal.govAddress())
->>>>>>> 1e299ea1
+            (, address govUserKeeper, , , ) = IGovPool(tokenSaleProposal.govAddress())
                 .getHelperContracts();
             _canParticipate =
                 IGovUserKeeper(govUserKeeper)
