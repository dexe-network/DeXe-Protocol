--- conflicted
+++ resolved
@@ -150,13 +150,6 @@
             "Gov: vote limit reached"
         );
 
-<<<<<<< HEAD
-        // TODO: add coeficient based on `Также данный вид делегирования уменьшает коэффициент подсчета `
-        _voteTokens(core, voteInfo, proposalId, voteAmount, isMicropool, useDelegated, isVoteFor);
-        reward =
-            _voteNfts(core, voteInfo, voteNftIds, isMicropool, useDelegated, isVoteFor) +
-            voteAmount;
-=======
         if (voteAmount > 0) {
             _voteTokens(voteInfo, proposalId, voteAmount, isMicropool, useDelegated, isVoteFor);
         }
@@ -174,7 +167,6 @@
 
         uint256 rootPower = govPool.getVoteModifierForUser(msg.sender);
         voteAmount = _calculateVotes(voteAmount, rootPower);
->>>>>>> db2b734c
 
         require(voteAmount >= core.settings.minVotesForVoting, "Gov: low current vote power");
 
