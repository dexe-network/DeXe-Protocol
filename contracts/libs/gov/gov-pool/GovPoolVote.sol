// SPDX-License-Identifier: MIT
pragma solidity ^0.8.4;

import "@openzeppelin/contracts/utils/structs/EnumerableSet.sol";
import "@openzeppelin/contracts/token/ERC20/extensions/IERC20Metadata.sol";
import "@openzeppelin/contracts/utils/math/Math.sol";

import "@solarity/solidity-lib/libs/decimals/DecimalsConverter.sol";

import "../../../interfaces/gov/IGovPool.sol";
import "../../../interfaces/gov/user-keeper/IGovUserKeeper.sol";
import "../../../interfaces/gov/voting/IVotePower.sol";

import "../../../gov/GovPool.sol";

import "../../math/MathHelper.sol";
import "../../math/LogExpMath.sol";

library GovPoolVote {
    using EnumerableSet for EnumerableSet.UintSet;
    using Math for uint256;
    using MathHelper for uint256;
    using LogExpMath for uint256;
    using DecimalsConverter for uint256;

    event VoteChanged(uint256 proposalId, address voter, bool isVoteFor, IGovPool.Votes votes);

    function vote(
        mapping(uint256 => IGovPool.Proposal) storage proposals,
        mapping(address => EnumerableSet.UintSet) storage votedInProposals,
        mapping(uint256 => mapping(address => IGovPool.VoteInfo)) storage voteInfos,
        mapping(address => EnumerableSet.UintSet) storage restrictedProposals,
        uint256 proposalId,
        uint256 amount,
        uint256[] calldata nftIds,
        bool isVoteFor
    ) external returns (IGovPool.Votes memory) {
        IGovPool.ProposalCore storage core = proposals[proposalId].core;
        IGovPool.VoteInfo storage voteInfo = voteInfos[proposalId][msg.sender];

        IGovPool.VoteType voteType = core.settings.delegatedVotingAllowed
            ? IGovPool.VoteType.DelegatedVote
            : IGovPool.VoteType.PersonalVote;

        _canVote(voteInfo, restrictedProposals[msg.sender], proposalId, amount, voteType);

        mapping(IGovPool.VoteType => IGovPool.VotePower) storage votePowers = voteInfo.votePowers;

        if (amount != 0 || nftIds.length != 0) {
            (, address userKeeperAddress, , , ) = IGovPool(address(this)).getHelperContracts();
            IGovUserKeeper userKeeper = IGovUserKeeper(userKeeperAddress);

            if (amount != 0) {
                userKeeper.lockTokens(proposalId, msg.sender, amount);
            }

            if (nftIds.length != 0) {
                userKeeper.lockNfts(msg.sender, voteType, nftIds);
            }

            _vote(core, votePowers[IGovPool.VoteType.PersonalVote], amount, nftIds);
        }

        if (voteType != IGovPool.VoteType.DelegatedVote) {
            _voteDelegated(
                core,
                votePowers[IGovPool.VoteType.MicropoolVote],
                msg.sender,
                IGovPool.VoteType.MicropoolVote
            );
            _voteDelegated(
                core,
                votePowers[IGovPool.VoteType.TreasuryVote],
                msg.sender,
                IGovPool.VoteType.TreasuryVote
            );
        }

        return
            _updateGlobalState(
                core,
                voteInfo,
                votedInProposals[msg.sender],
                proposalId,
                msg.sender,
                isVoteFor
            );
    }

    function revoteDelegated(
        mapping(uint256 => IGovPool.Proposal) storage proposals,
        mapping(uint256 => mapping(address => IGovPool.VoteInfo)) storage voteInfos,
        mapping(address => EnumerableSet.UintSet) storage votedInProposals,
        uint256 proposalId,
        address voter,
        IGovPool.VoteType voteType
    ) external returns (IGovPool.Votes memory votes) {
        IGovPool.ProposalCore storage core = proposals[proposalId].core;
        IGovPool.VoteInfo storage voteInfo = voteInfos[proposalId][voter];
        IGovPool.VotePower storage votePower = voteInfo.votePowers[voteType];

        if (core.settings.delegatedVotingAllowed) {
            return votes;
        }

        _cancel(votePower);
        _voteDelegated(core, votePower, voter, voteType);

        return
            _updateGlobalState(
                core,
                voteInfo,
                votedInProposals[voter],
                proposalId,
                voter,
                voteInfo.isVoteFor
            );
    }

    function cancelVote(
        mapping(uint256 => IGovPool.Proposal) storage proposals,
        mapping(address => EnumerableSet.UintSet) storage votedInProposals,
        mapping(uint256 => mapping(address => IGovPool.VoteInfo)) storage voteInfos,
        uint256 proposalId
    ) external {
        IGovPool.ProposalCore storage core = proposals[proposalId].core;
        IGovPool.VoteInfo storage voteInfo = voteInfos[proposalId][msg.sender];

        mapping(IGovPool.VoteType => IGovPool.VotePower) storage votePowers = voteInfo.votePowers;

        IGovPool.VotePower storage personalPower = votePowers[IGovPool.VoteType.PersonalVote];

        (, address userKeeperAddress, , , ) = IGovPool(address(this)).getHelperContracts();
        IGovUserKeeper userKeeper = IGovUserKeeper(userKeeperAddress);

        if (personalPower.tokensVoted != 0) {
            userKeeper.unlockTokens(proposalId, msg.sender, personalPower.tokensVoted);
        }

        if (personalPower.nftsVoted.length() != 0) {
            userKeeper.unlockNfts(personalPower.nftsVoted.values());
        }

        _cancel(votePowers[IGovPool.VoteType.PersonalVote]);

        if (!core.settings.delegatedVotingAllowed) {
            _cancel(votePowers[IGovPool.VoteType.MicropoolVote]);
            _cancel(votePowers[IGovPool.VoteType.TreasuryVote]);
        }

        _updateGlobalState(
            core,
            voteInfo,
            votedInProposals[msg.sender],
            proposalId,
            msg.sender,
            voteInfo.isVoteFor
        );
    }

    function getVoteShare(
        IGovPool.VoteInfo storage voteInfo,
        IGovPool.VoteType voteType
    ) external view returns (uint256) {
        IGovPool.Votes memory votes = _getVotes(voteInfo);

        uint256 typedVotes;
        if (voteType == IGovPool.VoteType.PersonalVote) {
            typedVotes = votes.personal;
        } else if (voteType == IGovPool.VoteType.MicropoolVote) {
            typedVotes = votes.micropool;
        } else {
            typedVotes = votes.treasury;
        }

        uint256 totalPowerVoted = votes.personal + votes.micropool + votes.treasury;

        return totalPowerVoted != 0 ? voteInfo.totalVoted.ratio(typedVotes, totalPowerVoted) : 0;
    }

    function _voteDelegated(
        IGovPool.ProposalCore storage core,
        IGovPool.VotePower storage votePower,
        address voter,
        IGovPool.VoteType voteType
    ) internal {
        (, address userKeeperAddress, , , ) = IGovPool(address(this)).getHelperContracts();
        IGovUserKeeper userKeeper = IGovUserKeeper(userKeeperAddress);

        (uint256 amount, ) = userKeeper.tokenBalance(voter, voteType);
        (uint256[] memory nftIds, ) = userKeeper.nftExactBalance(voter, voteType);

        _vote(core, votePower, amount, nftIds);
    }

    function _vote(
        IGovPool.ProposalCore storage core,
        IGovPool.VotePower storage votePower,
        uint256 amount,
        uint256[] memory nftIds
    ) internal {
        votePower.tokensVoted = amount;

        if (nftIds.length == 0) {
            votePower.powerVoted = amount;
            return;
        }

        EnumerableSet.UintSet storage nftsVoted = votePower.nftsVoted;

        for (uint256 i; i < nftIds.length; i++) {
            require(nftsVoted.add(nftIds[i]), "Gov: NFT already voted");
        }

        (, address userKeeper, , , ) = IGovPool(address(this)).getHelperContracts();

        votePower.powerVoted =
            amount +
            IGovUserKeeper(userKeeper).getNftsPowerInTokensBySnapshot(
                nftIds,
                core.nftPowerSnapshotId
            );
    }

    function _cancel(IGovPool.VotePower storage votePower) internal {
        votePower.tokensVoted = 0;
        votePower.powerVoted = 0;

        EnumerableSet.UintSet storage nftsVoted = votePower.nftsVoted;

        while (nftsVoted.length() > 0) {
            nftsVoted.remove(nftsVoted.at(0));
        }
    }

    function _updateGlobalState(
        IGovPool.ProposalCore storage core,
        IGovPool.VoteInfo storage voteInfo,
        EnumerableSet.UintSet storage activeVotes,
        uint256 proposalId,
        address voter,
        bool isVoteFor
    ) internal returns (IGovPool.Votes memory votes) {
        if (_isVoted(voteInfo)) {
            votes = _globalVote(core, voteInfo, activeVotes, proposalId, voter, isVoteFor);
        } else {
            _globalCancel(core, voteInfo, activeVotes, proposalId, isVoteFor);
        }

        emit VoteChanged(proposalId, voter, isVoteFor, votes);
    }

    function _globalVote(
        IGovPool.ProposalCore storage core,
        IGovPool.VoteInfo storage voteInfo,
        EnumerableSet.UintSet storage activeVotes,
        uint256 proposalId,
        address voter,
        bool isVoteFor
    ) internal returns (IGovPool.Votes memory votes) {
        votes = _getVotes(voteInfo);

        activeVotes.add(proposalId);

        require(
            activeVotes.length() <= IGovPool(address(this)).coreProperties().getGovVotesLimit(),
            "Gov: vote limit reached"
        );

        uint256 totalVoted = votes.personal + votes.micropool + votes.treasury;
        uint256 votePower = _calculateVotes(voter, totalVoted);

        if (isVoteFor) {
            core.votesFor += votePower;
        } else {
            core.votesAgainst += votePower;
        }

        if (core.executeAfter == 0 && _quorumReached(core)) {
            core.executeAfter =
                core.settings.executionDelay +
                (core.settings.earlyCompletion ? uint64(block.timestamp) : core.voteEnd);
        }

        voteInfo.isVoteFor = isVoteFor;
        voteInfo.totalVoted = votePower;

        votes.personal = votes.personal.ratio(votePower, totalVoted);
        votes.micropool = votes.micropool.ratio(votePower, totalVoted);
        votes.treasury = votePower - votes.personal - votes.micropool;

        return votes;
    }

    function _globalCancel(
        IGovPool.ProposalCore storage core,
        IGovPool.VoteInfo storage voteInfo,
        EnumerableSet.UintSet storage activeVotes,
        uint256 proposalId,
        bool isVoteFor
    ) internal {
        activeVotes.remove(proposalId);

        if (isVoteFor) {
            core.votesFor -= voteInfo.totalVoted;
        } else {
            core.votesAgainst -= voteInfo.totalVoted;
        }

        voteInfo.isVoteFor = false;
        voteInfo.totalVoted = 0;
    }

    function _canVote(
        IGovPool.VoteInfo storage voteInfo,
        EnumerableSet.UintSet storage restrictedUserProposals,
        uint256 proposalId,
        uint256 amount,
        IGovPool.VoteType voteType
    ) internal view {
        IGovPool govPool = IGovPool(address(this));

<<<<<<< HEAD
        mapping(IGovPool.VoteType => IGovPool.VotePower) storage votePowers = voteInfo.votePowers;

        (, address userKeeper, , , ) = govPool.getHelperContracts();
=======
        (, address userKeeper, , ) = govPool.getHelperContracts();
>>>>>>> 1e299ea1
        (uint256 tokenBalance, uint256 ownedBalance) = IGovUserKeeper(userKeeper).tokenBalance(
            msg.sender,
            voteType
        );

        require(!_isVoted(voteInfo), "Gov: need cancel");
        require(
            govPool.getProposalState(proposalId) == IGovPool.ProposalState.Voting,
            "Gov: vote unavailable"
        );
        require(
            !restrictedUserProposals.contains(proposalId),
            "Gov: user restricted from voting in this proposal"
        );
        require(amount <= tokenBalance - ownedBalance, "Gov: wrong vote amount");
    }

    function _getVotes(
        IGovPool.VoteInfo storage voteInfo
    ) internal view returns (IGovPool.Votes memory) {
        mapping(IGovPool.VoteType => IGovPool.VotePower) storage votePowers = voteInfo.votePowers;

        return
            IGovPool.Votes({
                personal: votePowers[IGovPool.VoteType.PersonalVote].powerVoted,
                micropool: votePowers[IGovPool.VoteType.MicropoolVote].powerVoted,
                treasury: votePowers[IGovPool.VoteType.TreasuryVote].powerVoted
            });
    }

    function _isVoted(IGovPool.VoteInfo storage voteInfo) internal view returns (bool) {
        mapping(IGovPool.VoteType => IGovPool.VotePower) storage votePowers = voteInfo.votePowers;

        IGovPool.VotePower storage personalPower = votePowers[IGovPool.VoteType.PersonalVote];
        IGovPool.VotePower storage micropoolPower = votePowers[IGovPool.VoteType.MicropoolVote];
        IGovPool.VotePower storage treasuryPower = votePowers[IGovPool.VoteType.TreasuryVote];

        /// @dev nft power can be zero
        return
            personalPower.powerVoted != 0 ||
            micropoolPower.powerVoted != 0 ||
            treasuryPower.powerVoted != 0 ||
            personalPower.nftsVoted.length() != 0 ||
            micropoolPower.nftsVoted.length() != 0 ||
            treasuryPower.nftsVoted.length() != 0;
    }

    function _quorumReached(IGovPool.ProposalCore storage core) internal view returns (bool) {
        (, address userKeeperAddress, , , ) = IGovPool(address(this)).getHelperContracts();

        return
            PERCENTAGE_100.ratio(
                core.votesFor + core.votesAgainst,
                IGovUserKeeper(userKeeperAddress).getTotalVoteWeight()
            ) >= core.settings.quorum;
    }

    function _calculateVotes(address voter, uint256 voteAmount) internal view returns (uint256) {
        (, , , , address votePowerAddress) = IGovPool(address(this)).getHelperContracts();
        IVotePower votePower = IVotePower(votePowerAddress);

        return votePower.transformVotes(voter, voteAmount);
    }
}<|MERGE_RESOLUTION|>--- conflicted
+++ resolved
@@ -320,13 +320,7 @@
     ) internal view {
         IGovPool govPool = IGovPool(address(this));
 
-<<<<<<< HEAD
-        mapping(IGovPool.VoteType => IGovPool.VotePower) storage votePowers = voteInfo.votePowers;
-
         (, address userKeeper, , , ) = govPool.getHelperContracts();
-=======
-        (, address userKeeper, , ) = govPool.getHelperContracts();
->>>>>>> 1e299ea1
         (uint256 tokenBalance, uint256 ownedBalance) = IGovUserKeeper(userKeeper).tokenBalance(
             msg.sender,
             voteType
