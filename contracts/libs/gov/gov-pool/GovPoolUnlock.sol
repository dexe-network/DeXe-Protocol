// SPDX-License-Identifier: MIT
pragma solidity ^0.8.4;

import "@openzeppelin/contracts/utils/structs/EnumerableSet.sol";
import "@openzeppelin/contracts/utils/math/Math.sol";

import "../../../interfaces/gov/IGovPool.sol";
import "../../../interfaces/gov/user-keeper/IGovUserKeeper.sol";

library GovPoolUnlock {
    using Math for uint256;
    using EnumerableSet for EnumerableSet.UintSet;

    function unlockInProposals(
        mapping(address => EnumerableSet.UintSet) storage votedInProposals,
        mapping(uint256 => mapping(address => IGovPool.VoteInfo)) storage voteInfos,
        uint256[] calldata proposalIds,
        address user
    ) external {
        EnumerableSet.UintSet storage userProposals = votedInProposals[user];

<<<<<<< HEAD
        EnumerableSet.UintSet storage userProposals = votedInProposals[user][voteType];

        if (
            voteType == IGovPool.VoteType.MicropoolVote ||
            voteType == IGovPool.VoteType.TreasuryVote
        ) {
            for (uint256 i; i < proposalIds.length; i++) {
                uint256 proposalId = proposalIds[i];

                if (!_proposalIsActive(proposalId)) {
                    userProposals.remove(proposalId);
                }
            }
        } else {
            _unlockInProposals(userProposals, voteInfos, proposalIds, user, voteType);
        }
    }

    function _unlockInProposals(
        EnumerableSet.UintSet storage userProposals,
        mapping(uint256 => mapping(address => mapping(IGovPool.VoteType => IGovPool.VoteInfo)))
            storage voteInfos,
        uint256[] calldata proposalIds,
        address user,
        IGovPool.VoteType voteType
    ) internal {
        (, address userKeeperAddress, , , ) = IGovPool(address(this)).getHelperContracts();

=======
        (, address userKeeperAddress, , ) = IGovPool(address(this)).getHelperContracts();
>>>>>>> f8a6a4dd
        IGovUserKeeper userKeeper = IGovUserKeeper(userKeeperAddress);

        uint256 maxLockedAmount = userKeeper.maxLockedAmount(user);
        uint256 maxUnlocked;

        for (uint256 i; i < proposalIds.length; i++) {
            uint256 proposalId = proposalIds[i];

            if (_proposalIsActive(proposalId)) {
                continue;
            }

            IGovPool.VotePower storage personalPower = voteInfos[proposalId][user].votePowers[
                IGovPool.VoteType.PersonalVote
            ];

            uint256 lockedInProposal = personalPower.tokensVoted;

            maxUnlocked = maxUnlocked.max(lockedInProposal);

            if (lockedInProposal != 0) {
                userKeeper.unlockTokens(proposalId, user, lockedInProposal);
            }

            if (personalPower.nftsVoted.length() != 0) {
                userKeeper.unlockNfts(personalPower.nftsVoted.values());
            }

            userProposals.remove(proposalId);
        }

        if (maxLockedAmount <= maxUnlocked) {
            userKeeper.updateMaxTokenLockedAmount(userProposals.values(), user);
        }
    }

    function _proposalIsActive(uint256 proposalId) internal view returns (bool) {
        IGovPool.ProposalState state = IGovPool(address(this)).getProposalState(proposalId);

        return
            state != IGovPool.ProposalState.ExecutedFor &&
            state != IGovPool.ProposalState.ExecutedAgainst &&
            state != IGovPool.ProposalState.SucceededFor &&
            state != IGovPool.ProposalState.SucceededAgainst &&
            state != IGovPool.ProposalState.Defeated;
    }
}<|MERGE_RESOLUTION|>--- conflicted
+++ resolved
@@ -19,38 +19,7 @@
     ) external {
         EnumerableSet.UintSet storage userProposals = votedInProposals[user];
 
-<<<<<<< HEAD
-        EnumerableSet.UintSet storage userProposals = votedInProposals[user][voteType];
-
-        if (
-            voteType == IGovPool.VoteType.MicropoolVote ||
-            voteType == IGovPool.VoteType.TreasuryVote
-        ) {
-            for (uint256 i; i < proposalIds.length; i++) {
-                uint256 proposalId = proposalIds[i];
-
-                if (!_proposalIsActive(proposalId)) {
-                    userProposals.remove(proposalId);
-                }
-            }
-        } else {
-            _unlockInProposals(userProposals, voteInfos, proposalIds, user, voteType);
-        }
-    }
-
-    function _unlockInProposals(
-        EnumerableSet.UintSet storage userProposals,
-        mapping(uint256 => mapping(address => mapping(IGovPool.VoteType => IGovPool.VoteInfo)))
-            storage voteInfos,
-        uint256[] calldata proposalIds,
-        address user,
-        IGovPool.VoteType voteType
-    ) internal {
         (, address userKeeperAddress, , , ) = IGovPool(address(this)).getHelperContracts();
-
-=======
-        (, address userKeeperAddress, , ) = IGovPool(address(this)).getHelperContracts();
->>>>>>> f8a6a4dd
         IGovUserKeeper userKeeper = IGovUserKeeper(userKeeperAddress);
 
         uint256 maxLockedAmount = userKeeper.maxLockedAmount(user);
