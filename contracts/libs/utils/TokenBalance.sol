--- conflicted
+++ resolved
@@ -40,13 +40,12 @@
         }
     }
 
-<<<<<<< HEAD
+    function sendFunds(address token, address receiver, uint256 amount) internal {
+        sendFunds(token, receiver, amount, false);
+    }
+
     function sendFunds(IERC20 token, address receiver, uint256 amount) internal {
         token.safeTransfer(receiver, amount.from18(ERC20(address(token)).decimals()));
-=======
-    function sendFunds(address token, address receiver, uint256 amount) internal {
-        sendFunds(token, receiver, amount, false);
->>>>>>> 2019f17e
     }
 
     function thisBalance(address token) internal view returns (uint256) {
