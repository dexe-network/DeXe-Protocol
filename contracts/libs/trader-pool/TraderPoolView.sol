--- conflicted
+++ resolved
@@ -179,28 +179,16 @@
         uint256[] calldata amounts
     ) external view returns (uint256 lpAmount) {
         TraderPool traderPool = TraderPool(address(this));
-<<<<<<< HEAD
-=======
         IPriceFeed priceFeed = traderPool.priceFeed();
->>>>>>> d8d2d373
         address baseToken = poolParameters.baseToken;
 
         (uint256 totalBase, , , ) = poolParameters.getNormalizedPoolPriceAndPositions();
 
         for (uint256 i = 0; i < tokens.length; i++) {
             uint256 baseAmount;
-<<<<<<< HEAD
-            if (tokens[i] != baseToken) {
-                (baseAmount, ) = traderPool.priceFeed().getNormalizedPriceOut(
-                    tokens[i],
-                    baseToken,
-                    amounts[i]
-                );
-=======
 
             if (tokens[i] != baseToken) {
                 (baseAmount, ) = priceFeed.getNormalizedPriceOut(tokens[i], baseToken, amounts[i]);
->>>>>>> d8d2d373
             } else {
                 baseAmount = amounts[i];
             }
