--- conflicted
+++ resolved
@@ -285,44 +285,17 @@
         assert.equal(await validators.addressVoted(1, true, SECOND), wei("40"));
         assert.equal(await validators.addressVoted(1, true, THIRD), wei("0"));
 
-        let core = (await getInternalProposalByIndex(1)).proposal.core;
-<<<<<<< HEAD
-=======
-
->>>>>>> 1b347d81
-        assert.equal(core.votesFor, wei("40"));
-        assert.equal(core.votesAgainst, "0");
-
-        await validators.vote(1, wei("50"), true, true, { from: THIRD });
+        await validators.vote(1, wei("50"), true, { from: THIRD });
 
         assert.equal(await validators.addressVoted(1, true, SECOND), wei("40"));
         assert.equal(await validators.addressVoted(1, true, THIRD), wei("50"));
-<<<<<<< HEAD
-        core = (await getInternalProposalByIndex(1)).proposal.core;
-        assert.equal(core.votesFor, wei("90"));
-        assert.equal(core.votesAgainst, "0");
-
-=======
-
-        core = (await getInternalProposalByIndex(1)).proposal.core;
-
-        assert.equal(core.votesFor, wei("90"));
-        assert.equal(core.votesAgainst, "0");
-
->>>>>>> 1b347d81
-        await validators.vote(1, wei("60"), true, false, { from: SECOND });
+        assert.equal((await getInternalProposalByIndex(1)).proposal.core.votesFor, wei("90"));
+
+        await validators.vote(1, wei("60"), true, { from: SECOND });
 
         assert.equal(await validators.addressVoted(1, true, SECOND), wei("100"));
         assert.equal(await validators.addressVoted(1, true, THIRD), wei("50"));
-<<<<<<< HEAD
-        core = (await getInternalProposalByIndex(1)).proposal.core;
-=======
-
-        core = (await getInternalProposalByIndex(1)).proposal.core;
-
->>>>>>> 1b347d81
-        assert.equal(core.votesFor, wei("90"));
-        assert.equal(core.votesAgainst, wei("60"));
+        assert.equal((await getInternalProposalByIndex(1)).proposal.core.votesFor, wei("150"));
       });
 
       it("should vote when amount more than balance, internal proposals", async () => {
@@ -332,32 +305,13 @@
 
         assert.equal(await validators.addressVoted(1, true, SECOND), wei("100"));
         assert.equal(await validators.addressVoted(1, true, THIRD), wei("0"));
-<<<<<<< HEAD
-        let core = (await getInternalProposalByIndex(1)).proposal.core;
-        assert.equal(core.votesFor, wei("100"));
-        assert.equal(core.votesAgainst, "0");
-
-=======
-
-        let core = (await getInternalProposalByIndex(1)).proposal.core;
-
-        assert.equal(core.votesFor, wei("100"));
-        assert.equal(core.votesAgainst, "0");
-
->>>>>>> 1b347d81
-        await validators.vote(1, wei("200"), true, false, { from: THIRD });
+        assert.equal((await getInternalProposalByIndex(1)).proposal.core.votesFor, wei("100"));
+
+        await validators.vote(1, wei("200"), true, { from: THIRD });
 
         assert.equal(await validators.addressVoted(1, true, SECOND), wei("100"));
         assert.equal(await validators.addressVoted(1, true, THIRD), wei("200"));
-<<<<<<< HEAD
-        core = (await getInternalProposalByIndex(1)).proposal.core;
-=======
-
-        core = (await getInternalProposalByIndex(1)).proposal.core;
-
->>>>>>> 1b347d81
-        assert.equal(core.votesFor, wei("100"));
-        assert.equal(core.votesAgainst, wei("200"));
+        assert.equal((await getInternalProposalByIndex(1)).proposal.core.votesFor, wei("300"));
       });
 
       it("should correctly vote by snapshot balance, internal proposals", async () => {
@@ -378,15 +332,7 @@
 
         assert.equal(await validators.addressVoted(1, true, SECOND), wei("100"));
         assert.equal(await validators.addressVoted(1, true, THIRD), wei("200"));
-<<<<<<< HEAD
-        let core = (await getInternalProposalByIndex(1)).proposal.core;
-=======
-
-        let core = (await getInternalProposalByIndex(1)).proposal.core;
-
->>>>>>> 1b347d81
-        assert.equal(core.votesFor, wei("100"));
-        assert.equal(core.votesAgainst, wei("200"));
+        assert.equal((await getInternalProposalByIndex(1)).proposal.core.votesFor, wei("300"));
 
         await validators.createInternalProposal(0, "example.com", [10], [], { from: SECOND });
 
@@ -395,15 +341,7 @@
 
         assert.equal(await validators.addressVoted(3, true, SECOND), wei("40"));
         assert.equal(await validators.addressVoted(3, true, THIRD), wei("60"));
-<<<<<<< HEAD
-        core = (await getInternalProposalByIndex(3)).proposal.core;
-=======
-
-        core = (await getInternalProposalByIndex(3)).proposal.core;
-
->>>>>>> 1b347d81
-        assert.equal(core.votesFor, wei("60"));
-        assert.equal(core.votesAgainst, wei("40"));
+        assert.equal((await getInternalProposalByIndex(3)).proposal.core.votesFor, wei("100"));
       });
 
       it("should vote with existed balance, external proposals", async () => {
@@ -413,49 +351,19 @@
 
         assert.equal(await validators.addressVoted(2, false, SECOND), wei("40"));
         assert.equal(await validators.addressVoted(2, false, THIRD), wei("0"));
-<<<<<<< HEAD
-        let core = (await validators.getExternalProposal(2)).core;
-        assert.equal(core.votesFor, wei("40"));
-        assert.equal(core.votesAgainst, "0");
-
-=======
-
-        let core = (await validators.getExternalProposal(2)).core;
-
-        assert.equal(core.votesFor, wei("40"));
-        assert.equal(core.votesAgainst, "0");
-
->>>>>>> 1b347d81
-        await validators.vote(2, wei("50"), false, false, { from: THIRD });
+        assert.equal((await validators.getExternalProposal(2)).core.votesFor, wei("40"));
+
+        await validators.vote(2, wei("50"), false, { from: THIRD });
 
         assert.equal(await validators.addressVoted(2, false, SECOND), wei("40"));
         assert.equal(await validators.addressVoted(2, false, THIRD), wei("50"));
-<<<<<<< HEAD
-        core = (await validators.getExternalProposal(2)).core;
-        assert.equal(core.votesFor, wei("40"));
-        assert.equal(core.votesAgainst, wei("50"));
-
-=======
-
-        core = (await validators.getExternalProposal(2)).core;
-
-        assert.equal(core.votesFor, wei("40"));
-        assert.equal(core.votesAgainst, wei("50"));
-
->>>>>>> 1b347d81
-        await validators.vote(2, wei("60"), false, true, { from: SECOND });
+        assert.equal((await validators.getExternalProposal(2)).core.votesFor, wei("90"));
+
+        await validators.vote(2, wei("60"), false, { from: SECOND });
 
         assert.equal(await validators.addressVoted(2, false, SECOND), wei("100"));
         assert.equal(await validators.addressVoted(2, false, THIRD), wei("50"));
-<<<<<<< HEAD
-        core = (await validators.getExternalProposal(2)).core;
-=======
-
-        core = (await validators.getExternalProposal(2)).core;
-
->>>>>>> 1b347d81
-        assert.equal(core.votesFor, wei("100"));
-        assert.equal(core.votesAgainst, wei("50"));
+        assert.equal((await validators.getExternalProposal(2)).core.votesFor, wei("150"));
       });
 
       it("should revert if proposal does not exist", async () => {
