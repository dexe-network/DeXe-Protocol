--- conflicted
+++ resolved
@@ -508,11 +508,7 @@
         assert.equal(reward, toBN(wei(1)).times(FOUR_NFT_VOTES).idiv(ALL_NFT_VOTES).toFixed());
       });
 
-<<<<<<< HEAD
-      it.skip("should not claim if not enough votes", async () => {
-=======
-      it("should not claim if vote against", async () => {
->>>>>>> f8a6a4dd
+      it.skip("should not claim if vote against", async () => {
         await govPool.createProposal(
           "example.com",
           [
@@ -572,8 +568,7 @@
         await truffleAssert.reverts(dp.claim(SECOND, [1]));
       });
 
-<<<<<<< HEAD
-      it.skip("should revert when proposal amount < reward", async () => {
+      it.skip("should revert if already claimed", async () => {
         await govPool.createProposal(
           "example.com",
           [
@@ -584,32 +579,6 @@
           { from: SECOND }
         );
 
-        await token.mint(dp.address, wei("10"));
-
-        await govPool.vote(1, 0, [1, 2, 3, 4, 5], true, { from: SECOND });
-        await govPool.vote(1, 0, [6, 7, 8, 9], true, { from: THIRD });
-
-        await setTime(startTime + 10000);
-        await govPool.execute(1);
-
-        await truffleAssert.reverts(dp.claim(SECOND, [1]), "ERC20: transfer amount exceeds balance");
-        await truffleAssert.reverts(dp.claim(THIRD, [1]), "ERC20: transfer amount exceeds balance");
-      });
-
-      it.skip("should revert if already claimed", async () => {
-=======
-      it("should revert if already claimed", async () => {
->>>>>>> f8a6a4dd
-        await govPool.createProposal(
-          "example.com",
-          [
-            [token.address, 0, getBytesApprove(dp.address, wei("100000"))],
-            [dp.address, 0, getBytesDistributionProposal(1, token.address, wei("100000"))],
-          ],
-          [],
-          { from: SECOND }
-        );
-
         await govPool.vote(1, true, 0, [1, 2, 3, 4, 5], { from: SECOND });
         await govPool.vote(1, true, 0, [6, 7, 8, 9], { from: THIRD });
 
