const { assert } = require("chai");
const { toBN, accounts, wei } = require("../../scripts/utils/utils");
const { PRECISION, ZERO_ADDR, PERCENTAGE_100, ETHER_ADDR } = require("../../scripts/utils/constants");
const Reverter = require("../helpers/reverter");
const truffleAssert = require("truffle-assertions");
const { DEFAULT_CORE_PROPERTIES, ParticipationType } = require("../utils/constants");
const {
  getBytesTransfer,
  getBytesCreateTiersTSP,
  getBytesOffTiersTSP,
  getBytesRecoverTSP,
  getBytesAddToWhitelistTSP,
} = require("../utils/gov-pool-utils");
const { getCurrentBlockTime, setTime } = require("../helpers/block-helper");

const ContractsRegistry = artifacts.require("ContractsRegistry");
const PoolRegistry = artifacts.require("PoolRegistry");
const CoreProperties = artifacts.require("CoreProperties");
const GovPool = artifacts.require("GovPool");
const DistributionProposal = artifacts.require("DistributionProposal");
const TokenSaleProposal = artifacts.require("TokenSaleProposalMock");
const ERC20Sale = artifacts.require("ERC20Sale");
const BABTMock = artifacts.require("BABTMock");
const GovSettings = artifacts.require("GovSettings");
const GovValidators = artifacts.require("GovValidators");
const GovUserKeeper = artifacts.require("GovUserKeeper");
const ERC20Mock = artifacts.require("ERC20Mock");
const GovUserKeeperViewLib = artifacts.require("GovUserKeeperView");
const GovPoolCreateLib = artifacts.require("GovPoolCreate");
const GovPoolExecuteLib = artifacts.require("GovPoolExecute");
const GovPoolRewardsLib = artifacts.require("GovPoolRewards");
const GovPoolUnlockLib = artifacts.require("GovPoolUnlock");
const GovPoolVoteLib = artifacts.require("GovPoolVote");
const GovPoolViewLib = artifacts.require("GovPoolView");
const GovPoolStakingLib = artifacts.require("GovPoolStaking");
const GovPoolOffchainLib = artifacts.require("GovPoolOffchain");
const TokenSaleProposalCreateLib = artifacts.require("TokenSaleProposalCreate");
const TokenSaleProposalBuyLib = artifacts.require("TokenSaleProposalBuy");
const TokenSaleProposalVestingLib = artifacts.require("TokenSaleProposalVesting");
const TokenSaleProposalWhitelistLib = artifacts.require("TokenSaleProposalWhitelist");
const TokenSaleProposalClaimLib = artifacts.require("TokenSaleProposalClaim");
const TokenSaleProposalRecoverLib = artifacts.require("TokenSaleProposalRecover");

ContractsRegistry.numberFormat = "BigNumber";
PoolRegistry.numberFormat = "BigNumber";
CoreProperties.numberFormat = "BigNumber";
GovPool.numberFormat = "BigNumber";
ERC20Mock.numberFormat = "BigNumber";
ERC20Sale.numberFormat = "BigNumber";
BABTMock.numberFormat = "BigNumber";
TokenSaleProposal.numberFormat = "BigNumber";
GovSettings.numberFormat = "BigNumber";
GovValidators.numberFormat = "BigNumber";
GovUserKeeper.numberFormat = "BigNumber";

describe.only("TokenSaleProposal", () => {
  let OWNER;
  let SECOND;
  let THIRD;

  let purchaseToken1;
  let purchaseToken2;
  let saleToken;
  let erc20Params;
  let tiers;

  let tsp;
  let erc20Sale;

  let FACTORY;
  let NOTHING;

  let coreProperties;
  let poolRegistry;

  let token;

  let settings;
  let validators;
  let userKeeper;
  let govPool;
  let dp;
  let babt;

  const reverter = new Reverter();

  before("setup", async () => {
    OWNER = await accounts(0);
    SECOND = await accounts(1);
    THIRD = await accounts(2);
    FACTORY = await accounts(4);
    NOTHING = await accounts(9);

    const govUserKeeperViewLib = await GovUserKeeperViewLib.new();

    const govPoolCreateLib = await GovPoolCreateLib.new();
    const govPoolExecuteLib = await GovPoolExecuteLib.new();
    const govPoolRewardsLib = await GovPoolRewardsLib.new();
    const govPoolUnlockLib = await GovPoolUnlockLib.new();
    const govPoolVoteLib = await GovPoolVoteLib.new();
    const govPoolViewLib = await GovPoolViewLib.new();
    const govPoolStakingLib = await GovPoolStakingLib.new();
    const govPoolOffchainLib = await GovPoolOffchainLib.new();

    const tspCreateLib = await TokenSaleProposalCreateLib.new();
    const tspBuyLib = await TokenSaleProposalBuyLib.new();
    const tspVestingLib = await TokenSaleProposalVestingLib.new();
    const tspWhitelistLib = await TokenSaleProposalWhitelistLib.new();
    const tspClaimLib = await TokenSaleProposalClaimLib.new();
    const tspRecoverLib = await TokenSaleProposalRecoverLib.new();

    await GovUserKeeper.link(govUserKeeperViewLib);

    await GovPool.link(govPoolCreateLib);
    await GovPool.link(govPoolExecuteLib);
    await GovPool.link(govPoolRewardsLib);
    await GovPool.link(govPoolUnlockLib);
    await GovPool.link(govPoolVoteLib);
    await GovPool.link(govPoolViewLib);
    await GovPool.link(govPoolStakingLib);
    await GovPool.link(govPoolOffchainLib);

    await TokenSaleProposal.link(tspCreateLib);
    await TokenSaleProposal.link(tspBuyLib);
    await TokenSaleProposal.link(tspVestingLib);
    await TokenSaleProposal.link(tspWhitelistLib);
    await TokenSaleProposal.link(tspClaimLib);
    await TokenSaleProposal.link(tspRecoverLib);

    const contractsRegistry = await ContractsRegistry.new();
    const _coreProperties = await CoreProperties.new();
    const _poolRegistry = await PoolRegistry.new();
    babt = await BABTMock.new();
    token = await ERC20Mock.new("Mock", "Mock", 18);

    await contractsRegistry.__OwnableContractsRegistry_init();

    await contractsRegistry.addProxyContract(await contractsRegistry.CORE_PROPERTIES_NAME(), _coreProperties.address);
    await contractsRegistry.addProxyContract(await contractsRegistry.POOL_REGISTRY_NAME(), _poolRegistry.address);

    await contractsRegistry.addContract(await contractsRegistry.POOL_FACTORY_NAME(), FACTORY);

    await contractsRegistry.addContract(await contractsRegistry.TREASURY_NAME(), NOTHING);
    await contractsRegistry.addContract(await contractsRegistry.DIVIDENDS_NAME(), NOTHING);
    await contractsRegistry.addContract(await contractsRegistry.INSURANCE_NAME(), NOTHING);

    await contractsRegistry.addContract(await contractsRegistry.BABT_NAME(), babt.address);

    coreProperties = await CoreProperties.at(await contractsRegistry.getCorePropertiesContract());
    poolRegistry = await PoolRegistry.at(await contractsRegistry.getPoolRegistryContract());

    await coreProperties.__CoreProperties_init(DEFAULT_CORE_PROPERTIES);
    await poolRegistry.__OwnablePoolContractsRegistry_init();

    await contractsRegistry.injectDependencies(await contractsRegistry.CORE_PROPERTIES_NAME());
    await contractsRegistry.injectDependencies(await contractsRegistry.POOL_REGISTRY_NAME());

    await reverter.snapshot();
  });

  afterEach(reverter.revert);

  async function deployPool(poolParams) {
    const NAME = await poolRegistry.GOV_POOL_NAME();

    settings = await GovSettings.new();
    validators = await GovValidators.new();
    userKeeper = await GovUserKeeper.new();
    dp = await DistributionProposal.new();
    govPool = await GovPool.new();
    tsp = await TokenSaleProposal.new();

    await settings.__GovSettings_init(
      govPool.address,
      dp.address,
      validators.address,
      userKeeper.address,
      poolParams.settingsParams.proposalSettings,
      poolParams.settingsParams.additionalProposalExecutors
    );

    await validators.__GovValidators_init(
      poolParams.validatorsParams.name,
      poolParams.validatorsParams.symbol,
      poolParams.validatorsParams.duration,
      poolParams.validatorsParams.quorum,
      poolParams.validatorsParams.validators,
      poolParams.validatorsParams.balances
    );
    await userKeeper.__GovUserKeeper_init(
      poolParams.userKeeperParams.tokenAddress,
      poolParams.userKeeperParams.nftAddress,
      poolParams.userKeeperParams.totalPowerInTokens,
      poolParams.userKeeperParams.nftsTotalSupply
    );

    await dp.__DistributionProposal_init(govPool.address);
    await govPool.__GovPool_init(
      settings.address,
      userKeeper.address,
      dp.address,
      validators.address,
      poolParams.nftMultiplierAddress,
      OWNER,
      poolParams.onlyBABTHolders,
      poolParams.deployerBABTid,
      poolParams.descriptionURL,
      poolParams.name
    );

    await settings.transferOwnership(govPool.address);
    await validators.transferOwnership(govPool.address);
    await userKeeper.transferOwnership(govPool.address);

    await poolRegistry.addProxyPool(NAME, govPool.address, {
      from: FACTORY,
    });

    await poolRegistry.injectDependenciesToExistingPools(NAME, 0, 10);
  }

  async function setupTokens() {
    await token.mint(OWNER, wei("100000000000"));
    await token.approve(userKeeper.address, wei("10000000000"));

    await token.mint(SECOND, wei("100000000000000000000"));
    await token.approve(userKeeper.address, wei("100000000000000000000"), { from: SECOND });

    await govPool.deposit(OWNER, wei("1000"), []);
    await govPool.deposit(SECOND, wei("100000000000000000000"), [], { from: SECOND });
  }

  describe("init", () => {
    beforeEach(async () => {
      tsp = await TokenSaleProposal.new();
    });

    it("should not init if govAddress is zero", async () => {
      await truffleAssert.reverts(tsp.__TokenSaleProposal_init(ZERO_ADDR), "TSP: zero gov address");
    });

    it("should not init twice", async () => {
      await tsp.__TokenSaleProposal_init(NOTHING, NOTHING);

      await truffleAssert.reverts(
        tsp.__TokenSaleProposal_init(NOTHING),
        "Initializable: contract is already initialized"
      );
    });
  });

  describe("proposals", () => {
    const acceptProposal = async (actionsFor, actionsAgainst = []) => {
      await govPool.createProposal("example.com", "misc", actionsFor, actionsAgainst);

      const proposalId = await govPool.latestProposalId();

      await govPool.vote(proposalId, wei("1000"), [], true);
      await govPool.vote(proposalId, wei("100000000000000000000"), [], true, { from: SECOND });

      await govPool.execute(proposalId);
    };

    const tierInitParamsToObject = (tierInitParams) => {
      return {
        metadata: {
          name: tierInitParams.metadata.name,
          description: tierInitParams.metadata.description,
        },
        totalTokenProvided: tierInitParams.totalTokenProvided,
        saleStartTime: tierInitParams.saleStartTime,
        saleEndTime: tierInitParams.saleEndTime,
        claimLockDuration: tierInitParams.claimLockDuration,
        saleTokenAddress: tierInitParams.saleTokenAddress,
        purchaseTokenAddresses: tierInitParams.purchaseTokenAddresses,
        exchangeRates: tierInitParams.exchangeRates,
        minAllocationPerUser: tierInitParams.minAllocationPerUser,
        maxAllocationPerUser: tierInitParams.maxAllocationPerUser,
        vestingSettings: {
          vestingPercentage: tierInitParams.vestingSettings.vestingPercentage,
          vestingDuration: tierInitParams.vestingSettings.vestingDuration,
          cliffPeriod: tierInitParams.vestingSettings.cliffPeriod,
          unlockStep: tierInitParams.vestingSettings.unlockStep,
        },
        participationDetails: {
          participationType: tierInitParams.participationDetails.participationType,
          data: tierInitParams.participationDetails.data,
        },
      };
    };

    const tierInitParamsToObjects = (tierInitParams) => {
      return tierInitParams.map((e) => tierInitParamsToObject(e));
    };

    const userViewToObject = (userView) => {
      return {
        canParticipate: userView.canParticipate,
        purchaseView: {
          isClaimed: userView.purchaseView.isClaimed,
          canClaim: userView.purchaseView.canClaim,
          claimUnlockTime: userView.purchaseView.claimUnlockTime,
          claimTotalAmount: userView.purchaseView.claimTotalAmount,
          boughtTotalAmount: userView.purchaseView.boughtTotalAmount,
          lockedAmount: userView.purchaseView.lockedAmount,
          lockedId: userView.purchaseView.lockedId,
          purchaseTokenAddresses: userView.purchaseView.purchaseTokenAddresses,
          purchaseTokenAmounts: userView.purchaseView.purchaseTokenAmounts,
        },
        vestingUserView: {
          latestVestingWithdraw: userView.vestingUserView.latestVestingWithdraw,
          vestingTotalAmount: userView.vestingUserView.vestingTotalAmount,
          vestingWithdrawnAmount: userView.vestingUserView.vestingWithdrawnAmount,
        },
      };
    };

    const userViewsToObjects = (userViews) => {
      return userViews.map((e) => userViewToObject(e));
    };

    let POOL_PARAMETERS;

    beforeEach("setup", async () => {
      POOL_PARAMETERS = {
        settingsParams: {
          proposalSettings: [
            {
              earlyCompletion: true,
              delegatedVotingAllowed: true,
              validatorsVote: false,
              duration: 700,
              durationValidators: 800,
              quorum: PRECISION.times("71").toFixed(),
              quorumValidators: PRECISION.times("100").toFixed(),
              minVotesForVoting: wei("20"),
              minVotesForCreating: wei("3"),
              rewardsInfo: {
                rewardToken: ZERO_ADDR,
                creationReward: 0,
                executionReward: 0,
                voteForRewardsCoefficient: 0,
                voteAgainstRewardsCoefficient: 0,
              },
              executorDescription: "default",
            },
            {
              earlyCompletion: true,
              delegatedVotingAllowed: true,
              validatorsVote: true,
              duration: 500,
              durationValidators: 600,
              quorum: PRECISION.times("51").toFixed(),
              quorumValidators: PRECISION.times("61").toFixed(),
              minVotesForVoting: wei("10"),
              minVotesForCreating: wei("2"),
              rewardsInfo: {
                rewardToken: ZERO_ADDR,
                creationReward: 0,
                executionReward: 0,
                voteForRewardsCoefficient: 0,
                voteAgainstRewardsCoefficient: 0,
              },
              executorDescription: "internal",
            },
            {
              earlyCompletion: false,
              delegatedVotingAllowed: false,
              validatorsVote: false,
              duration: 700,
              durationValidators: 800,
              quorum: PRECISION.times("71").toFixed(),
              quorumValidators: PRECISION.times("100").toFixed(),
              minVotesForVoting: wei("20"),
              minVotesForCreating: wei("3"),
              rewardsInfo: {
                rewardToken: ZERO_ADDR,
                creationReward: 0,
                executionReward: 0,
                voteForRewardsCoefficient: 0,
                voteAgainstRewardsCoefficient: 0,
              },
              executorDescription: "DP",
            },
            {
              earlyCompletion: true,
              delegatedVotingAllowed: true,
              validatorsVote: true,
              duration: 500,
              durationValidators: 600,
              quorum: PRECISION.times("51").toFixed(),
              quorumValidators: PRECISION.times("61").toFixed(),
              minVotesForVoting: wei("10"),
              minVotesForCreating: wei("2"),
              rewardsInfo: {
                rewardToken: ZERO_ADDR,
                creationReward: 0,
                executionReward: 0,
                voteForRewardsCoefficient: 0,
                voteAgainstRewardsCoefficient: 0,
              },
              executorDescription: "validators",
            },
          ],
          additionalProposalExecutors: [],
        },
        validatorsParams: {
          name: "Validator Token",
          symbol: "VT",
          duration: 600,
          quorum: PRECISION.times("51").toFixed(),
          validators: [OWNER, SECOND],
          balances: [wei("100"), wei("1000000000000")],
        },
        userKeeperParams: {
          tokenAddress: token.address,
          nftAddress: ZERO_ADDR,
          totalPowerInTokens: wei("33000"),
          nftsTotalSupply: 33,
        },
        nftMultiplierAddress: ZERO_ADDR,
        onlyBABTHolders: false,
        deployerBABTid: 1,
        descriptionURL: "example.com",
        name: "Pool name",
      };

      await deployPool(POOL_PARAMETERS);
      await setupTokens();

      await tsp.__TokenSaleProposal_init(govPool.address, babt.address);

      erc20Params = {
        govAddress: govPool.address,
        saleAddress: tsp.address,
        constructorParameters: {
          name: "ERC20SaleMocked",
          symbol: "ERC20SM",
          users: [SECOND, THIRD],
          saleAmount: wei(1000),
          cap: wei(2000),
          mintedTotal: wei(1005),
          amounts: [wei(2), wei(3)],
        },
      };

      erc20Sale = await ERC20Sale.new();

      erc20Sale.__ERC20Sale_init(erc20Params.govAddress, erc20Params.saleAddress, erc20Params.constructorParameters);

      purchaseToken1 = await ERC20Mock.new("PurchaseMockedToken1", "PMT1", 18);
      purchaseToken2 = await ERC20Mock.new("PurchaseMockedToken1", "PMT1", 18);
      saleToken = await ERC20Mock.new("SaleMockedToken", "SMT", 18);

      const timeNow = await getCurrentBlockTime();

      tiers = [
        {
          metadata: {
            name: "tier 1",
            description: "the first tier",
          },
          totalTokenProvided: wei(1000),
          saleStartTime: (timeNow + 100).toString(),
          saleEndTime: (timeNow + 200).toString(),
          claimLockDuration: "10",
          saleTokenAddress: erc20Sale.address,
          purchaseTokenAddresses: [purchaseToken1.address, ETHER_ADDR],
          exchangeRates: [PRECISION.times(3).toFixed(), PRECISION.times(100).toFixed()],
          minAllocationPerUser: wei(20),
          maxAllocationPerUser: wei(600),
          vestingSettings: {
            vestingPercentage: PERCENTAGE_100.idiv(5).toFixed(),
            vestingDuration: "100",
            cliffPeriod: "50",
            unlockStep: "3",
          },
          participationDetails: {
            participationType: ParticipationType.Whitelist,
            data: "0x",
          },
        },
        {
          metadata: {
            name: "tier 2",
            description: "the second tier",
          },
          totalTokenProvided: wei(1000),
          saleStartTime: (timeNow + 1000).toString(),
          saleEndTime: (timeNow + 2000).toString(),
          claimLockDuration: "0",
          saleTokenAddress: saleToken.address,
          purchaseTokenAddresses: [purchaseToken1.address, purchaseToken2.address],
          exchangeRates: [PRECISION.times(4).toFixed(), PRECISION.idiv(4).toFixed()],
          minAllocationPerUser: "0",
          maxAllocationPerUser: "0",
          vestingSettings: {
            vestingPercentage: "0",
            vestingDuration: "0",
            cliffPeriod: "0",
            unlockStep: "0",
          },
          participationDetails: {
            participationType: ParticipationType.Whitelist,
            data: "0x",
          },
        },
      ];
    });

    describe("latestTierId", () => {
      it("latestTierId should increase when tiers are created", async () => {
        assert.equal(await tsp.latestTierId(), 0);

        await saleToken.mint(govPool.address, tiers[1].totalTokenProvided);

        await acceptProposal(
          [
            [saleToken.address, 0, getBytesTransfer(tsp.address, tiers[1].totalTokenProvided)],
            [tsp.address, 0, getBytesCreateTiersTSP(tiers)],
          ],
          []
        );

        assert.equal(await tsp.latestTierId(), 2);
      });
    });

    describe("createTiers", () => {
      it("should not create tiers if caller is not govPool", async () => {
        await truffleAssert.reverts(tsp.createTiers(tiers), "TSP: not a Gov contract");
      });

      it("should not create tiers if saleTokenAddress is zero", async () => {
        tiers[0].saleTokenAddress = ZERO_ADDR;

        await truffleAssert.reverts(
          acceptProposal([[tsp.address, 0, getBytesCreateTiersTSP(tiers.slice(0, 1))]], []),
          "TSP: sale token cannot be zero"
        );
      });

      it("should not create tiers if saleTokenAddress is ether address", async () => {
        tiers[0].saleTokenAddress = ETHER_ADDR;

        await truffleAssert.reverts(
          acceptProposal([[tsp.address, 0, getBytesCreateTiersTSP(tiers.slice(0, 1))]], []),
          "TSP: cannot sale native currency"
        );
      });

      it("should not create tiers if sale token is not provided", async () => {
        tiers[0].totalTokenProvided = 0;

        await truffleAssert.reverts(
          acceptProposal([[tsp.address, 0, getBytesCreateTiersTSP(tiers.slice(0, 1))]], []),
          "TSP: sale token is not provided"
        );
      });

      it("should not create tiers if saleStartTime > saleEndTime", async () => {
        tiers[0].saleStartTime = tiers[0].saleEndTime + 1;

        await truffleAssert.reverts(
          acceptProposal([[tsp.address, 0, getBytesCreateTiersTSP(tiers.slice(0, 1))]], []),
          "TSP: saleEndTime is less than saleStartTime"
        );
      });

      it("should not create tiers if minAllocationPerUser > maxAllocationPerUser", async () => {
        tiers[0].minAllocationPerUser = tiers[0].maxAllocationPerUser + 1;

        await truffleAssert.reverts(
          acceptProposal([[tsp.address, 0, getBytesCreateTiersTSP(tiers.slice(0, 1))]], []),
          "TSP: wrong allocation"
        );
      });

      it("should not create tiers if vestingPercentage > 100%", async () => {
        tiers[0].vestingSettings.vestingPercentage = toBN(PERCENTAGE_100).plus(1).toFixed();

        await truffleAssert.reverts(
          acceptProposal([[tsp.address, 0, getBytesCreateTiersTSP(tiers.slice(0, 1))]], []),
          "TSP: vesting settings validation failed"
        );
      });

      it("should not create tiers if vestingPercentage is not zero and unlockStep is zero", async () => {
        tiers[0].vestingSettings.unlockStep = 0;

        await truffleAssert.reverts(
          acceptProposal([[tsp.address, 0, getBytesCreateTiersTSP(tiers.slice(0, 1))]], []),
          "TSP: vesting settings validation failed"
        );
      });

      it("should not create tiers if vestingDuration < unlockStep", async () => {
        tiers[0].vestingSettings.vestingDuration = 0;

        await truffleAssert.reverts(
          acceptProposal([[tsp.address, 0, getBytesCreateTiersTSP(tiers.slice(0, 1))]], []),
          "TSP: vesting settings validation failed"
        );
      });

      it("should not create tiers if no purchaseTokenAddresses provided", async () => {
        tiers[0].purchaseTokenAddresses = [];

        await truffleAssert.reverts(
          acceptProposal([[tsp.address, 0, getBytesCreateTiersTSP(tiers.slice(0, 1))]], []),
          "TSP: purchase tokens are not provided"
        );
      });

      it("should not create tiers if purchaseTokenAddresses weren't provided", async () => {
        tiers[0].purchaseTokenAddresses = [];

        await truffleAssert.reverts(
          acceptProposal([[tsp.address, 0, getBytesCreateTiersTSP(tiers.slice(0, 1))]], []),
          "TSP: purchase tokens are not provided"
        );
      });

      it("should not create tiers if purchaseTokenAddresses and exchangeRates lengths mismatch", async () => {
        tiers[0].purchaseTokenAddresses = tiers[0].purchaseTokenAddresses.slice(0, 1);

        await truffleAssert.reverts(
          acceptProposal([[tsp.address, 0, getBytesCreateTiersTSP(tiers.slice(0, 1))]], []),
          "TSP: tokens and rates lengths mismatch"
        );
      });

      it("should not create tiers if the purchaseTokenAddress is zero", async () => {
        tiers[0].purchaseTokenAddresses[1] = ZERO_ADDR;

        await truffleAssert.reverts(
          acceptProposal([[tsp.address, 0, getBytesCreateTiersTSP(tiers.slice(0, 1))]], []),
          "TSP: purchase token cannot be zero"
        );
      });

      it("should not create tiers if the exchange rate is zero", async () => {
        tiers[0].exchangeRates[1] = 0;

        await truffleAssert.reverts(
          acceptProposal([[tsp.address, 0, getBytesCreateTiersTSP(tiers.slice(0, 1))]]),
          [],
          "TSP: rate cannot be zero"
        );
      });

      it("should not create tiers if purchaseTokenAddresses are duplicated", async () => {
        tiers[0].purchaseTokenAddresses[0] = tiers[0].purchaseTokenAddresses[1];

        await truffleAssert.reverts(
          acceptProposal([[tsp.address, 0, getBytesCreateTiersTSP(tiers.slice(0, 1))]], []),
          "TSP: purchase tokens are duplicated"
        );
      });

      it("should create tiers if all conditions are met", async () => {
        await acceptProposal([[tsp.address, 0, getBytesCreateTiersTSP(JSON.parse(JSON.stringify(tiers)))]], []);

        assert.deepEqual(
          tierInitParamsToObjects((await tsp.getTierViews(0, 2)).map((tier) => tier.tierInitParams)),
          tiers
        );
      });
    });

    describe("if tiers are created", () => {
      beforeEach(async () => {
        // `getBytesCreateTiersTSP` modifies `tiers`, so it's needed to make a deep copy
        await acceptProposal([[tsp.address, 0, getBytesCreateTiersTSP(JSON.parse(JSON.stringify(tiers)))]], []);

        await purchaseToken1.mint(OWNER, wei(1000));

        await network.provider.send("hardhat_setBalance", [OWNER, "0x" + wei("100000")]);
      });

      describe("addToWhitelist", () => {
        it("should not whitelist if caller is not govPool", async () => {
          const whitelistingRequest = [
            {
              tierId: 1,
              users: [SECOND],
              uri: "",
            },
          ];

          await truffleAssert.reverts(tsp.addToWhitelist(whitelistingRequest), "TSP: not a Gov contract");
        });

        it("should not whitelist if the tier does not exist", async () => {
          const nonexistentWhitelisting = [
            {
              tierId: 10,
              users: [SECOND],
              uri: "",
            },
          ];

          await truffleAssert.reverts(
            acceptProposal([[tsp.address, 0, getBytesAddToWhitelistTSP(nonexistentWhitelisting)]], []),
            "TSP: tier does not exist"
          );
        });

        it("should not whitelist if the tier is off", async () => {
          await acceptProposal([[tsp.address, 0, getBytesOffTiersTSP([1])]], []);

          const offTierWhitelisting = [
            {
              tierId: 1,
              users: [OWNER, SECOND],
              uri: "",
            },
          ];

          await truffleAssert.reverts(
            acceptProposal([[tsp.address, 0, getBytesAddToWhitelistTSP(offTierWhitelisting)]], []),
            "TSP: tier is off"
          );
        });

        it("should not whitelist twice", async () => {
          const doubleWhitelisting = [
            {
              tierId: 1,
              users: [SECOND],
              uri: "",
            },
            {
              tierId: 1,
              users: [SECOND],
              uri: "",
            },
          ];

          await truffleAssert.reverts(
            acceptProposal([[tsp.address, 0, getBytesAddToWhitelistTSP(doubleWhitelisting)]], []),
            "TSP: balance can be only 0 or 1"
          );
        });

        it("should not transfer whitelist token", async () => {
          const whitelistingRequest = [
            {
              tierId: 1,
              users: [SECOND],
              uri: "",
            },
          ];

          await acceptProposal([[tsp.address, 0, getBytesAddToWhitelistTSP(whitelistingRequest)]], []);

          await tsp.setApprovalForAll(THIRD, true, { from: SECOND });

          await truffleAssert.reverts(
            tsp.safeTransferFrom(SECOND, THIRD, 1, 1, [], { from: THIRD }),
            "TSP: only for minting"
          );
        });

        it("should whitelist properly if all conditions are met", async () => {
          const whitelistingRequests = [
            {
              tierId: 1,
              users: [SECOND],
              uri: "",
            },
            {
              tierId: 2,
              users: [OWNER, THIRD],
              uri: "",
            },
          ];

          assert.equal((await tsp.totalSupply(1)).toFixed(), "0");
          assert.equal((await tsp.totalSupply(2)).toFixed(), "0");

          await acceptProposal([[tsp.address, 0, getBytesAddToWhitelistTSP(whitelistingRequests)]], []);

          assert.equal((await tsp.totalSupply(1)).toFixed(), "1");
          assert.equal((await tsp.totalSupply(2)).toFixed(), "2");

          assert.equal((await tsp.balanceOf(SECOND, 1)).toFixed(), "1");
          assert.equal((await tsp.balanceOf(OWNER, 2)).toFixed(), "1");
          assert.equal((await tsp.balanceOf(THIRD, 2)).toFixed(), "1");
        });

        it("should whitelist properly if all conditions are met", async () => {
          const whitelistingRequests = [
            {
              tierId: 1,
              users: [OWNER],
              uri: "uri1_owner",
            },
            {
              tierId: 1,
              users: [SECOND],
              uri: "uri1_second",
            },
            {
              tierId: 2,
              users: [SECOND],
              uri: "uri2_second",
            },
            {
              tierId: 2,
              users: [OWNER],
              uri: "uri2_owner",
            },
          ];

          await acceptProposal([[tsp.address, 0, getBytesAddToWhitelistTSP(whitelistingRequests)]], []);

          assert.deepEqual(
            (await tsp.getTierViews(0, 2)).map((tier) => tier.tierInfo.uri),
            ["uri1_second", "uri2_owner"]
          );
          assert.equal(await tsp.uri(1), "uri1_second");
          assert.equal(await tsp.uri(2), "uri2_owner");
          assert.equal(await tsp.uri(3), "");

          const zeroUriWhitelistingRequest = [
            {
              tierId: 1,
              users: [THIRD],
              uri: "",
            },
          ];

          await acceptProposal([[tsp.address, 0, getBytesAddToWhitelistTSP(zeroUriWhitelistingRequest)]], []);

          assert.deepEqual(
            (await tsp.getTierViews(0, 2)).map((tier) => tier.tierInfo.uri),
            ["", "uri2_owner"]
          );
          assert.equal(await tsp.uri(1), "");
          assert.equal(await tsp.uri(2), "uri2_owner");
          assert.equal(await tsp.uri(3), "");
        });
      });

      describe("offTiers", () => {
        it("should not off tiers if caller is not govPool", async () => {
          await truffleAssert.reverts(tsp.offTiers([1, 2]), "TSP: not a Gov contract");
        });

        it("should not off tiers if the tier does not exist", async () => {
          const nonexistentOffTier = [3];

          await truffleAssert.reverts(
            acceptProposal([[tsp.address, 0, getBytesOffTiersTSP(nonexistentOffTier)]], []),
            "TSP: tier does not exist"
          );
        });

        it("should not off tiers if the tier is already off", async () => {
          const doubleOffTier = [1, 1];

          await truffleAssert.reverts(
            acceptProposal([[tsp.address, 0, getBytesOffTiersTSP(doubleOffTier)]], []),
            "TSP: tier is off"
          );
        });

        it("should off tiers if all conditions are met", async () => {
          const offTierIds = [1, 2];

          assert.deepEqual(
            (await tsp.getTierViews(0, 2)).map((tier) => tier.tierInfo.isOff),
            [false, false]
          );

          await acceptProposal([[tsp.address, 0, getBytesOffTiersTSP(offTierIds)]], []);

          assert.deepEqual(
            (await tsp.getTierViews(0, 2)).map((tier) => tier.tierInfo.isOff),
            [true, true]
          );
        });
      });

      describe("buy", () => {});

      describe("vestingWithdraw", () => {});

      describe("recover", () => {
        beforeEach(async () => {
          const whitelistingRequest = [
            {
              tierId: 1,
              users: [OWNER],
              uri: "",
            },
          ];

          await acceptProposal([[tsp.address, 0, getBytesAddToWhitelistTSP(whitelistingRequest)]], []);

<<<<<<< HEAD
=======
          assert.equal((await erc20Sale.balanceOf(OWNER)).toFixed(), "0");
          assert.equal((await purchaseToken1.balanceOf(OWNER)).toFixed(), wei(1000));

          await purchaseToken1.approve(tsp.address, wei(100));

          await setTime(parseInt(tiers[0].saleStartTime));
          await tsp.buy(1, purchaseToken1.address, wei(100));

          assert.equal((await erc20Sale.balanceOf(OWNER)).toFixed(), wei(240));
          assert.equal((await purchaseToken1.balanceOf(OWNER)).toFixed(), wei(900));
        });

        it("should buy for ether if all conditions are met", async () => {
          assert.equal((await erc20Sale.balanceOf(OWNER)).toFixed(), "0");

          await setTime(parseInt(tiers[0].saleStartTime));

          const balanceBefore = await web3.eth.getBalance(OWNER);

          const tx = await tsp.buy(1, ETHER_ADDR, 0, { value: wei(1) });

          assert.equal(
            toBN(balanceBefore)
              .minus(toBN(tx.receipt.gasUsed).times(tx.receipt.effectiveGasPrice))
              .minus(await web3.eth.getBalance(OWNER))
              .toFixed(),
            wei(1)
          );
          assert.equal(await web3.eth.getBalance(govPool.address), wei(1));

          assert.equal((await erc20Sale.balanceOf(OWNER)).toFixed(), wei(80));
        });

        it("should not buy if ether transfer fails", async () => {
          await tsp.setGovPool(tsp.address);

          await setTime(parseInt(tiers[0].saleStartTime));

          await truffleAssert.reverts(tsp.buy(1, ETHER_ADDR, 0, { value: wei(1) }), "TSP: failed to transfer ether");
        });

        it("should not buy if the tier does not exist", async () => {
          await truffleAssert.reverts(tsp.buy(3, purchaseToken1.address, wei(100)), "TSP: tier does not exist");
        });

        it("should not buy if the tier is off", async () => {
          await acceptProposal([[tsp.address, 0, getBytesOffTiersTSP([1])]], []);

          await truffleAssert.reverts(tsp.buy(1, purchaseToken1.address, wei(100)), "TSP: tier is off");
        });

        it("should not buy if amount is zero", async () => {
          await truffleAssert.reverts(tsp.buy(1, purchaseToken1.address, 0), "TSP: zero amount");

          await truffleAssert.reverts(tsp.buy(1, ETHER_ADDR, wei(1)), "TSP: zero amount");
        });

        it("should not buy if not whitelisted", async () => {
          const whitelistRequest = [
            {
              tierId: 1,
              users: [SECOND],
              uri: "",
            },
          ];

          await acceptProposal([[tsp.address, 0, getBytesAddToWhitelistTSP(whitelistRequest)]], []);

          await truffleAssert.reverts(tsp.buy(1, purchaseToken1.address, wei(100)), "TSP: not whitelisted");
        });

        it("should not buy unless it's the sale time", async () => {
          await truffleAssert.reverts(tsp.buy(1, purchaseToken1.address, wei(100)), "TSP: cannot buy now");

          await setTime(parseInt(tiers[0].saleEndTime + 1));

          await truffleAssert.reverts(tsp.buy(1, purchaseToken1.address, wei(100)), "TSP: cannot buy now");
        });

        it("should not buy twice", async () => {
          await setTime(parseInt(tiers[0].saleStartTime));

          await purchaseToken1.approve(tsp.address, wei(200));
          await tsp.buy(1, purchaseToken1.address, wei(100));

          await truffleAssert.reverts(tsp.buy(1, purchaseToken1.address, wei(100)), "TSP: cannot buy twice");
          await truffleAssert.reverts(tsp.buy(1, ETHER_ADDR, 0, { value: wei(1) }), "TSP: cannot buy twice");
        });

        it("should not buy if incorrect purchase token was provided", async () => {
          await setTime(parseInt(tiers[0].saleStartTime));

          await truffleAssert.reverts(tsp.buy(1, purchaseToken2.address, wei(100)), "TSP: incorrect token");
        });

        it("should not buy unless it's a proper allocation", async () => {
          await setTime(parseInt(tiers[0].saleStartTime));

          await truffleAssert.reverts(tsp.buy(1, ETHER_ADDR, 0, { value: wei(100000) }), "TSP: wrong allocation");
        });

        it("should not buy if the sale token ran out", async () => {
          await setTime(parseInt(tiers[0].saleStartTime));

          await purchaseToken1.approve(tsp.address, wei(200));
          await purchaseToken1.approve(tsp.address, wei(200), { from: SECOND });

          await tsp.buy(1, purchaseToken1.address, wei(200));
          await truffleAssert.reverts(
            tsp.buy(1, purchaseToken1.address, wei(200), { from: SECOND }),
            "TSP: insufficient sale token amount"
          );
        });

        it("should not buy if the TSP has insufficient token balance", async () => {
          await setTime(parseInt(tiers[1].saleStartTime));

          await purchaseToken1.approve(tsp.address, wei(200));

          await truffleAssert.reverts(
            tsp.buy(2, purchaseToken1.address, wei(200)),
            "TSP: insufficient contract balance"
          );
        });
      });

      describe("vestingWithdraw", () => {
        it("should not withdraw if the tier does not exist", async () => {
          await truffleAssert.reverts(tsp.vestingWithdraw([3]), "TSP: tier does not exist");
        });

        it("should not withdraw the same tier twice", async () => {
          await truffleAssert.reverts(tsp.vestingWithdraw([1, 1]), "TSP: zero withdrawal");
        });

        it("should return zero vesting withdraw amount if the user has not purchased the sale token", async () => {
          assert.deepEqual(
            (await tsp.getVestingWithdrawAmounts(OWNER, [1, 2])).map((amount) => amount.toFixed()),
            ["0", "0"]
          );
        });

        it("should return zero vesting withdraw amount if vesting percentage is zero", async () => {
          saleToken.mint(tsp.address, wei(1000));

          await purchaseToken1.approve(tsp.address, wei(200));

          assert.equal((await saleToken.balanceOf(OWNER)).toFixed(), "0");

          await setTime(parseInt(tiers[1].saleStartTime));
          await tsp.buy(2, purchaseToken1.address, wei(200));

          const userInfos = [
            {
              canParticipate: true,
              purchase: {
                purchaseTime: (parseInt(tiers[1].saleStartTime) + 1).toString(),
                tokenBoughtWith: purchaseToken1.address,
                amountBought: wei("800"),
                vestingTotalAmount: "0",
                vestingWithdrawnAmount: "0",
                latestVestingWithdraw: "0",
              },
              vestingView: {
                cliffEndTime: "0",
                vestingEndTime: "0",
                nextUnlockTime: "0",
                nextUnlockAmount: "0",
                amountToWithdraw: "0",
                lockedAmount: "0",
              },
            },
          ];

          assert.equal((await saleToken.balanceOf(OWNER)).toFixed(), wei(800));
          assert.deepEqual(
            (await tsp.getVestingWithdrawAmounts(OWNER, [2])).map((amount) => amount.toFixed()),
            ["0"]
          );
          assert.deepEqual(userInfosToObject(await tsp.getUserInfos(OWNER, [2])), userInfos);
        });

        it("should do multiple various time withdraws properly", async () => {
          await purchaseToken1.approve(tsp.address, wei(400));

          assert.equal((await saleToken.balanceOf(OWNER)).toFixed(), "0");

          await setTime(parseInt(tiers[0].saleStartTime));
          await tsp.buy(1, purchaseToken1.address, wei(200));

          const purchaseTime = parseInt(tiers[0].saleStartTime) + 1;

          let userInfos = [
            {
              canParticipate: true,
              purchase: {
                purchaseTime: purchaseTime.toString(),
                tokenBoughtWith: purchaseToken1.address,
                amountBought: wei("600"),
                vestingTotalAmount: wei("120"),
                vestingWithdrawnAmount: "0",
                latestVestingWithdraw: "0",
              },
              vestingView: {
                cliffEndTime: (purchaseTime + parseInt(tiers[0].vestingSettings.cliffPeriod)).toString(),
                vestingEndTime: (purchaseTime + parseInt(tiers[0].vestingSettings.vestingDuration)).toString(),
                nextUnlockTime: (purchaseTime + parseInt(tiers[0].vestingSettings.cliffPeriod)).toString(),
                nextUnlockAmount: wei("57.6"), // 118.8 * (50 // 3) / 33
                amountToWithdraw: "0",
                lockedAmount: wei("120"), // 118.8 for full segments
              },
            },
          ];

          assert.equal((await erc20Sale.balanceOf(OWNER)).toFixed(), wei(480));
          assert.deepEqual(
            (await tsp.getVestingWithdrawAmounts(OWNER, [1])).map((amount) => amount.toFixed()),
            ["0"]
          );
          assert.deepEqual(userInfosToObject(await tsp.getUserInfos(OWNER, [1])), userInfos);

          await truffleAssert.reverts(tsp.vestingWithdraw([1]), "TSP: zero withdrawal");

          await setTime(purchaseTime + 24);

          assert.equal((await erc20Sale.balanceOf(OWNER)).toFixed(), wei(480));
          assert.deepEqual(
            (await tsp.getVestingWithdrawAmounts(OWNER, [1])).map((amount) => amount.toFixed()),
            ["0"]
          );

          assert.deepEqual(userInfosToObject(await tsp.getUserInfos(OWNER, [1])), userInfos);

          await truffleAssert.reverts(tsp.vestingWithdraw([1]), "TSP: zero withdrawal");

          await setTime(purchaseTime + 73);

          assert.deepEqual(
            (await tsp.getVestingWithdrawAmounts(OWNER, [1])).map((amount) => amount.toFixed()),
            [wei("86.4")]
          ); // 118.2 * (73 // 3) / 33

          userInfos[0].vestingView.lockedAmount = wei("33.6");
          userInfos[0].vestingView.amountToWithdraw = wei("86.4");
          userInfos[0].vestingView.nextUnlockTime = (purchaseTime + 75).toString();
          userInfos[0].vestingView.nextUnlockAmount = wei("3.6");

          assert.deepEqual(userInfosToObject(await tsp.getUserInfos(OWNER, [1])), userInfos);

          await tsp.vestingWithdraw([1]);

          userInfos[0].purchase.latestVestingWithdraw = (purchaseTime + 74).toString();
          userInfos[0].purchase.vestingWithdrawnAmount = wei("86.4");
          userInfos[0].vestingView.amountToWithdraw = "0";

          assert.deepEqual(userInfosToObject(await tsp.getUserInfos(OWNER, [1])), userInfos);

          assert.equal((await erc20Sale.balanceOf(OWNER)).toFixed(), wei("566.4"));
          assert.deepEqual(
            (await tsp.getVestingWithdrawAmounts(OWNER, [1])).map((amount) => amount.toFixed()),
            ["0"]
          );

          await setTime(purchaseTime + 91);

          userInfos[0].vestingView.nextUnlockTime = (purchaseTime + 93).toString();
          userInfos[0].vestingView.amountToWithdraw = wei("21.6");
          userInfos[0].vestingView.lockedAmount = wei("12");

          assert.deepEqual(userInfosToObject(await tsp.getUserInfos(OWNER, [1])), userInfos);

          await setTime(purchaseTime + 99);

          userInfos[0].vestingView.nextUnlockTime = (purchaseTime + 100).toString();
          userInfos[0].vestingView.amountToWithdraw = wei("32.4");
          userInfos[0].vestingView.lockedAmount = wei("1.2");
          userInfos[0].vestingView.nextUnlockAmount = wei("1.2");

          assert.deepEqual(userInfosToObject(await tsp.getUserInfos(OWNER, [1])), userInfos);

          assert.deepEqual(
            (await tsp.getVestingWithdrawAmounts(OWNER, [1])).map((amount) => amount.toFixed()),
            [wei("32.4")]
          );

          await setTime(purchaseTime + 100);

          userInfos[0].vestingView.nextUnlockAmount = "0";
          userInfos[0].vestingView.nextUnlockTime = "0";
          userInfos[0].vestingView.amountToWithdraw = wei("33.6");
          userInfos[0].vestingView.lockedAmount = "0";

          assert.deepEqual(userInfosToObject(await tsp.getUserInfos(OWNER, [1])), userInfos);

          await tsp.vestingWithdraw([1]);

          userInfos[0].vestingView.amountToWithdraw = "0";
          userInfos[0].purchase.latestVestingWithdraw = (purchaseTime + 101).toString();
          userInfos[0].purchase.vestingWithdrawnAmount = wei("120");

          assert.deepEqual(userInfosToObject(await tsp.getUserInfos(OWNER, [1])), userInfos);

          assert.equal((await erc20Sale.balanceOf(OWNER)).toFixed(), wei("600"));
          assert.deepEqual(
            (await tsp.getVestingWithdrawAmounts(OWNER, [1])).map((amount) => amount.toFixed()),
            ["0"]
          );

          await setTime(parseInt(tiers[0].saleStartTime) + 1001);

          assert.deepEqual(
            (await tsp.getVestingWithdrawAmounts(OWNER, [1])).map((amount) => amount.toFixed()),
            ["0"]
          );

          assert.deepEqual(userInfosToObject(await tsp.getUserInfos(OWNER, [1])), userInfos);

          await truffleAssert.reverts(tsp.vestingWithdraw([1]), "TSP: zero withdrawal");
        });
      });

      describe("recover", () => {
        beforeEach(async () => {
>>>>>>> 2019f17e
          await purchaseToken1.approve(tsp.address, wei(200));

          await setTime(parseInt(tiers[0].saleStartTime));
          await tsp.buy(1, purchaseToken1.address, wei(200));
        });

        it("should not recover if recover conditions were not met", async () => {
          assert.deepEqual(
            (await tsp.getRecoverAmounts([1, 2])).map((amount) => amount.toFixed()),
            ["0", "0"]
          );
        });

        it("should not recover if caller is not govPool", async () => {
          await truffleAssert.reverts(tsp.recover([3]), "TSP: not a Gov contract");
        });

        it("should not recover if the tier does not exist", async () => {
          await truffleAssert.reverts(
            acceptProposal([[tsp.address, 0, getBytesRecoverTSP([3])]], []),
            "TSP: tier does not exist"
          );
        });

        it("should not recover the same tier twice", async () => {
          await truffleAssert.reverts(
            acceptProposal([[tsp.address, 0, getBytesRecoverTSP([1, 1])]], []),
            "TSP: zero recovery"
          );
        });

        it("should recover if the tier is off", async () => {
          await acceptProposal([[tsp.address, 0, getBytesOffTiersTSP([1])]], []);

          assert.deepEqual(
            (await tsp.getRecoverAmounts([1, 2])).map((amount) => amount.toFixed()),
            [wei("400"), "0"]
          );

          await acceptProposal([[tsp.address, 0, getBytesRecoverTSP([1])]], []);

          assert.equal((await erc20Sale.balanceOf(govPool.address)).toFixed(), wei("400"));
          assert.equal((await saleToken.balanceOf(govPool.address)).toFixed(), "0");
        });

        it("should recover if sales are over", async () => {
          await setTime(parseInt(tiers[0].saleEndTime) + 1);

          assert.deepEqual(
            (await tsp.getRecoverAmounts([1, 2])).map((amount) => amount.toFixed()),
            [wei("400"), "0"]
          );

          await acceptProposal([[tsp.address, 0, getBytesRecoverTSP([1])]], []);

          assert.equal((await erc20Sale.balanceOf(govPool.address)).toFixed(), wei("400"));
          assert.equal((await saleToken.balanceOf(govPool.address)).toFixed(), "0");
        });
      });
    });
  });
});<|MERGE_RESOLUTION|>--- conflicted
+++ resolved
@@ -899,332 +899,6 @@
 
           await acceptProposal([[tsp.address, 0, getBytesAddToWhitelistTSP(whitelistingRequest)]], []);
 
-<<<<<<< HEAD
-=======
-          assert.equal((await erc20Sale.balanceOf(OWNER)).toFixed(), "0");
-          assert.equal((await purchaseToken1.balanceOf(OWNER)).toFixed(), wei(1000));
-
-          await purchaseToken1.approve(tsp.address, wei(100));
-
-          await setTime(parseInt(tiers[0].saleStartTime));
-          await tsp.buy(1, purchaseToken1.address, wei(100));
-
-          assert.equal((await erc20Sale.balanceOf(OWNER)).toFixed(), wei(240));
-          assert.equal((await purchaseToken1.balanceOf(OWNER)).toFixed(), wei(900));
-        });
-
-        it("should buy for ether if all conditions are met", async () => {
-          assert.equal((await erc20Sale.balanceOf(OWNER)).toFixed(), "0");
-
-          await setTime(parseInt(tiers[0].saleStartTime));
-
-          const balanceBefore = await web3.eth.getBalance(OWNER);
-
-          const tx = await tsp.buy(1, ETHER_ADDR, 0, { value: wei(1) });
-
-          assert.equal(
-            toBN(balanceBefore)
-              .minus(toBN(tx.receipt.gasUsed).times(tx.receipt.effectiveGasPrice))
-              .minus(await web3.eth.getBalance(OWNER))
-              .toFixed(),
-            wei(1)
-          );
-          assert.equal(await web3.eth.getBalance(govPool.address), wei(1));
-
-          assert.equal((await erc20Sale.balanceOf(OWNER)).toFixed(), wei(80));
-        });
-
-        it("should not buy if ether transfer fails", async () => {
-          await tsp.setGovPool(tsp.address);
-
-          await setTime(parseInt(tiers[0].saleStartTime));
-
-          await truffleAssert.reverts(tsp.buy(1, ETHER_ADDR, 0, { value: wei(1) }), "TSP: failed to transfer ether");
-        });
-
-        it("should not buy if the tier does not exist", async () => {
-          await truffleAssert.reverts(tsp.buy(3, purchaseToken1.address, wei(100)), "TSP: tier does not exist");
-        });
-
-        it("should not buy if the tier is off", async () => {
-          await acceptProposal([[tsp.address, 0, getBytesOffTiersTSP([1])]], []);
-
-          await truffleAssert.reverts(tsp.buy(1, purchaseToken1.address, wei(100)), "TSP: tier is off");
-        });
-
-        it("should not buy if amount is zero", async () => {
-          await truffleAssert.reverts(tsp.buy(1, purchaseToken1.address, 0), "TSP: zero amount");
-
-          await truffleAssert.reverts(tsp.buy(1, ETHER_ADDR, wei(1)), "TSP: zero amount");
-        });
-
-        it("should not buy if not whitelisted", async () => {
-          const whitelistRequest = [
-            {
-              tierId: 1,
-              users: [SECOND],
-              uri: "",
-            },
-          ];
-
-          await acceptProposal([[tsp.address, 0, getBytesAddToWhitelistTSP(whitelistRequest)]], []);
-
-          await truffleAssert.reverts(tsp.buy(1, purchaseToken1.address, wei(100)), "TSP: not whitelisted");
-        });
-
-        it("should not buy unless it's the sale time", async () => {
-          await truffleAssert.reverts(tsp.buy(1, purchaseToken1.address, wei(100)), "TSP: cannot buy now");
-
-          await setTime(parseInt(tiers[0].saleEndTime + 1));
-
-          await truffleAssert.reverts(tsp.buy(1, purchaseToken1.address, wei(100)), "TSP: cannot buy now");
-        });
-
-        it("should not buy twice", async () => {
-          await setTime(parseInt(tiers[0].saleStartTime));
-
-          await purchaseToken1.approve(tsp.address, wei(200));
-          await tsp.buy(1, purchaseToken1.address, wei(100));
-
-          await truffleAssert.reverts(tsp.buy(1, purchaseToken1.address, wei(100)), "TSP: cannot buy twice");
-          await truffleAssert.reverts(tsp.buy(1, ETHER_ADDR, 0, { value: wei(1) }), "TSP: cannot buy twice");
-        });
-
-        it("should not buy if incorrect purchase token was provided", async () => {
-          await setTime(parseInt(tiers[0].saleStartTime));
-
-          await truffleAssert.reverts(tsp.buy(1, purchaseToken2.address, wei(100)), "TSP: incorrect token");
-        });
-
-        it("should not buy unless it's a proper allocation", async () => {
-          await setTime(parseInt(tiers[0].saleStartTime));
-
-          await truffleAssert.reverts(tsp.buy(1, ETHER_ADDR, 0, { value: wei(100000) }), "TSP: wrong allocation");
-        });
-
-        it("should not buy if the sale token ran out", async () => {
-          await setTime(parseInt(tiers[0].saleStartTime));
-
-          await purchaseToken1.approve(tsp.address, wei(200));
-          await purchaseToken1.approve(tsp.address, wei(200), { from: SECOND });
-
-          await tsp.buy(1, purchaseToken1.address, wei(200));
-          await truffleAssert.reverts(
-            tsp.buy(1, purchaseToken1.address, wei(200), { from: SECOND }),
-            "TSP: insufficient sale token amount"
-          );
-        });
-
-        it("should not buy if the TSP has insufficient token balance", async () => {
-          await setTime(parseInt(tiers[1].saleStartTime));
-
-          await purchaseToken1.approve(tsp.address, wei(200));
-
-          await truffleAssert.reverts(
-            tsp.buy(2, purchaseToken1.address, wei(200)),
-            "TSP: insufficient contract balance"
-          );
-        });
-      });
-
-      describe("vestingWithdraw", () => {
-        it("should not withdraw if the tier does not exist", async () => {
-          await truffleAssert.reverts(tsp.vestingWithdraw([3]), "TSP: tier does not exist");
-        });
-
-        it("should not withdraw the same tier twice", async () => {
-          await truffleAssert.reverts(tsp.vestingWithdraw([1, 1]), "TSP: zero withdrawal");
-        });
-
-        it("should return zero vesting withdraw amount if the user has not purchased the sale token", async () => {
-          assert.deepEqual(
-            (await tsp.getVestingWithdrawAmounts(OWNER, [1, 2])).map((amount) => amount.toFixed()),
-            ["0", "0"]
-          );
-        });
-
-        it("should return zero vesting withdraw amount if vesting percentage is zero", async () => {
-          saleToken.mint(tsp.address, wei(1000));
-
-          await purchaseToken1.approve(tsp.address, wei(200));
-
-          assert.equal((await saleToken.balanceOf(OWNER)).toFixed(), "0");
-
-          await setTime(parseInt(tiers[1].saleStartTime));
-          await tsp.buy(2, purchaseToken1.address, wei(200));
-
-          const userInfos = [
-            {
-              canParticipate: true,
-              purchase: {
-                purchaseTime: (parseInt(tiers[1].saleStartTime) + 1).toString(),
-                tokenBoughtWith: purchaseToken1.address,
-                amountBought: wei("800"),
-                vestingTotalAmount: "0",
-                vestingWithdrawnAmount: "0",
-                latestVestingWithdraw: "0",
-              },
-              vestingView: {
-                cliffEndTime: "0",
-                vestingEndTime: "0",
-                nextUnlockTime: "0",
-                nextUnlockAmount: "0",
-                amountToWithdraw: "0",
-                lockedAmount: "0",
-              },
-            },
-          ];
-
-          assert.equal((await saleToken.balanceOf(OWNER)).toFixed(), wei(800));
-          assert.deepEqual(
-            (await tsp.getVestingWithdrawAmounts(OWNER, [2])).map((amount) => amount.toFixed()),
-            ["0"]
-          );
-          assert.deepEqual(userInfosToObject(await tsp.getUserInfos(OWNER, [2])), userInfos);
-        });
-
-        it("should do multiple various time withdraws properly", async () => {
-          await purchaseToken1.approve(tsp.address, wei(400));
-
-          assert.equal((await saleToken.balanceOf(OWNER)).toFixed(), "0");
-
-          await setTime(parseInt(tiers[0].saleStartTime));
-          await tsp.buy(1, purchaseToken1.address, wei(200));
-
-          const purchaseTime = parseInt(tiers[0].saleStartTime) + 1;
-
-          let userInfos = [
-            {
-              canParticipate: true,
-              purchase: {
-                purchaseTime: purchaseTime.toString(),
-                tokenBoughtWith: purchaseToken1.address,
-                amountBought: wei("600"),
-                vestingTotalAmount: wei("120"),
-                vestingWithdrawnAmount: "0",
-                latestVestingWithdraw: "0",
-              },
-              vestingView: {
-                cliffEndTime: (purchaseTime + parseInt(tiers[0].vestingSettings.cliffPeriod)).toString(),
-                vestingEndTime: (purchaseTime + parseInt(tiers[0].vestingSettings.vestingDuration)).toString(),
-                nextUnlockTime: (purchaseTime + parseInt(tiers[0].vestingSettings.cliffPeriod)).toString(),
-                nextUnlockAmount: wei("57.6"), // 118.8 * (50 // 3) / 33
-                amountToWithdraw: "0",
-                lockedAmount: wei("120"), // 118.8 for full segments
-              },
-            },
-          ];
-
-          assert.equal((await erc20Sale.balanceOf(OWNER)).toFixed(), wei(480));
-          assert.deepEqual(
-            (await tsp.getVestingWithdrawAmounts(OWNER, [1])).map((amount) => amount.toFixed()),
-            ["0"]
-          );
-          assert.deepEqual(userInfosToObject(await tsp.getUserInfos(OWNER, [1])), userInfos);
-
-          await truffleAssert.reverts(tsp.vestingWithdraw([1]), "TSP: zero withdrawal");
-
-          await setTime(purchaseTime + 24);
-
-          assert.equal((await erc20Sale.balanceOf(OWNER)).toFixed(), wei(480));
-          assert.deepEqual(
-            (await tsp.getVestingWithdrawAmounts(OWNER, [1])).map((amount) => amount.toFixed()),
-            ["0"]
-          );
-
-          assert.deepEqual(userInfosToObject(await tsp.getUserInfos(OWNER, [1])), userInfos);
-
-          await truffleAssert.reverts(tsp.vestingWithdraw([1]), "TSP: zero withdrawal");
-
-          await setTime(purchaseTime + 73);
-
-          assert.deepEqual(
-            (await tsp.getVestingWithdrawAmounts(OWNER, [1])).map((amount) => amount.toFixed()),
-            [wei("86.4")]
-          ); // 118.2 * (73 // 3) / 33
-
-          userInfos[0].vestingView.lockedAmount = wei("33.6");
-          userInfos[0].vestingView.amountToWithdraw = wei("86.4");
-          userInfos[0].vestingView.nextUnlockTime = (purchaseTime + 75).toString();
-          userInfos[0].vestingView.nextUnlockAmount = wei("3.6");
-
-          assert.deepEqual(userInfosToObject(await tsp.getUserInfos(OWNER, [1])), userInfos);
-
-          await tsp.vestingWithdraw([1]);
-
-          userInfos[0].purchase.latestVestingWithdraw = (purchaseTime + 74).toString();
-          userInfos[0].purchase.vestingWithdrawnAmount = wei("86.4");
-          userInfos[0].vestingView.amountToWithdraw = "0";
-
-          assert.deepEqual(userInfosToObject(await tsp.getUserInfos(OWNER, [1])), userInfos);
-
-          assert.equal((await erc20Sale.balanceOf(OWNER)).toFixed(), wei("566.4"));
-          assert.deepEqual(
-            (await tsp.getVestingWithdrawAmounts(OWNER, [1])).map((amount) => amount.toFixed()),
-            ["0"]
-          );
-
-          await setTime(purchaseTime + 91);
-
-          userInfos[0].vestingView.nextUnlockTime = (purchaseTime + 93).toString();
-          userInfos[0].vestingView.amountToWithdraw = wei("21.6");
-          userInfos[0].vestingView.lockedAmount = wei("12");
-
-          assert.deepEqual(userInfosToObject(await tsp.getUserInfos(OWNER, [1])), userInfos);
-
-          await setTime(purchaseTime + 99);
-
-          userInfos[0].vestingView.nextUnlockTime = (purchaseTime + 100).toString();
-          userInfos[0].vestingView.amountToWithdraw = wei("32.4");
-          userInfos[0].vestingView.lockedAmount = wei("1.2");
-          userInfos[0].vestingView.nextUnlockAmount = wei("1.2");
-
-          assert.deepEqual(userInfosToObject(await tsp.getUserInfos(OWNER, [1])), userInfos);
-
-          assert.deepEqual(
-            (await tsp.getVestingWithdrawAmounts(OWNER, [1])).map((amount) => amount.toFixed()),
-            [wei("32.4")]
-          );
-
-          await setTime(purchaseTime + 100);
-
-          userInfos[0].vestingView.nextUnlockAmount = "0";
-          userInfos[0].vestingView.nextUnlockTime = "0";
-          userInfos[0].vestingView.amountToWithdraw = wei("33.6");
-          userInfos[0].vestingView.lockedAmount = "0";
-
-          assert.deepEqual(userInfosToObject(await tsp.getUserInfos(OWNER, [1])), userInfos);
-
-          await tsp.vestingWithdraw([1]);
-
-          userInfos[0].vestingView.amountToWithdraw = "0";
-          userInfos[0].purchase.latestVestingWithdraw = (purchaseTime + 101).toString();
-          userInfos[0].purchase.vestingWithdrawnAmount = wei("120");
-
-          assert.deepEqual(userInfosToObject(await tsp.getUserInfos(OWNER, [1])), userInfos);
-
-          assert.equal((await erc20Sale.balanceOf(OWNER)).toFixed(), wei("600"));
-          assert.deepEqual(
-            (await tsp.getVestingWithdrawAmounts(OWNER, [1])).map((amount) => amount.toFixed()),
-            ["0"]
-          );
-
-          await setTime(parseInt(tiers[0].saleStartTime) + 1001);
-
-          assert.deepEqual(
-            (await tsp.getVestingWithdrawAmounts(OWNER, [1])).map((amount) => amount.toFixed()),
-            ["0"]
-          );
-
-          assert.deepEqual(userInfosToObject(await tsp.getUserInfos(OWNER, [1])), userInfos);
-
-          await truffleAssert.reverts(tsp.vestingWithdraw([1]), "TSP: zero withdrawal");
-        });
-      });
-
-      describe("recover", () => {
-        beforeEach(async () => {
->>>>>>> 2019f17e
           await purchaseToken1.approve(tsp.address, wei(200));
 
           await setTime(parseInt(tiers[0].saleStartTime));
