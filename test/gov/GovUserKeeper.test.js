const { assert } = require("chai");
const { toBN, accounts, wei } = require("../../scripts/utils/utils");
const Reverter = require("../helpers/reverter");
const truffleAssert = require("truffle-assertions");
const { ZERO_ADDR, PRECISION } = require("../../scripts/utils/constants");
const { getCurrentBlockTime, setTime } = require("../helpers/block-helper");
const { VoteType } = require("../utils/constants");

const GovUserKeeper = artifacts.require("GovUserKeeper");
const ERC20Mock = artifacts.require("ERC20Mock");
const ERC721Mock = artifacts.require("ERC721Mock");
const ERC721EnumMock = artifacts.require("ERC721EnumerableMock");
const ERC721Power = artifacts.require("ERC721Power");
const GovUserKeeperViewLib = artifacts.require("GovUserKeeperView");

GovUserKeeper.numberFormat = "BigNumber";
ERC20Mock.numberFormat = "BigNumber";
ERC721Mock.numberFormat = "BigNumber";
ERC721EnumMock.numberFormat = "BigNumber";
ERC721Power.numberFormat = "BigNumber";

describe("GovUserKeeper", () => {
  let OWNER;
  let SECOND;
  let THIRD;

  let userKeeper;
  let token;
  let nft;

  const reverter = new Reverter();

  before("setup", async () => {
    OWNER = await accounts(0);
    SECOND = await accounts(1);
    THIRD = await accounts(2);

    const govUserKeeperViewLib = await GovUserKeeperViewLib.new();

    await GovUserKeeper.link(govUserKeeperViewLib);

    token = await ERC20Mock.new("Mock", "Mock", 18);
    nft = await ERC721Mock.new("Mock", "Mock");

    userKeeper = await GovUserKeeper.new();

    await reverter.snapshot();
  });

  afterEach(reverter.revert);

  describe("Bad GovUserKeeper", () => {
    describe("init", () => {
      it("should not init with both zero tokens", async () => {
        await truffleAssert.reverts(
          userKeeper.__GovUserKeeper_init(ZERO_ADDR, ZERO_ADDR, wei("33000"), 33),
          "GovUK: zero addresses"
        );
      });

      it("should revert if NFT power == 0", async () => {
        await truffleAssert.reverts(
          userKeeper.__GovUserKeeper_init(ZERO_ADDR, token.address, 0, 33),
          "GovUK: the equivalent is zero"
        );
      });

      it("should revert if NFT total supply == 0", async () => {
        await truffleAssert.reverts(
          userKeeper.__GovUserKeeper_init(ZERO_ADDR, nft.address, wei("1"), 0),
          "GovUK: total supply is zero"
        );
      });

      it("should revert if NFT total supply >= 2^128", async () => {
        await truffleAssert.reverts(
          userKeeper.__GovUserKeeper_init(ZERO_ADDR, nft.address, wei("1"), toBN(2).pow(128)),
          "GovUK: total supply is zero"
        );
      });
    });
  });

  describe("Plain GovUserKeeper", () => {
    beforeEach("setup", async () => {
      await userKeeper.__GovUserKeeper_init(token.address, nft.address, wei("33000"), 33);

      await token.mint(OWNER, wei("1000000"));
      await token.approve(userKeeper.address, wei("1000"));

      for (let i = 1; i < 10; i++) {
        await nft.safeMint(OWNER, i);
        await nft.approve(userKeeper.address, i);
      }
    });

    describe("init", () => {
      it("should correctly set initial parameters", async () => {
        assert.equal(await userKeeper.tokenAddress(), token.address);
        assert.equal(await userKeeper.nftAddress(), nft.address);

        const nftInfo = await userKeeper.getNftInfo();

        assert.isFalse(nftInfo.isSupportPower);
        assert.equal(toBN(nftInfo.totalPowerInTokens).toFixed(), wei("33000"));
        assert.equal(nftInfo.totalSupply, "33");
      });
    });

    describe("access", () => {
      it("should not initialize twice", async () => {
        await truffleAssert.reverts(
          userKeeper.__GovUserKeeper_init(token.address, nft.address, wei("33000"), 33),
          "Initializable: contract is already initialized"
        );
      });

      it.skip("only owner should call these functions", async () => {
        await truffleAssert.reverts(
          userKeeper.depositTokens(OWNER, SECOND, wei("100"), { from: SECOND }),
          "Ownable: caller is not the owner"
        );

        await truffleAssert.reverts(
          userKeeper.withdrawTokens(OWNER, SECOND, wei("100"), { from: SECOND }),
          "Ownable: caller is not the owner"
        );

        await truffleAssert.reverts(
          userKeeper.delegateTokens(OWNER, SECOND, wei("100"), { from: SECOND }),
          "Ownable: caller is not the owner"
        );

        await truffleAssert.reverts(
          userKeeper.delegateTokensTreasury(OWNER, wei("100"), { from: SECOND }),
          "Ownable: caller is not the owner"
        );

        await truffleAssert.reverts(
          userKeeper.undelegateTokens(OWNER, SECOND, wei("100"), { from: SECOND }),
          "Ownable: caller is not the owner"
        );

        await truffleAssert.reverts(
          userKeeper.undelegateTokensTreasury(OWNER, wei("100"), { from: SECOND }),
          "Ownable: caller is not the owner"
        );

        await truffleAssert.reverts(
          userKeeper.depositNfts(OWNER, SECOND, [1], { from: SECOND }),
          "Ownable: caller is not the owner"
        );

        await truffleAssert.reverts(
          userKeeper.withdrawNfts(OWNER, SECOND, [1], { from: SECOND }),
          "Ownable: caller is not the owner"
        );

        await truffleAssert.reverts(
          userKeeper.delegateNfts(OWNER, SECOND, [1], { from: SECOND }),
          "Ownable: caller is not the owner"
        );

        await truffleAssert.reverts(
          userKeeper.delegateNftsTreasury(OWNER, [1], { from: SECOND }),
          "Ownable: caller is not the owner"
        );

        await truffleAssert.reverts(
          userKeeper.undelegateNfts(OWNER, SECOND, [1], { from: SECOND }),
          "Ownable: caller is not the owner"
        );

        await truffleAssert.reverts(
          userKeeper.undelegateNftsTreasury(OWNER, [1], { from: SECOND }),
          "Ownable: caller is not the owner"
        );

        await truffleAssert.reverts(
          userKeeper.createNftPowerSnapshot({ from: SECOND }),
          "Ownable: caller is not the owner"
        );

        await truffleAssert.reverts(
          userKeeper.updateMaxTokenLockedAmount([1], OWNER, { from: SECOND }),
          "Ownable: caller is not the owner"
        );

        await truffleAssert.reverts(
          userKeeper.lockTokens(1, OWNER, wei("100"), { from: SECOND }),
          "Ownable: caller is not the owner"
        );

        await truffleAssert.reverts(
          userKeeper.unlockTokens(1, OWNER, "0", { from: SECOND }),
          "Ownable: caller is not the owner"
        );

        await truffleAssert.reverts(
          userKeeper.lockNfts(OWNER, VoteType.PersonalVote, [1], { from: SECOND }),
          "Ownable: caller is not the owner"
        );

        await truffleAssert.reverts(userKeeper.unlockNfts([1], { from: SECOND }), "Ownable: caller is not the owner");
      });
    });

    describe("depositTokens()", () => {
      it("should correctly add tokens to balance", async () => {
        assert.equal(toBN((await userKeeper.votingPower([SECOND], [VoteType.PersonalVote]))[0].power).toFixed(), "0");

        await userKeeper.depositTokens(OWNER, SECOND, wei("100"));

        const power = (await userKeeper.votingPower([SECOND], [VoteType.PersonalVote]))[0];

        assert.equal(toBN(power.power).toFixed(), wei("100"));
        assert.equal(toBN(power.nftPower).toFixed(), "0");
        assert.deepEqual(power.perNftPower, []);
        assert.equal(toBN(power.ownedBalance).toFixed(), "0");
        assert.equal(toBN(power.ownedLength).toFixed(), "0");
        assert.deepEqual(power.nftIds, []);

        assert.equal((await userKeeper.tokenBalance(SECOND, VoteType.PersonalVote)).totalBalance.toFixed(), wei("100"));
        assert.equal((await userKeeper.tokenBalance(SECOND, VoteType.PersonalVote)).ownedBalance.toFixed(), "0");

        await userKeeper.depositTokens(OWNER, SECOND, wei("200"));
        assert.equal((await userKeeper.tokenBalance(SECOND, VoteType.PersonalVote)).totalBalance.toFixed(), wei("300"));
        assert.equal((await userKeeper.tokenBalance(SECOND, VoteType.PersonalVote)).ownedBalance.toFixed(), "0");

        await userKeeper.depositTokens(OWNER, OWNER, wei("10"));
        assert.equal(
          (await userKeeper.tokenBalance(OWNER, VoteType.PersonalVote)).totalBalance.toFixed(),
          wei("999700")
        );
        assert.equal(
          (await userKeeper.tokenBalance(OWNER, VoteType.PersonalVote)).ownedBalance.toFixed(),
          wei("999690")
        );
      });
    });

<<<<<<< HEAD
    describe("nftExactBalance()", () => {
      it.skip("should correctly return nft balance if every nft waws requested", async () => {
        await userKeeper.depositNfts(OWNER, OWNER, [1, 3, 5]);

        await userKeeper.delegateNfts(OWNER, SECOND, [1, 3, 5]);

        await userKeeper.requestNfts(OWNER, SECOND, [1, 3, 5]);

        assert.deepEqual(
          (await userKeeper.nftExactBalance(SECOND, VoteType.MicropoolVote)).nfts.map((e) => e.toFixed()),
          ["3", "5", "1"]
        );

        assert.equal((await userKeeper.nftExactBalance(SECOND, VoteType.MicropoolVote)).ownedLength.toFixed(), "3");
      });
    });

=======
>>>>>>> c20c9e70
    describe("depositNfts()", () => {
      it("should correctly add tokens to balance", async () => {
        assert.equal(toBN((await userKeeper.votingPower([SECOND], [VoteType.PersonalVote]))[0].power).toFixed(), "0");

        await userKeeper.depositNfts(OWNER, SECOND, [1, 3, 5]);

        const power = (await userKeeper.votingPower([SECOND], [VoteType.PersonalVote]))[0];

        assert.equal(toBN(power.power).toFixed(), wei("3000"));
        assert.equal(toBN(power.nftPower).toFixed(), wei("3000"));
        assert.deepEqual(
          power.perNftPower.map((e) => toBN(e).toFixed()),
          [wei("1000"), wei("1000"), wei("1000")]
        );
        assert.equal(toBN(power.ownedBalance).toFixed(), "0");
        assert.equal(toBN(power.ownedLength).toFixed(), "0");
        assert.deepEqual(
          power.nftIds.map((e) => toBN(e).toFixed()),
          ["1", "3", "5"]
        );

        const nftPower = await userKeeper.nftVotingPower(power.nftIds);

        assert.equal(nftPower.nftPower.toFixed(), wei("3000"));
        assert.deepEqual(
          nftPower.perNftPower.map((e) => e.toFixed()),
          [wei("1000"), wei("1000"), wei("1000")]
        );

        assert.deepEqual(
          (await userKeeper.nftExactBalance(SECOND, VoteType.PersonalVote)).nfts.map((e) => e.toFixed()),
          ["1", "3", "5"]
        );

        await userKeeper.depositNfts(OWNER, SECOND, [2, 4]);

        assert.deepEqual(
          (await userKeeper.nftExactBalance(SECOND, VoteType.PersonalVote)).nfts.map((e) => e.toFixed()),
          ["1", "3", "5", "2", "4"]
        );

        await userKeeper.depositNfts(OWNER, OWNER, [6, 9]);

        assert.deepEqual(
          (await userKeeper.nftExactBalance(OWNER, VoteType.PersonalVote)).nfts.map((e) => e.toFixed()),
          ["6", "9", "0", "0"]
        );
      });
    });

    describe("delegateTokens(), undelegateTokens()", () => {
      it.skip("should correctly delegate tokens, add delegators and spenders", async () => {
        await userKeeper.depositTokens(OWNER, OWNER, wei("1000"));

        await userKeeper.delegateTokens(OWNER, SECOND, wei("333"));
        await userKeeper.delegateTokens(OWNER, THIRD, wei("444"));

        assert.equal(
          (await userKeeper.tokenBalance(SECOND, VoteType.MicropoolVote)).totalBalance.toFixed(),
          wei("333")
        );
        assert.equal((await userKeeper.tokenBalance(SECOND, VoteType.MicropoolVote)).ownedBalance.toFixed(), "0");

        assert.equal((await userKeeper.tokenBalance(THIRD, VoteType.MicropoolVote)).totalBalance.toFixed(), wei("444"));
        assert.equal((await userKeeper.tokenBalance(THIRD, VoteType.MicropoolVote)).ownedBalance.toFixed(), "0");

        assert.equal(
          (await userKeeper.tokenBalance(OWNER, VoteType.PersonalVote)).totalBalance.toFixed(),
          wei("999223")
        );
        assert.equal(
          (await userKeeper.tokenBalance(OWNER, VoteType.PersonalVote)).ownedBalance.toFixed(),
          wei("999000")
        );

        assert.equal(
          (await userKeeper.tokenBalance(OWNER, VoteType.DelegatedVote)).totalBalance.toFixed(),
          wei("1000000")
        );
        assert.equal(
          (await userKeeper.tokenBalance(OWNER, VoteType.DelegatedVote)).ownedBalance.toFixed(),
          wei("999000")
        );

        await userKeeper.delegateTokens(OWNER, SECOND, wei("111"));
        await userKeeper.delegateTokens(OWNER, THIRD, wei("111"));

        assert.equal(
          (await userKeeper.tokenBalance(SECOND, VoteType.MicropoolVote)).totalBalance.toFixed(),
          wei("444")
        );
        assert.equal((await userKeeper.tokenBalance(SECOND, VoteType.MicropoolVote)).ownedBalance.toFixed(), "0");

        assert.equal((await userKeeper.tokenBalance(THIRD, VoteType.MicropoolVote)).totalBalance.toFixed(), wei("555"));
        assert.equal((await userKeeper.tokenBalance(THIRD, VoteType.MicropoolVote)).ownedBalance.toFixed(), "0");

        assert.equal(
          (await userKeeper.tokenBalance(OWNER, VoteType.PersonalVote)).totalBalance.toFixed(),
          wei("999001")
        );
        assert.equal(
          (await userKeeper.tokenBalance(OWNER, VoteType.PersonalVote)).ownedBalance.toFixed(),
          wei("999000")
        );

        assert.equal(
          (await userKeeper.tokenBalance(OWNER, VoteType.DelegatedVote)).totalBalance.toFixed(),
          wei("1000000")
        );
        assert.equal(
          (await userKeeper.tokenBalance(OWNER, VoteType.DelegatedVote)).ownedBalance.toFixed(),
          wei("999000")
        );

        const delegations = await userKeeper.delegations(OWNER);

        assert.equal(delegations.power.toFixed(), wei("999"));
        assert.equal(delegations.delegationsInfo.length, 2);

        assert.equal(delegations.delegationsInfo[0].delegatee, SECOND);
        assert.equal(delegations.delegationsInfo[0].delegatedTokens, wei("444"));
        assert.deepEqual(delegations.delegationsInfo[0].delegatedNfts, []);
        assert.deepEqual(delegations.delegationsInfo[0].nftPower, "0");
        assert.deepEqual(delegations.delegationsInfo[0].perNftPower, []);

        assert.equal(delegations.delegationsInfo[1].delegatee, THIRD);
        assert.equal(delegations.delegationsInfo[1].delegatedTokens, wei("555"));
        assert.deepEqual(delegations.delegationsInfo[1].delegatedNfts, []);
        assert.deepEqual(delegations.delegationsInfo[1].nftPower, "0");
        assert.deepEqual(delegations.delegationsInfo[1].perNftPower, []);
      });

      it("should not delegate more than balance", async () => {
        await userKeeper.depositTokens(OWNER, OWNER, wei("1000"));

        await truffleAssert.reverts(userKeeper.delegateTokens(OWNER, SECOND, wei("1001")), "GovUK: overdelegation");
      });

      it("should undelegate all tokens", async () => {
        await userKeeper.depositTokens(OWNER, OWNER, wei("1000"));

        await userKeeper.delegateTokens(OWNER, SECOND, wei("333"));

        assert.equal(
          (await userKeeper.tokenBalance(SECOND, VoteType.MicropoolVote)).totalBalance.toFixed(),
          wei("333")
        );
        assert.equal((await userKeeper.tokenBalance(SECOND, VoteType.MicropoolVote)).ownedBalance.toFixed(), "0");

        await userKeeper.undelegateTokens(OWNER, SECOND, wei("333"));

        assert.equal((await userKeeper.tokenBalance(SECOND, VoteType.MicropoolVote)).totalBalance.toFixed(), "0");
        assert.equal((await userKeeper.tokenBalance(SECOND, VoteType.MicropoolVote)).ownedBalance.toFixed(), "0");
      });

      it.skip("should not undelegate more tokens than available", async () => {
        await userKeeper.depositTokens(OWNER, OWNER, wei("1000"));

        await userKeeper.delegateTokens(OWNER, SECOND, wei("333"));

        await truffleAssert.reverts(
          userKeeper.undelegateTokens(OWNER, SECOND, wei("334")),
          "GovUK: amount exceeds delegation"
        );
      });
    });

    describe("delegateNfts(), undelegateNfts()", () => {
      beforeEach("setup", async () => {
        await userKeeper.depositNfts(OWNER, OWNER, [1, 2, 3, 4, 5]);
      });

      it.skip("should correctly delegate nfts and add new nfts", async () => {
        await userKeeper.delegateNfts(OWNER, SECOND, [1, 3]);
        await userKeeper.delegateNfts(OWNER, THIRD, [2, 4]);

        assert.deepEqual(
          (await userKeeper.nftExactBalance(SECOND, VoteType.MicropoolVote)).nfts.map((e) => e.toFixed()),
          ["1", "3"]
        );
        assert.deepEqual(
          (await userKeeper.nftExactBalance(THIRD, VoteType.MicropoolVote)).nfts.map((e) => e.toFixed()),
          ["2", "4"]
        );

        assert.deepEqual(
          (await userKeeper.nftExactBalance(OWNER, VoteType.PersonalVote)).nfts.map((e) => e.toFixed()),
          ["5", "0", "0", "0", "0"]
        );

        const balanceOwner = await userKeeper.nftExactBalance(OWNER, VoteType.DelegatedVote);

        assert.deepEqual(
          balanceOwner.nfts.map((e) => e.toFixed()),
          ["5", "1", "3", "2", "4", "0", "0", "0", "0"]
        );
        assert.equal(balanceOwner.ownedLength, "4");

        await userKeeper.delegateNfts(OWNER, SECOND, [5]);

        assert.deepEqual(
          (await userKeeper.nftExactBalance(SECOND, VoteType.MicropoolVote)).nfts.map((e) => e.toFixed()),
          ["1", "3", "5"]
        );

        const delegations = await userKeeper.delegations(OWNER);

        assert.equal(delegations.power.toFixed(), wei("5000"));
        assert.equal(delegations.delegationsInfo.length, 2);

        assert.equal(delegations.delegationsInfo[0].delegatee, SECOND);
        assert.equal(delegations.delegationsInfo[0].delegatedTokens, "0");
        assert.deepEqual(delegations.delegationsInfo[0].delegatedNfts, ["1", "3", "5"]);
        assert.deepEqual(delegations.delegationsInfo[0].nftPower, wei("3000"));
        assert.deepEqual(delegations.delegationsInfo[0].perNftPower, [wei("1000"), wei("1000"), wei("1000")]);

        assert.equal(delegations.delegationsInfo[1].delegatee, THIRD);
        assert.equal(delegations.delegationsInfo[1].delegatedTokens, "0");
        assert.deepEqual(delegations.delegationsInfo[1].delegatedNfts, ["2", "4"]);
        assert.deepEqual(delegations.delegationsInfo[1].nftPower, wei("2000"));
        assert.deepEqual(delegations.delegationsInfo[1].perNftPower, [wei("1000"), wei("1000")]);
      });

      it("should not delegate unavailable NFTs", async () => {
        await truffleAssert.reverts(userKeeper.delegateNfts(OWNER, SECOND, [6]), "GovUK: NFT is not owned or locked");

        await userKeeper.lockNfts(OWNER, VoteType.PersonalVote, [1]);

        await truffleAssert.reverts(userKeeper.delegateNfts(OWNER, SECOND, [1]), "GovUK: NFT is not owned or locked");
      });

      it("should undelegate nfts", async () => {
        await userKeeper.delegateNfts(OWNER, SECOND, [1, 3]);

        const balance1 = await userKeeper.nftExactBalance(SECOND, VoteType.MicropoolVote);

        assert.deepEqual(
          balance1.nfts.map((e) => e.toFixed()),
          ["1", "3"]
        );
        assert.equal(balance1.ownedLength, "0");

        await userKeeper.undelegateNfts(OWNER, SECOND, [1]);

        const balance2 = await userKeeper.nftExactBalance(SECOND, VoteType.MicropoolVote);

        assert.deepEqual(
          balance2.nfts.map((e) => e.toFixed()),
          ["3"]
        );
        assert.equal(balance2.ownedLength, "0");
      });

      it("should undelegate all nfts", async () => {
        await userKeeper.delegateNfts(OWNER, SECOND, [1, 3]);

        const balanceSecond = await userKeeper.nftExactBalance(SECOND, VoteType.MicropoolVote);

        assert.deepEqual(
          balanceSecond.nfts.map((e) => e.toFixed()),
          ["1", "3"]
        );
        assert.equal(balanceSecond.ownedLength, "0");

        assert.deepEqual(
          (await userKeeper.nftExactBalance(OWNER, VoteType.PersonalVote)).nfts.map((e) => e.toFixed()),
          ["5", "2", "4", "0", "0", "0", "0"]
        );

        await userKeeper.undelegateNfts(OWNER, SECOND, [1, 3]);

        assert.deepEqual(
          (await userKeeper.nftExactBalance(SECOND, VoteType.MicropoolVote)).nfts.map((e) => e.toFixed()),
          []
        );

        const balanceOwner = await userKeeper.nftExactBalance(OWNER, VoteType.PersonalVote);

        assert.deepEqual(
          balanceOwner.nfts.map((e) => e.toFixed()),
          ["5", "2", "4", "1", "3", "0", "0", "0", "0"]
        );
        assert.equal(balanceOwner.ownedLength, "4");
      });

      it.skip("should not undelegate unavailable NFTs", async () => {
        await userKeeper.depositNfts(OWNER, THIRD, [8]);

        await userKeeper.delegateNfts(OWNER, SECOND, [1, 3]);
        await userKeeper.delegateNfts(THIRD, SECOND, [8]);

        await truffleAssert.reverts(userKeeper.undelegateNfts(OWNER, SECOND, [6]), "GovUK: NFT is not owned or locked");
        await truffleAssert.reverts(userKeeper.undelegateNfts(OWNER, SECOND, [4]), "GovUK: NFT is not owned or locked");

        await userKeeper.lockNfts(OWNER, VoteType.DelegatedVote, [1]);

        await truffleAssert.reverts(userKeeper.undelegateNfts(OWNER, SECOND, [1]), "GovUK: NFT is not owned or locked");
      });
    });

    describe("undelegateNftsTreasury()", () => {
      it("should not undelegate unavailable NFTs", async () => {
        await truffleAssert.reverts(userKeeper.undelegateNftsTreasury(SECOND, [99]), "GovUK: NFT is not owned");
      });
    });

<<<<<<< HEAD
    describe.skip("requestNfts()", () => {
      beforeEach("setup", async () => {
        await userKeeper.depositNfts(OWNER, OWNER, [1, 2, 3, 4, 5]);
      });

      it("should correctly request nfts", async () => {
        await userKeeper.delegateNfts(OWNER, SECOND, [1, 3]);
        await userKeeper.delegateNfts(OWNER, THIRD, [2, 4]);

        await userKeeper.requestNfts(OWNER, SECOND, [1]);
        assert.deepEqual(
          (await userKeeper.nftExactBalance(SECOND, VoteType.MicropoolVote)).nfts.map((e) => e.toFixed()),
          ["3", "1"]
        );
        assert.equal((await userKeeper.nftExactBalance(SECOND, VoteType.MicropoolVote)).ownedLength, "1");

        assert.deepEqual(
          (await userKeeper.nftExactBalance(THIRD, VoteType.MicropoolVote)).nfts.map((e) => e.toFixed()),
          ["2", "4"]
        );

        const balanceOwner = await userKeeper.nftExactBalance(OWNER, VoteType.DelegatedVote);

        assert.deepEqual(
          balanceOwner.nfts.map((e) => e.toFixed()),
          ["5", "1", "3", "2", "4", "0", "0", "0", "0"]
        );
        assert.equal(balanceOwner.ownedLength, "4");

        await userKeeper.delegateNfts(OWNER, SECOND, [5]);

        assert.deepEqual(
          (await userKeeper.nftExactBalance(SECOND, VoteType.MicropoolVote)).nfts.map((e) => e.toFixed()),
          ["5", "3", "1"]
        );
        assert.equal((await userKeeper.nftExactBalance(SECOND, VoteType.MicropoolVote)).ownedLength, "1");

        const delegations = await userKeeper.delegations(OWNER);

        assert.equal(delegations.power.toFixed(), wei("5000"));
        assert.equal(delegations.delegationsInfo.length, 2);

        assert.equal(delegations.delegationsInfo[0].delegatee, SECOND);
        assert.equal(delegations.delegationsInfo[0].delegatedTokens, "0");
        assert.deepEqual(delegations.delegationsInfo[0].delegatedNfts, ["1", "3", "5"]);
        assert.deepEqual(delegations.delegationsInfo[0].nftPower, wei("3000"));
        assert.deepEqual(delegations.delegationsInfo[0].perNftPower, [wei("1000"), wei("1000"), wei("1000")]);
        assert.deepEqual(delegations.delegationsInfo[0].requestedTokens, "0");
        assert.deepEqual(delegations.delegationsInfo[0].requestedNfts, ["1"]);

        assert.equal(delegations.delegationsInfo[1].delegatee, THIRD);
        assert.equal(delegations.delegationsInfo[1].delegatedTokens, "0");
        assert.deepEqual(delegations.delegationsInfo[1].delegatedNfts, ["2", "4"]);
        assert.deepEqual(delegations.delegationsInfo[1].nftPower, wei("2000"));
        assert.deepEqual(delegations.delegationsInfo[1].perNftPower, [wei("1000"), wei("1000")]);
        assert.deepEqual(delegations.delegationsInfo[1].requestedTokens, "0");
        assert.deepEqual(delegations.delegationsInfo[1].requestedNfts, []);
      });

      it("should correctly unrequest by delegation", async () => {
        await userKeeper.delegateNfts(OWNER, SECOND, [1, 3]);
        await userKeeper.delegateNfts(OWNER, THIRD, [2, 4]);

        await userKeeper.requestNfts(OWNER, SECOND, [1]);

        await userKeeper.delegateNfts(OWNER, SECOND, [1]);

        assert.deepEqual(
          (await userKeeper.nftExactBalance(SECOND, VoteType.MicropoolVote)).nfts.map((e) => e.toFixed()),
          ["1", "3"]
        );
        assert.deepEqual(
          (await userKeeper.nftExactBalance(THIRD, VoteType.MicropoolVote)).nfts.map((e) => e.toFixed()),
          ["2", "4"]
        );

        assert.deepEqual(
          (await userKeeper.nftExactBalance(OWNER, VoteType.PersonalVote)).nfts.map((e) => e.toFixed()),
          ["5", "0", "0", "0", "0"]
        );

        const balanceOwner = await userKeeper.nftExactBalance(OWNER, VoteType.DelegatedVote);

        assert.deepEqual(
          balanceOwner.nfts.map((e) => e.toFixed()),
          ["5", "1", "3", "2", "4", "0", "0", "0", "0"]
        );
        assert.equal(balanceOwner.ownedLength, "4");

        await userKeeper.delegateNfts(OWNER, SECOND, [5]);

        assert.deepEqual(
          (await userKeeper.nftExactBalance(SECOND, VoteType.MicropoolVote)).nfts.map((e) => e.toFixed()),
          ["1", "3", "5"]
        );

        const delegations = await userKeeper.delegations(OWNER);

        assert.equal(delegations.power.toFixed(), wei("5000"));
        assert.equal(delegations.delegationsInfo.length, 2);

        assert.equal(delegations.delegationsInfo[0].delegatee, SECOND);
        assert.equal(delegations.delegationsInfo[0].delegatedTokens, "0");
        assert.deepEqual(delegations.delegationsInfo[0].delegatedNfts, ["1", "3", "5"]);
        assert.deepEqual(delegations.delegationsInfo[0].nftPower, wei("3000"));
        assert.deepEqual(delegations.delegationsInfo[0].perNftPower, [wei("1000"), wei("1000"), wei("1000")]);
        assert.deepEqual(delegations.delegationsInfo[0].requestedTokens, "0");
        assert.deepEqual(delegations.delegationsInfo[0].requestedNfts, []);

        assert.equal(delegations.delegationsInfo[1].delegatee, THIRD);
        assert.equal(delegations.delegationsInfo[1].delegatedTokens, "0");
        assert.deepEqual(delegations.delegationsInfo[1].delegatedNfts, ["2", "4"]);
        assert.deepEqual(delegations.delegationsInfo[1].nftPower, wei("2000"));
        assert.deepEqual(delegations.delegationsInfo[1].perNftPower, [wei("1000"), wei("1000")]);
        assert.deepEqual(delegations.delegationsInfo[1].requestedTokens, "0");
        assert.deepEqual(delegations.delegationsInfo[1].requestedNfts, []);
      });
    });

    describe.skip("requestTokens()", () => {
      it("should correctly request tokens", async () => {
        await userKeeper.depositTokens(OWNER, OWNER, wei("1000"));

        await userKeeper.delegateTokens(OWNER, SECOND, wei("333"));
        await userKeeper.delegateTokens(OWNER, THIRD, wei("444"));

        await userKeeper.requestTokens(OWNER, SECOND, wei("111"));

        assert.equal(
          (await userKeeper.tokenBalance(SECOND, VoteType.MicropoolVote)).totalBalance.toFixed(),
          wei("333")
        );
        assert.equal(
          (await userKeeper.tokenBalance(SECOND, VoteType.MicropoolVote)).ownedBalance.toFixed(),
          wei("111")
        );

        assert.equal((await userKeeper.tokenBalance(THIRD, VoteType.MicropoolVote)).totalBalance.toFixed(), wei("444"));
        assert.equal((await userKeeper.tokenBalance(THIRD, VoteType.MicropoolVote)).ownedBalance.toFixed(), "0");

        assert.equal(
          (await userKeeper.tokenBalance(OWNER, VoteType.PersonalVote)).totalBalance.toFixed(),
          wei("999223")
        );
        assert.equal(
          (await userKeeper.tokenBalance(OWNER, VoteType.PersonalVote)).ownedBalance.toFixed(),
          wei("999000")
        );

        assert.equal(
          (await userKeeper.tokenBalance(OWNER, VoteType.DelegatedVote)).totalBalance.toFixed(),
          wei("1000000")
        );
        assert.equal(
          (await userKeeper.tokenBalance(OWNER, VoteType.DelegatedVote)).ownedBalance.toFixed(),
          wei("999000")
        );

        const delegations = await userKeeper.delegations(OWNER);

        assert.equal(delegations.power.toFixed(), wei("777"));
        assert.equal(delegations.delegationsInfo.length, 2);

        assert.equal(delegations.delegationsInfo[0].delegatee, SECOND);
        assert.equal(delegations.delegationsInfo[0].delegatedTokens, wei("333"));
        assert.deepEqual(delegations.delegationsInfo[0].delegatedNfts, []);
        assert.deepEqual(delegations.delegationsInfo[0].nftPower, "0");
        assert.deepEqual(delegations.delegationsInfo[0].perNftPower, []);
        assert.deepEqual(delegations.delegationsInfo[0].requestedTokens, wei("111"));
        assert.deepEqual(delegations.delegationsInfo[0].requestedNfts, []);

        assert.equal(delegations.delegationsInfo[1].delegatee, THIRD);
        assert.equal(delegations.delegationsInfo[1].delegatedTokens, wei("444"));
        assert.deepEqual(delegations.delegationsInfo[1].delegatedNfts, []);
        assert.deepEqual(delegations.delegationsInfo[1].nftPower, "0");
        assert.deepEqual(delegations.delegationsInfo[1].perNftPower, []);
        assert.deepEqual(delegations.delegationsInfo[1].requestedTokens, "0");
        assert.deepEqual(delegations.delegationsInfo[1].requestedNfts, []);
      });

      it("should correctly request all tokens", async () => {
        await userKeeper.depositTokens(OWNER, OWNER, wei("1000"));

        await userKeeper.delegateTokens(OWNER, SECOND, wei("333"));
        await userKeeper.delegateTokens(OWNER, THIRD, wei("444"));

        await userKeeper.requestTokens(OWNER, SECOND, wei("333"));

        assert.equal(
          (await userKeeper.tokenBalance(SECOND, VoteType.MicropoolVote)).totalBalance.toFixed(),
          wei("333")
        );
        assert.equal(
          (await userKeeper.tokenBalance(SECOND, VoteType.MicropoolVote)).ownedBalance.toFixed(),
          wei("333")
        );

        assert.equal(
          (await userKeeper.tokenBalance(OWNER, VoteType.PersonalVote)).totalBalance.toFixed(),
          wei("999223")
        );
        assert.equal(
          (await userKeeper.tokenBalance(OWNER, VoteType.PersonalVote)).ownedBalance.toFixed(),
          wei("999000")
        );

        assert.equal(
          (await userKeeper.tokenBalance(OWNER, VoteType.DelegatedVote)).totalBalance.toFixed(),
          wei("1000000")
        );
        assert.equal(
          (await userKeeper.tokenBalance(OWNER, VoteType.DelegatedVote)).ownedBalance.toFixed(),
          wei("999000")
        );

        const delegations = await userKeeper.delegations(OWNER);

        assert.equal(delegations.power.toFixed(), wei("777"));
        assert.equal(delegations.delegationsInfo.length, 2);

        assert.equal(delegations.delegationsInfo[0].delegatee, SECOND);
        assert.equal(delegations.delegationsInfo[0].delegatedTokens, wei("333"));
        assert.deepEqual(delegations.delegationsInfo[0].delegatedNfts, []);
        assert.deepEqual(delegations.delegationsInfo[0].nftPower, "0");
        assert.deepEqual(delegations.delegationsInfo[0].perNftPower, []);
        assert.deepEqual(delegations.delegationsInfo[0].requestedTokens, wei("333"));
        assert.deepEqual(delegations.delegationsInfo[0].requestedNfts, []);
      });

      it("should correctly unrequest by delegation", async () => {
        await userKeeper.depositTokens(OWNER, OWNER, wei("1000"));

        await userKeeper.delegateTokens(OWNER, SECOND, wei("333"));
        await userKeeper.delegateTokens(OWNER, THIRD, wei("444"));

        await userKeeper.requestTokens(OWNER, SECOND, wei("111"));

        await userKeeper.delegateTokens(OWNER, SECOND, wei("111"));

        assert.equal(
          (await userKeeper.tokenBalance(SECOND, VoteType.MicropoolVote)).totalBalance.toFixed(),
          wei("333")
        );
        assert.equal((await userKeeper.tokenBalance(SECOND, VoteType.MicropoolVote)).ownedBalance.toFixed(), "0");

        assert.equal((await userKeeper.tokenBalance(THIRD, VoteType.MicropoolVote)).totalBalance.toFixed(), wei("444"));
        assert.equal((await userKeeper.tokenBalance(THIRD, VoteType.MicropoolVote)).ownedBalance.toFixed(), "0");

        assert.equal(
          (await userKeeper.tokenBalance(OWNER, VoteType.PersonalVote)).totalBalance.toFixed(),
          wei("999223")
        );
        assert.equal(
          (await userKeeper.tokenBalance(OWNER, VoteType.PersonalVote)).ownedBalance.toFixed(),
          wei("999000")
        );

        assert.equal(
          (await userKeeper.tokenBalance(OWNER, VoteType.DelegatedVote)).totalBalance.toFixed(),
          wei("1000000")
        );
        assert.equal(
          (await userKeeper.tokenBalance(OWNER, VoteType.DelegatedVote)).ownedBalance.toFixed(),
          wei("999000")
        );

        await userKeeper.delegateTokens(OWNER, SECOND, wei("111"));
        await userKeeper.delegateTokens(OWNER, THIRD, wei("111"));

        assert.equal(
          (await userKeeper.tokenBalance(SECOND, VoteType.MicropoolVote)).totalBalance.toFixed(),
          wei("444")
        );
        assert.equal((await userKeeper.tokenBalance(SECOND, VoteType.MicropoolVote)).ownedBalance.toFixed(), "0");

        assert.equal((await userKeeper.tokenBalance(THIRD, VoteType.MicropoolVote)).totalBalance.toFixed(), wei("555"));
        assert.equal((await userKeeper.tokenBalance(THIRD, VoteType.MicropoolVote)).ownedBalance.toFixed(), "0");

        assert.equal(
          (await userKeeper.tokenBalance(OWNER, VoteType.PersonalVote)).totalBalance.toFixed(),
          wei("999001")
        );
        assert.equal(
          (await userKeeper.tokenBalance(OWNER, VoteType.PersonalVote)).ownedBalance.toFixed(),
          wei("999000")
        );

        assert.equal(
          (await userKeeper.tokenBalance(OWNER, VoteType.DelegatedVote)).totalBalance.toFixed(),
          wei("1000000")
        );
        assert.equal(
          (await userKeeper.tokenBalance(OWNER, VoteType.DelegatedVote)).ownedBalance.toFixed(),
          wei("999000")
        );

        const delegations = await userKeeper.delegations(OWNER);

        assert.equal(delegations.power.toFixed(), wei("999"));
        assert.equal(delegations.delegationsInfo.length, 2);

        assert.equal(delegations.delegationsInfo[0].delegatee, SECOND);
        assert.equal(delegations.delegationsInfo[0].delegatedTokens, wei("444"));
        assert.deepEqual(delegations.delegationsInfo[0].delegatedNfts, []);
        assert.deepEqual(delegations.delegationsInfo[0].nftPower, "0");
        assert.deepEqual(delegations.delegationsInfo[0].perNftPower, []);
        assert.deepEqual(delegations.delegationsInfo[0].requestedTokens, "0");
        assert.deepEqual(delegations.delegationsInfo[0].requestedNfts, []);

        assert.equal(delegations.delegationsInfo[1].delegatee, THIRD);
        assert.equal(delegations.delegationsInfo[1].delegatedTokens, wei("555"));
        assert.deepEqual(delegations.delegationsInfo[1].delegatedNfts, []);
        assert.deepEqual(delegations.delegationsInfo[1].nftPower, "0");
        assert.deepEqual(delegations.delegationsInfo[1].perNftPower, []);
        assert.deepEqual(delegations.delegationsInfo[1].requestedTokens, "0");
        assert.deepEqual(delegations.delegationsInfo[1].requestedNfts, []);
      });
    });

    describe.skip("lockTokens(), unlockTokens()", () => {
=======
    describe("lockTokens(), unlockTokens()", () => {
>>>>>>> c20c9e70
      beforeEach("setup", async () => {
        await userKeeper.depositTokens(OWNER, SECOND, wei("500"));
        await userKeeper.depositTokens(OWNER, THIRD, wei("500"));
      });

      it("should lock tokens from to addresses", async () => {
        await userKeeper.lockTokens(1, SECOND, wei("10"));
        await userKeeper.lockTokens(1, SECOND, wei("5"));
        await userKeeper.lockTokens(1, THIRD, wei("30"));

        const withdrawableSecond = await userKeeper.getWithdrawableAssets(SECOND, [1], []);
        const withdrawableThird = await userKeeper.getWithdrawableAssets(THIRD, [1], []);

        assert.equal(withdrawableSecond.withdrawableTokens.toFixed(), wei("485"));
        assert.equal(withdrawableThird.withdrawableTokens.toFixed(), wei("470"));
      });

      it("should unlock all", async () => {
        await userKeeper.lockTokens(1, SECOND, wei("10"));

        let withdrawable = await userKeeper.getWithdrawableAssets(SECOND, [1], []);
        assert.equal(withdrawable.withdrawableTokens.toFixed(), wei("490"));

        await userKeeper.unlockTokens(1, SECOND, wei("10"));

        withdrawable = await userKeeper.getWithdrawableAssets(SECOND, [1], []);
        assert.equal(withdrawable.withdrawableTokens.toFixed(), wei("500"));
      });

      it("should unlock part of tokens", async () => {
        await userKeeper.lockTokens(1, SECOND, wei("10"));

        let withdrawable = await userKeeper.getWithdrawableAssets(SECOND, [1], []);
        assert.equal(withdrawable.withdrawableTokens.toFixed(), wei("490"));

        await userKeeper.unlockTokens(1, SECOND, wei("9"));

        withdrawable = await userKeeper.getWithdrawableAssets(SECOND, [1], []);
        assert.equal(withdrawable.withdrawableTokens.toFixed(), wei("499"));
      });
    });

    describe("withdrawTokens(), tokens", () => {
      beforeEach(async () => {
        await token.mint(OWNER, wei("900"));
        await token.mint(SECOND, wei("900"));

        await token.approve(userKeeper.address, wei("900"));

        await userKeeper.depositTokens(OWNER, THIRD, wei("900"));
      });

      it("should withdraw tokens", async () => {
        const withdrawable = await userKeeper.getWithdrawableAssets(THIRD, [], []);

        assert.equal(withdrawable.withdrawableTokens.toFixed(), wei("900"));

        await userKeeper.withdrawTokens(THIRD, THIRD, wei("900"));

        assert.equal((await token.balanceOf(THIRD)).toFixed(), wei("900"));
      });

      it.skip("should withdraw part of token few times, considering lock", async () => {
        await userKeeper.withdrawTokens(THIRD, THIRD, wei("100"));

        assert.equal((await token.balanceOf(THIRD)).toFixed(), wei("100"));
        assert.equal((await userKeeper.tokenBalance(THIRD, VoteType.PersonalVote)).totalBalance.toFixed(), wei("900"));
        assert.equal((await userKeeper.tokenBalance(THIRD, VoteType.PersonalVote)).ownedBalance.toFixed(), wei("100"));

        await userKeeper.withdrawTokens(THIRD, THIRD, wei("100"));

        assert.equal(await token.balanceOf(THIRD), wei("200"));
        assert.equal((await userKeeper.tokenBalance(THIRD, VoteType.PersonalVote)).totalBalance.toFixed(), wei("900"));
        assert.equal((await userKeeper.tokenBalance(THIRD, VoteType.PersonalVote)).ownedBalance.toFixed(), wei("200"));

        await userKeeper.withdrawTokens(THIRD, THIRD, wei("100"));

        assert.equal(await token.balanceOf(THIRD), wei("300"));
        assert.equal((await userKeeper.tokenBalance(THIRD, VoteType.PersonalVote)).totalBalance.toFixed(), wei("900"));
        assert.equal((await userKeeper.tokenBalance(THIRD, VoteType.PersonalVote)).ownedBalance.toFixed(), wei("300"));

        await userKeeper.lockTokens(1, THIRD, wei("500"));

        await truffleAssert.reverts(userKeeper.withdrawTokens(THIRD, THIRD, wei("600")), "GovUK: can't withdraw this");

        await userKeeper.unlockTokens(1, THIRD, VoteType.PersonalVote);
        await userKeeper.updateMaxTokenLockedAmount([], THIRD);
        await userKeeper.withdrawTokens(THIRD, THIRD, wei("600"));

        assert.equal(await token.balanceOf(THIRD), wei("900"));
        assert.equal((await userKeeper.tokenBalance(THIRD, VoteType.PersonalVote)).totalBalance.toFixed(), wei("900"));
        assert.equal((await userKeeper.tokenBalance(THIRD, VoteType.PersonalVote)).ownedBalance.toFixed(), wei("900"));
      });

      it("should not withdraw more than balance", async () => {
        await truffleAssert.reverts(
          userKeeper.withdrawTokens(THIRD, THIRD, wei("999999")),
          "GovUK: can't withdraw this"
        );
      });

<<<<<<< HEAD
      it.skip("should unlock tokens from all proposals", async () => {
        await userKeeper.lockTokens(1, THIRD, VoteType.PersonalVote, wei("100"));
        await userKeeper.lockTokens(2, THIRD, VoteType.PersonalVote, wei("300"));
        await userKeeper.lockTokens(3, THIRD, VoteType.PersonalVote, wei("500"));
=======
      it("should unlock tokens from all proposals", async () => {
        await userKeeper.lockTokens(1, THIRD, wei("100"));
        await userKeeper.lockTokens(2, THIRD, wei("300"));
        await userKeeper.lockTokens(3, THIRD, wei("500"));
>>>>>>> c20c9e70

        const withdrawable = await userKeeper.getWithdrawableAssets(THIRD, [], []);
        assert.equal(withdrawable.withdrawableTokens.toFixed(), wei("900"));

        await userKeeper.unlockTokens(1, THIRD, VoteType.PersonalVote);
        await userKeeper.unlockTokens(2, THIRD, VoteType.PersonalVote);
        await userKeeper.unlockTokens(3, THIRD, VoteType.PersonalVote);
        await userKeeper.updateMaxTokenLockedAmount([], THIRD);

        await userKeeper.withdrawTokens(THIRD, THIRD, wei("900"));

        assert.equal((await token.balanceOf(THIRD)).toFixed(), wei("900"));
      });

<<<<<<< HEAD
      it.skip("should unlock tokens from few proposals", async () => {
        await userKeeper.lockTokens(1, THIRD, VoteType.PersonalVote, wei("100"));
        await userKeeper.lockTokens(2, THIRD, VoteType.PersonalVote, wei("300"));
        await userKeeper.lockTokens(3, THIRD, VoteType.PersonalVote, wei("500"));
=======
      it("should unlock tokens from few proposals", async () => {
        await userKeeper.lockTokens(1, THIRD, wei("100"));
        await userKeeper.lockTokens(2, THIRD, wei("300"));
        await userKeeper.lockTokens(3, THIRD, wei("500"));
>>>>>>> c20c9e70

        let withdrawable = await userKeeper.getWithdrawableAssets(THIRD, [2], []);
        assert.equal(withdrawable.withdrawableTokens.toFixed(), wei("600"));

        await userKeeper.unlockTokens(1, THIRD, VoteType.PersonalVote);
        await userKeeper.unlockTokens(3, THIRD, VoteType.PersonalVote);
        await userKeeper.updateMaxTokenLockedAmount([2], THIRD);

        await truffleAssert.passes(userKeeper.updateMaxTokenLockedAmount([2], THIRD), "pass");

        await userKeeper.withdrawTokens(THIRD, THIRD, wei("600"));

        assert.equal((await token.balanceOf(THIRD)).toFixed(), wei("600"));

        withdrawable = await userKeeper.getWithdrawableAssets(THIRD, [], []);
        assert.equal(withdrawable.withdrawableTokens.toFixed(), wei("300"));

        await userKeeper.unlockTokens(2, THIRD, VoteType.PersonalVote);
        await userKeeper.updateMaxTokenLockedAmount([], THIRD);

        await userKeeper.withdrawTokens(THIRD, THIRD, wei("300"));

        assert.equal((await token.balanceOf(THIRD)).toFixed(), wei("900"));
      });
    });

    describe("lockNfts(), unlockNfts()", () => {
      beforeEach("setup", async () => {
        await userKeeper.depositNfts(OWNER, SECOND, [1, 2]);
        await userKeeper.depositNfts(OWNER, THIRD, [3, 4]);
      });

      it("should lock nfts from to addresses", async () => {
        await userKeeper.lockNfts(SECOND, VoteType.PersonalVote, [1]);
        await userKeeper.lockNfts(SECOND, VoteType.PersonalVote, [2]);
        await userKeeper.lockNfts(THIRD, VoteType.PersonalVote, [3]);

        const withdrawableSecond = await userKeeper.getWithdrawableAssets(SECOND, [], []);

        assert.equal(withdrawableSecond.withdrawableNfts.length, "0");
        assert.deepEqual(
          withdrawableSecond.withdrawableNfts.map((e) => e.toFixed()),
          []
        );

        const withdrawableThird = await userKeeper.getWithdrawableAssets(THIRD, [], []);

        assert.equal(withdrawableThird.withdrawableNfts.length, "1");
        assert.deepEqual(
          withdrawableThird.withdrawableNfts.map((e) => e.toFixed()),
          ["4"]
        );
      });

      it("should not lock wrong delegated NFTs", async () => {
        await userKeeper.delegateNfts(SECOND, THIRD, [1, 2]);

        await truffleAssert.reverts(
          userKeeper.lockNfts(SECOND, VoteType.DelegatedVote, [3]),
          "GovUK: NFT is not owned"
        );
      });

      it("should unlock nfts", async () => {
        await userKeeper.lockNfts(SECOND, VoteType.PersonalVote, [1, 2]);

        let withdrawableSecond = await userKeeper.getWithdrawableAssets(SECOND, [], []);

        assert.equal(withdrawableSecond.withdrawableNfts.length, "0");
        assert.deepEqual(
          withdrawableSecond.withdrawableNfts.map((e) => e.toFixed()),
          []
        );

        await userKeeper.unlockNfts([2]);

        withdrawableSecond = await userKeeper.getWithdrawableAssets(SECOND, [], []);

        assert.equal(withdrawableSecond.withdrawableNfts.length, "1");
        assert.deepEqual(
          withdrawableSecond.withdrawableNfts.map((e) => e.toFixed()),
          ["2"]
        );
      });

      it("should not unlock unlocked NFTs", async () => {
        await userKeeper.lockNfts(SECOND, VoteType.PersonalVote, [1, 2]);

        await userKeeper.unlockNfts([2]);
        await truffleAssert.reverts(userKeeper.unlockNfts([2]), "GovUK: NFT is not locked");
      });
    });

    describe("withdrawNfts()", () => {
      beforeEach("setup", async () => {
        startTime = await getCurrentBlockTime();

        await userKeeper.depositNfts(OWNER, SECOND, [1, 2]);
        await userKeeper.depositNfts(OWNER, THIRD, [3]);
      });

      it("should withdraw nfts", async () => {
        await userKeeper.lockNfts(SECOND, VoteType.PersonalVote, [1, 2]);

        const withdrawable = await userKeeper.getWithdrawableAssets(SECOND, [], [1, 8]);

        assert.deepEqual(
          withdrawable.withdrawableNfts.map((e) => e.toFixed()),
          ["1"]
        );

        await userKeeper.unlockNfts([1, 2]);

        await userKeeper.withdrawNfts(SECOND, SECOND, [1, 2]);

        assert.equal(await nft.ownerOf(1), SECOND);
        assert.equal(await nft.ownerOf(2), SECOND);
      });

      it("should withdraw nfts a few times", async () => {
        await userKeeper.withdrawNfts(SECOND, SECOND, [1]);

        assert.equal(await nft.ownerOf(1), SECOND);
        assert.equal(await nft.ownerOf(2), userKeeper.address);
        assert.equal(await nft.ownerOf(3), userKeeper.address);

        await userKeeper.withdrawNfts(THIRD, THIRD, [3]);

        assert.equal(await nft.ownerOf(2), userKeeper.address);
        assert.equal(await nft.ownerOf(3), THIRD);

        await userKeeper.withdrawNfts(SECOND, SECOND, [2]);

        assert.equal(await nft.ownerOf(2), SECOND);
      });

      it("should not withdraw more than deposited", async () => {
        await truffleAssert.reverts(
          userKeeper.withdrawNfts(SECOND, SECOND, [1, 2, 3]),
          "GovUK: NFT is not owned or locked"
        );
      });
    });

    describe.skip("check snapshot", () => {
      let startTime;

      beforeEach("setup", async () => {
        startTime = await getCurrentBlockTime();
        await userKeeper.depositNfts(OWNER, OWNER, [1]);
      });

      it("should correctly calculate NFT power after snapshot", async () => {
        await setTime(startTime + 999 + 100);
        await userKeeper.createNftPowerSnapshot();

        await setTime(startTime + 1999 + 100);
        await userKeeper.createNftPowerSnapshot();

        assert.equal((await userKeeper.nftSnapshot(1)).toFixed(), "33");
        assert.equal((await userKeeper.getNftsPowerInTokensBySnapshot([1], 1)).toFixed(), wei("1000"));
        assert.equal((await userKeeper.getNftsPowerInTokensBySnapshot([8], 1)).toFixed(), wei("1000"));
        assert.equal((await userKeeper.getNftsPowerInTokensBySnapshot([9], 1)).toFixed(), wei("1000"));
        assert.equal((await userKeeper.getNftsPowerInTokensBySnapshot([1, 8, 9], 1)).toFixed(), wei("3000"));

        assert.equal((await userKeeper.nftSnapshot(2)).toFixed(), "33");
        assert.equal((await userKeeper.getNftsPowerInTokensBySnapshot([1], 2)).toFixed(), wei("1000"));
        assert.equal((await userKeeper.getNftsPowerInTokensBySnapshot([8], 2)).toFixed(), wei("1000"));
        assert.equal((await userKeeper.getNftsPowerInTokensBySnapshot([9], 2)).toFixed(), wei("1000"));
      });
    });

<<<<<<< HEAD
    describe.skip("getDelegatedStakeAmount()", () => {
      it("should return delegated stake amount properly", async () => {
=======
    describe("getDelegatedAssets()", () => {
      it("should return delegated assets properly", async () => {
>>>>>>> c20c9e70
        await userKeeper.depositTokens(OWNER, OWNER, wei("400"));
        await userKeeper.depositNfts(OWNER, OWNER, [1, 2, 3, 4, 5, 6, 7, 8, 9]);

        assert.equal((await userKeeper.getDelegatedAssets(OWNER, SECOND))[0].toFixed(), 0);
        assert.deepEqual(
          (await userKeeper.getDelegatedAssets(OWNER, SECOND))[1].map((e) => e.toFixed()),
          []
        );

        await userKeeper.delegateTokens(OWNER, SECOND, wei("400"));
        await userKeeper.delegateNfts(OWNER, SECOND, [1, 2, 3, 4, 5, 6, 7, 8, 9]);

        assert.equal((await userKeeper.getDelegatedAssets(OWNER, SECOND))[0].toFixed(), wei("400"));
        assert.deepEqual(
          (await userKeeper.getDelegatedAssets(OWNER, SECOND))[1].map((e) => e.toFixed()),
          ["1", "2", "3", "4", "5", "6", "7", "8", "9"]
        );

        await userKeeper.undelegateTokens(OWNER, SECOND, wei("400"));
        await userKeeper.undelegateNfts(OWNER, SECOND, [1, 2, 3, 4, 5, 6, 7, 8, 9]);

        assert.equal((await userKeeper.getDelegatedAssets(OWNER, SECOND))[0].toFixed(), 0);
        assert.deepEqual(
          (await userKeeper.getDelegatedAssets(OWNER, SECOND))[1].map((e) => e.toFixed()),
          []
        );
      });

      it("should return delegated assets properly", async () => {
        await userKeeper.depositTokens(OWNER, OWNER, wei("400"));
        await userKeeper.depositNfts(OWNER, OWNER, [1, 2, 3, 4, 5, 6, 7, 8, 9]);

        assert.equal((await userKeeper.getDelegatedAssets(OWNER, SECOND))[0].toFixed(), wei("0"));
        assert.deepEqual(
          (await userKeeper.getDelegatedAssets(OWNER, SECOND))[1].map((e) => toBN(e).toFixed()),
          []
        );

        await userKeeper.delegateTokens(OWNER, SECOND, wei("400"));

        assert.equal((await userKeeper.getDelegatedAssets(OWNER, SECOND))[0].toFixed(), wei("400"));
        assert.deepEqual(
          (await userKeeper.getDelegatedAssets(OWNER, SECOND))[1].map((e) => toBN(e).toFixed()),
          []
        );

        await userKeeper.delegateNfts(OWNER, SECOND, [1, 2, 3, 4, 5, 6, 7, 8, 9]);

        assert.equal((await userKeeper.getDelegatedAssets(OWNER, SECOND))[0].toFixed(), wei("400"));
        assert.deepEqual(
          (await userKeeper.getDelegatedAssets(OWNER, SECOND))[1].map((e) => toBN(e).toFixed()),
          ["1", "2", "3", "4", "5", "6", "7", "8", "9"]
        );

        await userKeeper.undelegateTokens(OWNER, SECOND, wei("200"));
        await userKeeper.undelegateNfts(OWNER, SECOND, [1, 2, 3, 4]);

        assert.equal((await userKeeper.getDelegatedAssets(OWNER, SECOND))[0].toFixed(), wei("200"));
        assert.deepEqual(
          (await userKeeper.getDelegatedAssets(OWNER, SECOND))[1].map((e) => toBN(e).toFixed()),
          ["9", "8", "7", "6", "5"]
        );
      });
    });
  });

  describe("No ERC20 GovUserKeeper", () => {
    beforeEach("setup", async () => {
      await userKeeper.__GovUserKeeper_init(ZERO_ADDR, nft.address, wei("33000"), 33);
    });

    it.skip("should revert if token is not supported", async () => {
      await truffleAssert.reverts(userKeeper.depositTokens(OWNER, OWNER, wei("100")), "GovUK: token is not supported");

      await truffleAssert.reverts(userKeeper.withdrawTokens(OWNER, OWNER, wei("100")), "GovUK: token is not supported");

      await truffleAssert.reverts(userKeeper.delegateTokens(OWNER, OWNER, wei("100")), "GovUK: token is not supported");

      await truffleAssert.reverts(
        userKeeper.delegateTokensTreasury(OWNER, wei("100")),
        "GovUK: token is not supported"
      );

      await truffleAssert.reverts(
        userKeeper.undelegateTokens(OWNER, OWNER, wei("100")),
        "GovUK: token is not supported"
      );

      await truffleAssert.reverts(
        userKeeper.undelegateTokensTreasury(OWNER, wei("100")),
        "GovUK: token is not supported"
      );
    });

    it("should calculate voting power", async () => {
      const power = (await userKeeper.votingPower([OWNER], [VoteType.DelegatedVote]))[0];

      assert.equal(toBN(power.power).toFixed(), "0");
      assert.equal(toBN(power.nftPower).toFixed(), "0");
      assert.deepEqual(power.perNftPower, []);

      const tokenBalance = await userKeeper.tokenBalance(OWNER, VoteType.PersonalVote);

      assert.equal(tokenBalance.totalBalance, "0");
      assert.equal(tokenBalance.ownedBalance, "0");
    });

    it("should set erc20", async () => {
      await userKeeper.setERC20Address(token.address);

      assert.equal(token.address, await userKeeper.tokenAddress());
    });

    it("should revert, when new token address is 0", async () => {
      await truffleAssert.reverts(userKeeper.setERC20Address(ZERO_ADDR), "GovUK: new token address is zero");
    });

    it("should revert, when token address already set", async () => {
      await userKeeper.setERC20Address(token.address);
      await truffleAssert.reverts(userKeeper.setERC20Address(token.address), "GovUK: current token address isn't zero");
    });

    it("should revert, when caller is not owner", async () => {
      await truffleAssert.reverts(
        userKeeper.setERC20Address(token.address, { from: SECOND }),
        "Ownable: caller is not the owner"
      );
    });

    it("should get total vote weight", async () => {
      assert.equal((await userKeeper.getTotalVoteWeight()).toFixed(), wei("33000"));
    });
  });

  describe("No NFT GovUserKeeper", () => {
    beforeEach("setup", async () => {
      await userKeeper.__GovUserKeeper_init(token.address, ZERO_ADDR, wei("33000"), 33);
    });

    it.skip("should revert if nft is not supported", async () => {
      await truffleAssert.reverts(userKeeper.depositNfts(OWNER, OWNER, [1]), "GovUK: nft is not supported");

      await truffleAssert.reverts(userKeeper.withdrawNfts(OWNER, OWNER, [1]), "GovUK: nft is not supported");

      await truffleAssert.reverts(userKeeper.delegateNfts(OWNER, OWNER, [1]), "GovUK: nft is not supported");

      await truffleAssert.reverts(userKeeper.delegateNftsTreasury(OWNER, [1]), "GovUK: nft is not supported");

      await truffleAssert.reverts(userKeeper.undelegateNfts(OWNER, OWNER, [1]), "GovUK: nft is not supported");

      await truffleAssert.reverts(userKeeper.undelegateNftsTreasury(OWNER, [1]), "GovUK: nft is not supported");
    });

    it("should calculate voting power", async () => {
      const power = (await userKeeper.votingPower([OWNER], [VoteType.DelegatedVote]))[0];

      assert.equal(toBN(power.power).toFixed(), "0");
      assert.equal(toBN(power.nftPower).toFixed(), "0");
      assert.deepEqual(power.perNftPower, []);

      const nftPower = await userKeeper.nftVotingPower([]);

      assert.equal(nftPower.nftPower, "0");
      assert.deepEqual(nftPower.perNftPower, []);

      const nftBalance = await userKeeper.nftBalance(OWNER, VoteType.PersonalVote);

      assert.equal(nftBalance.totalBalance, "0");
      assert.equal(nftBalance.ownedBalance, "0");
    });

<<<<<<< HEAD
    it.skip("should return zero delegated stake amount", async () => {
      const delegatedAmount = await userKeeper.getDelegatedStakeAmount(OWNER, SECOND);
=======
    it("should return zero delegated assets", async () => {
      const delegatedAmounts = await userKeeper.getDelegatedAssets(OWNER, SECOND);
>>>>>>> c20c9e70

      assert.equal(delegatedAmounts[0], "0");
      assert.deepEqual(delegatedAmounts[1], []);
    });

    it("should correctly calculate NFT weight if NFT contract is not added", async () => {
      assert.equal((await userKeeper.getNftsPowerInTokensBySnapshot([0], 0)).toFixed(), "0");
      assert.equal((await userKeeper.getNftsPowerInTokensBySnapshot([1], 0)).toFixed(), "0");
      assert.equal((await userKeeper.getNftsPowerInTokensBySnapshot([1], 1)).toFixed(), "0");
      assert.equal((await userKeeper.getNftsPowerInTokensBySnapshot([0], 1)).toFixed(), "0");
    });

    it("should snapshot with no NFTs", async () => {
      await userKeeper.createNftPowerSnapshot();

      assert.equal((await userKeeper.nftSnapshot(1)).toFixed(), "0");
      assert.equal((await userKeeper.getNftsPowerInTokensBySnapshot([], 1)).toFixed(), "0");
    });

    it("should set erc721", async () => {
      await userKeeper.setERC721Address(nft.address, wei("33000"), 33);

      assert.equal(nft.address, await userKeeper.nftAddress());
    });

    it("should revert, when new token address is 0", async () => {
      await truffleAssert.reverts(
        userKeeper.setERC721Address(ZERO_ADDR, wei("33000"), 33),
        "GovUK: new token address is zero"
      );
    });

    it("should revert, when token address already set", async () => {
      await userKeeper.setERC721Address(nft.address, wei("33000"), 33);
      await truffleAssert.reverts(
        userKeeper.setERC721Address(nft.address, wei("33000"), 33),
        "GovUK: current token address isn't zero"
      );
    });

    it("should revert, when caller is not owner", async () => {
      await truffleAssert.reverts(
        userKeeper.setERC721Address(nft.address, wei("33000"), 33, { from: SECOND }),
        "Ownable: caller is not the owner"
      );
    });
  });

  describe("enumerable nft", () => {
    beforeEach("setup", async () => {
      nft = await ERC721EnumMock.new("Enum", "Enum");

      await userKeeper.__GovUserKeeper_init(token.address, nft.address, wei("33000"), 0);
    });

    describe("voting power", () => {
      it("should calculate voting power", async () => {
        assert.equal(toBN((await userKeeper.votingPower([OWNER], [VoteType.DelegatedVote]))[0].power).toFixed(), "0");

        await token.mint(OWNER, wei("10000"));
        await token.approve(userKeeper.address, wei("1000"));

        for (let i = 1; i < 10; i++) {
          await nft.safeMint(OWNER, i);
          await nft.approve(userKeeper.address, i);
        }

        await userKeeper.depositTokens(OWNER, OWNER, wei("1000"));
        await userKeeper.depositNfts(OWNER, OWNER, [1, 3, 5]);

        const power = (await userKeeper.votingPower([OWNER], [VoteType.PersonalVote]))[0];
        const singleNFTPower = toBN(wei("33000")).idiv(9).toFixed();

        assert.equal(toBN(power.power).toFixed(), wei("43000"));
        assert.equal(toBN(power.nftPower).toFixed(), wei("33000"));
        assert.deepEqual(
          power.perNftPower.map((e) => toBN(e).toFixed()),
          [
            singleNFTPower,
            singleNFTPower,
            singleNFTPower,
            singleNFTPower,
            singleNFTPower,
            singleNFTPower,
            singleNFTPower,
            singleNFTPower,
            singleNFTPower,
          ]
        );

        assert.equal(toBN((await userKeeper.votingPower([OWNER], [VoteType.MicropoolVote]))[0].power).toFixed(), "0");

        const balanceOwner = await userKeeper.nftExactBalance(OWNER, VoteType.PersonalVote);

        assert.deepEqual(
          balanceOwner.nfts.map((e) => e.toFixed()),
          ["1", "3", "5", "9", "2", "8", "4", "7", "6"]
        );
        assert.equal(balanceOwner.ownedLength, "6");
      });
    });

    describe("snapshot", () => {
      it("should snapshot with no NFTs", async () => {
        await userKeeper.createNftPowerSnapshot();

        assert.equal((await userKeeper.getNftsPowerInTokensBySnapshot([], 1)).toFixed(), "0");
      });
    });

<<<<<<< HEAD
    describe("getDelegatedStakeAmount()", () => {
      it.skip("should return delegated stake amount properly", async () => {
        assert.equal((await userKeeper.getDelegatedStakeAmount(OWNER, SECOND)).toFixed(), wei("0"));
=======
    describe("getDelegatedAssets()", () => {
      it("should return delegated assets properly", async () => {
        assert.equal((await userKeeper.getDelegatedAssets(OWNER, SECOND))[0].toFixed(), wei("0"));
        assert.deepEqual(
          (await userKeeper.getDelegatedAssets(OWNER, SECOND))[1].map((e) => toBN(e).toFixed()),
          []
        );
>>>>>>> c20c9e70

        await token.mint(OWNER, wei("400"));
        await token.approve(userKeeper.address, wei("400"));

        for (let i = 1; i <= 3; i++) {
          await nft.safeMint(OWNER, i);
          await nft.approve(userKeeper.address, i);
        }

        await userKeeper.depositTokens(OWNER, OWNER, wei("400"));
        await userKeeper.depositNfts(OWNER, OWNER, [1, 2, 3]);

        assert.equal((await userKeeper.getDelegatedAssets(OWNER, SECOND))[0].toFixed(), wei("0"));
        assert.deepEqual(
          (await userKeeper.getDelegatedAssets(OWNER, SECOND))[1].map((e) => toBN(e).toFixed()),
          []
        );

        await userKeeper.delegateTokens(OWNER, SECOND, wei("400"));
        await userKeeper.delegateNfts(OWNER, SECOND, [1, 2, 3]);

        assert.equal((await userKeeper.getDelegatedAssets(OWNER, SECOND))[0].toFixed(), wei("400"));
        assert.deepEqual(
          (await userKeeper.getDelegatedAssets(OWNER, SECOND))[1].map((e) => toBN(e).toFixed()),
          ["1", "2", "3"]
        );

        await userKeeper.undelegateTokens(OWNER, SECOND, wei("400"));
        await userKeeper.undelegateNfts(OWNER, SECOND, [1, 2, 3]);

        assert.equal((await userKeeper.getDelegatedAssets(OWNER, SECOND))[0].toFixed(), wei("0"));
        assert.deepEqual(
          (await userKeeper.getDelegatedAssets(OWNER, SECOND))[1].map((e) => toBN(e).toFixed()),
          []
        );
      });
    });
  });

  describe("nft with power", () => {
    let startTime;

    beforeEach("setup", async () => {
      startTime = await getCurrentBlockTime();

      nft = await ERC721Power.new();
      await nft.__ERC721Power_init(
        "Power",
        "Power",
        startTime + 200,
        token.address,
        wei("10000"),
        PRECISION.times(toBN("0.01")),
        wei("500")
      );

      await userKeeper.__GovUserKeeper_init(token.address, nft.address, wei("33000"), 33);

      await token.mint(OWNER, wei("900"));
      await token.approve(nft.address, wei("500"));

      for (let i = 1; i <= 9; i++) {
        if (i === 8) {
          continue;
        }

        await nft.safeMint(OWNER, i);
        await nft.approve(userKeeper.address, i);
      }

      await nft.addCollateral(wei("500"), "9");
    });

    describe("updateNfts()", () => {
      it("should not update if caller is not an owner", async () => {
        await truffleAssert.reverts(
          userKeeper.updateNftPowers([1, 2, 3, 4, 5, 6, 7, 9], { from: THIRD }),
          "Ownable: caller is not the owner"
        );
      });
    });

    describe("snapshot()", () => {
      beforeEach("setup", async () => {
        await userKeeper.depositNfts(OWNER, SECOND, [1]);
      });

      it("should correctly calculate NFT power after snapshot", async () => {
        const power1 = (await userKeeper.votingPower([OWNER], [VoteType.PersonalVote]))[0];

        assert.equal(toBN(power1.power).toFixed(), wei("400"));
        assert.equal(toBN(power1.nftPower).toFixed(), "0");
        assert.deepEqual(
          power1.perNftPower.map((e) => toBN(e).toFixed()),
          ["0", "0", "0", "0", "0", "0", "0"]
        );

        await setTime(startTime + 999);

        await userKeeper.updateNftPowers([1, 2, 3, 4, 5, 6, 7, 9]);
        await userKeeper.createNftPowerSnapshot();

        const power2 = (await userKeeper.votingPower([OWNER], [VoteType.PersonalVote]))[0];

        assert.equal(
          toBN(power2.power).toFixed(),
          (await userKeeper.getNftsPowerInTokensBySnapshot([2, 3, 4, 5, 6, 7, 9], 1)).plus(wei("400")).toFixed()
        );
        assert.equal(
          toBN(power2.nftPower).toFixed(),
          (await userKeeper.getNftsPowerInTokensBySnapshot([2, 3, 4, 5, 6, 7, 9], 1)).toFixed()
        );
        assert.deepEqual(
          power2.perNftPower.map((e) => toBN(e).toFixed()),
          [
            "4435483870967741935483",
            "4080201612903225806451",
            "4080201612903225806451",
            "4080201612903225806451",
            "4080201612903225806451",
            "4080201612903225806451",
            "4080201612903225806451",
          ]
        );

        await setTime(startTime + 1999);
        await userKeeper.updateNftPowers([1, 2, 3, 4, 5, 6, 7, 9]);
        await userKeeper.createNftPowerSnapshot();

        const balanceOwner = await userKeeper.nftExactBalance(OWNER, VoteType.PersonalVote);

        assert.deepEqual(
          balanceOwner.nfts.map((e) => e.toFixed()),
          ["9", "2", "3", "4", "5", "6", "7"]
        );
        assert.equal(balanceOwner.ownedLength.toFixed(), "7");

        assert.deepEqual(
          (await userKeeper.nftExactBalance(SECOND, VoteType.PersonalVote)).nfts.map((e) => e.toFixed()),
          ["1"]
        );

        assert.equal((await userKeeper.nftSnapshot(1)).toFixed(), wei("74400"));
        assert.equal(
          (await userKeeper.getNftsPowerInTokensBySnapshot([1], 1)).toFixed(),
          wei("3636.653225806451612903")
        );
        assert.equal(
          (await userKeeper.getNftsPowerInTokensBySnapshot([2], 1)).toFixed(),
          wei("3636.653225806451612903")
        );
        assert.equal(
          (await userKeeper.getNftsPowerInTokensBySnapshot([8], 1)).toFixed(),
          wei("3636.653225806451612903")
        );
        assert.equal(
          (await userKeeper.getNftsPowerInTokensBySnapshot([9], 1)).toFixed(),
          wei("4435.483870967741935483")
        );
        assert.equal(
          (await userKeeper.getNftsPowerInTokensBySnapshot([1, 8, 9], 1)).toFixed(),
          wei("11708.790322580645161289")
        );

        assert.equal((await userKeeper.nftSnapshot(2)).toFixed(), wei("67400"));
        assert.equal(
          (await userKeeper.getNftsPowerInTokensBySnapshot([1], 2)).toFixed(),
          wei("4014.347181008902077151")
        );
        assert.equal(
          (await userKeeper.getNftsPowerInTokensBySnapshot([2], 2)).toFixed(),
          wei("4014.347181008902077151")
        );
        assert.equal(
          (await userKeeper.getNftsPowerInTokensBySnapshot([8], 2)).toFixed(),
          wei("4014.347181008902077151")
        );
        assert.equal(
          (await userKeeper.getNftsPowerInTokensBySnapshot([9], 2)).toFixed(),
          wei("4896.142433234421364985")
        );
      });

      it("should calculate zero NFT power", async () => {
        await nft.removeCollateral(wei("500"), "9");

        await setTime(startTime + 1000000000000);

        await userKeeper.updateNftPowers([1, 2, 3, 4, 5, 6, 7, 9]);
        await userKeeper.createNftPowerSnapshot();

        assert.equal((await userKeeper.nftSnapshot(1)).toFixed(), "0");
        assert.equal((await userKeeper.getNftsPowerInTokensBySnapshot([1], 1)).toFixed(), "0");

        const power = (await userKeeper.votingPower([OWNER], [VoteType.PersonalVote]))[0];

        assert.equal(toBN(power.power).toFixed(), wei("900"));
        assert.equal(toBN(power.nftPower).toFixed(), "0");
        assert.deepEqual(
          power.perNftPower.map((e) => toBN(e).toFixed()),
          ["0", "0", "0", "0", "0", "0", "0"]
        );
      });
    });

<<<<<<< HEAD
    describe.skip("getDelegatedStakeAmount()", () => {
      it("should return delegated stake amount properly", async () => {
=======
    describe("getDelegatedAssets()", () => {
      it("should return delegated amount properly", async () => {
>>>>>>> c20c9e70
        await token.approve(userKeeper.address, wei("400"));

        await userKeeper.depositTokens(OWNER, OWNER, wei("400"));
        await userKeeper.depositNfts(OWNER, OWNER, [1, 2, 3, 4, 5, 6, 7, 9]);

        assert.equal((await userKeeper.getDelegatedAssets(OWNER, SECOND))[0].toFixed(), "0");
        assert.deepEqual((await userKeeper.getDelegatedAssets(OWNER, SECOND))[1], []);

        await userKeeper.delegateTokens(OWNER, SECOND, wei("400"));
        await userKeeper.delegateNfts(OWNER, SECOND, [1, 2, 3, 4, 5, 6, 7, 9]);

        assert.equal((await userKeeper.getDelegatedAssets(OWNER, SECOND))[0].toFixed(), wei("400"));
        assert.deepEqual(
          (await userKeeper.getDelegatedAssets(OWNER, SECOND))[1].map((e) => e.toFixed()),
          ["1", "2", "3", "4", "5", "6", "7", "9"]
        );

        await setTime(startTime + 201);

        assert.equal((await userKeeper.getDelegatedAssets(OWNER, SECOND))[0].toFixed(), wei("400"));
        assert.deepEqual(
          (await userKeeper.getDelegatedAssets(OWNER, SECOND))[1].map((e) => e.toFixed()),
          ["1", "2", "3", "4", "5", "6", "7", "9"]
        );

        await userKeeper.undelegateTokens(OWNER, SECOND, wei("400"));
        await userKeeper.undelegateNfts(OWNER, SECOND, [1, 2, 3, 4, 5, 6, 7, 9]);

        assert.equal((await userKeeper.getDelegatedAssets(OWNER, SECOND))[0].toFixed(), "0");
        assert.deepEqual((await userKeeper.getDelegatedAssets(OWNER, SECOND))[1], []);
      });

      it("should return zero delegated stake amount", async () => {
        await nft.removeCollateral(wei("500"), "9");

        await userKeeper.depositNfts(OWNER, OWNER, [1, 2, 3, 4, 5, 6, 7, 9]);
        await userKeeper.delegateNfts(OWNER, SECOND, [1, 2, 3, 4, 5, 6, 7, 9]);

        await setTime(startTime + 1000000000000);

        await userKeeper.updateNftPowers([1, 2, 3, 4, 5, 6, 7, 9]);

        assert.equal((await userKeeper.getDelegatedAssets(OWNER, SECOND))[0].toFixed(), "0");
        assert.deepEqual(
          (await userKeeper.getDelegatedAssets(OWNER, SECOND))[1].map((e) => e.toFixed()),
          ["1", "2", "3", "4", "5", "6", "7", "9"]
        );
      });
    });
  });
});<|MERGE_RESOLUTION|>--- conflicted
+++ resolved
@@ -239,26 +239,6 @@
       });
     });
 
-<<<<<<< HEAD
-    describe("nftExactBalance()", () => {
-      it.skip("should correctly return nft balance if every nft waws requested", async () => {
-        await userKeeper.depositNfts(OWNER, OWNER, [1, 3, 5]);
-
-        await userKeeper.delegateNfts(OWNER, SECOND, [1, 3, 5]);
-
-        await userKeeper.requestNfts(OWNER, SECOND, [1, 3, 5]);
-
-        assert.deepEqual(
-          (await userKeeper.nftExactBalance(SECOND, VoteType.MicropoolVote)).nfts.map((e) => e.toFixed()),
-          ["3", "5", "1"]
-        );
-
-        assert.equal((await userKeeper.nftExactBalance(SECOND, VoteType.MicropoolVote)).ownedLength.toFixed(), "3");
-      });
-    });
-
-=======
->>>>>>> c20c9e70
     describe("depositNfts()", () => {
       it("should correctly add tokens to balance", async () => {
         assert.equal(toBN((await userKeeper.votingPower([SECOND], [VoteType.PersonalVote]))[0].power).toFixed(), "0");
@@ -565,330 +545,7 @@
       });
     });
 
-<<<<<<< HEAD
-    describe.skip("requestNfts()", () => {
-      beforeEach("setup", async () => {
-        await userKeeper.depositNfts(OWNER, OWNER, [1, 2, 3, 4, 5]);
-      });
-
-      it("should correctly request nfts", async () => {
-        await userKeeper.delegateNfts(OWNER, SECOND, [1, 3]);
-        await userKeeper.delegateNfts(OWNER, THIRD, [2, 4]);
-
-        await userKeeper.requestNfts(OWNER, SECOND, [1]);
-        assert.deepEqual(
-          (await userKeeper.nftExactBalance(SECOND, VoteType.MicropoolVote)).nfts.map((e) => e.toFixed()),
-          ["3", "1"]
-        );
-        assert.equal((await userKeeper.nftExactBalance(SECOND, VoteType.MicropoolVote)).ownedLength, "1");
-
-        assert.deepEqual(
-          (await userKeeper.nftExactBalance(THIRD, VoteType.MicropoolVote)).nfts.map((e) => e.toFixed()),
-          ["2", "4"]
-        );
-
-        const balanceOwner = await userKeeper.nftExactBalance(OWNER, VoteType.DelegatedVote);
-
-        assert.deepEqual(
-          balanceOwner.nfts.map((e) => e.toFixed()),
-          ["5", "1", "3", "2", "4", "0", "0", "0", "0"]
-        );
-        assert.equal(balanceOwner.ownedLength, "4");
-
-        await userKeeper.delegateNfts(OWNER, SECOND, [5]);
-
-        assert.deepEqual(
-          (await userKeeper.nftExactBalance(SECOND, VoteType.MicropoolVote)).nfts.map((e) => e.toFixed()),
-          ["5", "3", "1"]
-        );
-        assert.equal((await userKeeper.nftExactBalance(SECOND, VoteType.MicropoolVote)).ownedLength, "1");
-
-        const delegations = await userKeeper.delegations(OWNER);
-
-        assert.equal(delegations.power.toFixed(), wei("5000"));
-        assert.equal(delegations.delegationsInfo.length, 2);
-
-        assert.equal(delegations.delegationsInfo[0].delegatee, SECOND);
-        assert.equal(delegations.delegationsInfo[0].delegatedTokens, "0");
-        assert.deepEqual(delegations.delegationsInfo[0].delegatedNfts, ["1", "3", "5"]);
-        assert.deepEqual(delegations.delegationsInfo[0].nftPower, wei("3000"));
-        assert.deepEqual(delegations.delegationsInfo[0].perNftPower, [wei("1000"), wei("1000"), wei("1000")]);
-        assert.deepEqual(delegations.delegationsInfo[0].requestedTokens, "0");
-        assert.deepEqual(delegations.delegationsInfo[0].requestedNfts, ["1"]);
-
-        assert.equal(delegations.delegationsInfo[1].delegatee, THIRD);
-        assert.equal(delegations.delegationsInfo[1].delegatedTokens, "0");
-        assert.deepEqual(delegations.delegationsInfo[1].delegatedNfts, ["2", "4"]);
-        assert.deepEqual(delegations.delegationsInfo[1].nftPower, wei("2000"));
-        assert.deepEqual(delegations.delegationsInfo[1].perNftPower, [wei("1000"), wei("1000")]);
-        assert.deepEqual(delegations.delegationsInfo[1].requestedTokens, "0");
-        assert.deepEqual(delegations.delegationsInfo[1].requestedNfts, []);
-      });
-
-      it("should correctly unrequest by delegation", async () => {
-        await userKeeper.delegateNfts(OWNER, SECOND, [1, 3]);
-        await userKeeper.delegateNfts(OWNER, THIRD, [2, 4]);
-
-        await userKeeper.requestNfts(OWNER, SECOND, [1]);
-
-        await userKeeper.delegateNfts(OWNER, SECOND, [1]);
-
-        assert.deepEqual(
-          (await userKeeper.nftExactBalance(SECOND, VoteType.MicropoolVote)).nfts.map((e) => e.toFixed()),
-          ["1", "3"]
-        );
-        assert.deepEqual(
-          (await userKeeper.nftExactBalance(THIRD, VoteType.MicropoolVote)).nfts.map((e) => e.toFixed()),
-          ["2", "4"]
-        );
-
-        assert.deepEqual(
-          (await userKeeper.nftExactBalance(OWNER, VoteType.PersonalVote)).nfts.map((e) => e.toFixed()),
-          ["5", "0", "0", "0", "0"]
-        );
-
-        const balanceOwner = await userKeeper.nftExactBalance(OWNER, VoteType.DelegatedVote);
-
-        assert.deepEqual(
-          balanceOwner.nfts.map((e) => e.toFixed()),
-          ["5", "1", "3", "2", "4", "0", "0", "0", "0"]
-        );
-        assert.equal(balanceOwner.ownedLength, "4");
-
-        await userKeeper.delegateNfts(OWNER, SECOND, [5]);
-
-        assert.deepEqual(
-          (await userKeeper.nftExactBalance(SECOND, VoteType.MicropoolVote)).nfts.map((e) => e.toFixed()),
-          ["1", "3", "5"]
-        );
-
-        const delegations = await userKeeper.delegations(OWNER);
-
-        assert.equal(delegations.power.toFixed(), wei("5000"));
-        assert.equal(delegations.delegationsInfo.length, 2);
-
-        assert.equal(delegations.delegationsInfo[0].delegatee, SECOND);
-        assert.equal(delegations.delegationsInfo[0].delegatedTokens, "0");
-        assert.deepEqual(delegations.delegationsInfo[0].delegatedNfts, ["1", "3", "5"]);
-        assert.deepEqual(delegations.delegationsInfo[0].nftPower, wei("3000"));
-        assert.deepEqual(delegations.delegationsInfo[0].perNftPower, [wei("1000"), wei("1000"), wei("1000")]);
-        assert.deepEqual(delegations.delegationsInfo[0].requestedTokens, "0");
-        assert.deepEqual(delegations.delegationsInfo[0].requestedNfts, []);
-
-        assert.equal(delegations.delegationsInfo[1].delegatee, THIRD);
-        assert.equal(delegations.delegationsInfo[1].delegatedTokens, "0");
-        assert.deepEqual(delegations.delegationsInfo[1].delegatedNfts, ["2", "4"]);
-        assert.deepEqual(delegations.delegationsInfo[1].nftPower, wei("2000"));
-        assert.deepEqual(delegations.delegationsInfo[1].perNftPower, [wei("1000"), wei("1000")]);
-        assert.deepEqual(delegations.delegationsInfo[1].requestedTokens, "0");
-        assert.deepEqual(delegations.delegationsInfo[1].requestedNfts, []);
-      });
-    });
-
-    describe.skip("requestTokens()", () => {
-      it("should correctly request tokens", async () => {
-        await userKeeper.depositTokens(OWNER, OWNER, wei("1000"));
-
-        await userKeeper.delegateTokens(OWNER, SECOND, wei("333"));
-        await userKeeper.delegateTokens(OWNER, THIRD, wei("444"));
-
-        await userKeeper.requestTokens(OWNER, SECOND, wei("111"));
-
-        assert.equal(
-          (await userKeeper.tokenBalance(SECOND, VoteType.MicropoolVote)).totalBalance.toFixed(),
-          wei("333")
-        );
-        assert.equal(
-          (await userKeeper.tokenBalance(SECOND, VoteType.MicropoolVote)).ownedBalance.toFixed(),
-          wei("111")
-        );
-
-        assert.equal((await userKeeper.tokenBalance(THIRD, VoteType.MicropoolVote)).totalBalance.toFixed(), wei("444"));
-        assert.equal((await userKeeper.tokenBalance(THIRD, VoteType.MicropoolVote)).ownedBalance.toFixed(), "0");
-
-        assert.equal(
-          (await userKeeper.tokenBalance(OWNER, VoteType.PersonalVote)).totalBalance.toFixed(),
-          wei("999223")
-        );
-        assert.equal(
-          (await userKeeper.tokenBalance(OWNER, VoteType.PersonalVote)).ownedBalance.toFixed(),
-          wei("999000")
-        );
-
-        assert.equal(
-          (await userKeeper.tokenBalance(OWNER, VoteType.DelegatedVote)).totalBalance.toFixed(),
-          wei("1000000")
-        );
-        assert.equal(
-          (await userKeeper.tokenBalance(OWNER, VoteType.DelegatedVote)).ownedBalance.toFixed(),
-          wei("999000")
-        );
-
-        const delegations = await userKeeper.delegations(OWNER);
-
-        assert.equal(delegations.power.toFixed(), wei("777"));
-        assert.equal(delegations.delegationsInfo.length, 2);
-
-        assert.equal(delegations.delegationsInfo[0].delegatee, SECOND);
-        assert.equal(delegations.delegationsInfo[0].delegatedTokens, wei("333"));
-        assert.deepEqual(delegations.delegationsInfo[0].delegatedNfts, []);
-        assert.deepEqual(delegations.delegationsInfo[0].nftPower, "0");
-        assert.deepEqual(delegations.delegationsInfo[0].perNftPower, []);
-        assert.deepEqual(delegations.delegationsInfo[0].requestedTokens, wei("111"));
-        assert.deepEqual(delegations.delegationsInfo[0].requestedNfts, []);
-
-        assert.equal(delegations.delegationsInfo[1].delegatee, THIRD);
-        assert.equal(delegations.delegationsInfo[1].delegatedTokens, wei("444"));
-        assert.deepEqual(delegations.delegationsInfo[1].delegatedNfts, []);
-        assert.deepEqual(delegations.delegationsInfo[1].nftPower, "0");
-        assert.deepEqual(delegations.delegationsInfo[1].perNftPower, []);
-        assert.deepEqual(delegations.delegationsInfo[1].requestedTokens, "0");
-        assert.deepEqual(delegations.delegationsInfo[1].requestedNfts, []);
-      });
-
-      it("should correctly request all tokens", async () => {
-        await userKeeper.depositTokens(OWNER, OWNER, wei("1000"));
-
-        await userKeeper.delegateTokens(OWNER, SECOND, wei("333"));
-        await userKeeper.delegateTokens(OWNER, THIRD, wei("444"));
-
-        await userKeeper.requestTokens(OWNER, SECOND, wei("333"));
-
-        assert.equal(
-          (await userKeeper.tokenBalance(SECOND, VoteType.MicropoolVote)).totalBalance.toFixed(),
-          wei("333")
-        );
-        assert.equal(
-          (await userKeeper.tokenBalance(SECOND, VoteType.MicropoolVote)).ownedBalance.toFixed(),
-          wei("333")
-        );
-
-        assert.equal(
-          (await userKeeper.tokenBalance(OWNER, VoteType.PersonalVote)).totalBalance.toFixed(),
-          wei("999223")
-        );
-        assert.equal(
-          (await userKeeper.tokenBalance(OWNER, VoteType.PersonalVote)).ownedBalance.toFixed(),
-          wei("999000")
-        );
-
-        assert.equal(
-          (await userKeeper.tokenBalance(OWNER, VoteType.DelegatedVote)).totalBalance.toFixed(),
-          wei("1000000")
-        );
-        assert.equal(
-          (await userKeeper.tokenBalance(OWNER, VoteType.DelegatedVote)).ownedBalance.toFixed(),
-          wei("999000")
-        );
-
-        const delegations = await userKeeper.delegations(OWNER);
-
-        assert.equal(delegations.power.toFixed(), wei("777"));
-        assert.equal(delegations.delegationsInfo.length, 2);
-
-        assert.equal(delegations.delegationsInfo[0].delegatee, SECOND);
-        assert.equal(delegations.delegationsInfo[0].delegatedTokens, wei("333"));
-        assert.deepEqual(delegations.delegationsInfo[0].delegatedNfts, []);
-        assert.deepEqual(delegations.delegationsInfo[0].nftPower, "0");
-        assert.deepEqual(delegations.delegationsInfo[0].perNftPower, []);
-        assert.deepEqual(delegations.delegationsInfo[0].requestedTokens, wei("333"));
-        assert.deepEqual(delegations.delegationsInfo[0].requestedNfts, []);
-      });
-
-      it("should correctly unrequest by delegation", async () => {
-        await userKeeper.depositTokens(OWNER, OWNER, wei("1000"));
-
-        await userKeeper.delegateTokens(OWNER, SECOND, wei("333"));
-        await userKeeper.delegateTokens(OWNER, THIRD, wei("444"));
-
-        await userKeeper.requestTokens(OWNER, SECOND, wei("111"));
-
-        await userKeeper.delegateTokens(OWNER, SECOND, wei("111"));
-
-        assert.equal(
-          (await userKeeper.tokenBalance(SECOND, VoteType.MicropoolVote)).totalBalance.toFixed(),
-          wei("333")
-        );
-        assert.equal((await userKeeper.tokenBalance(SECOND, VoteType.MicropoolVote)).ownedBalance.toFixed(), "0");
-
-        assert.equal((await userKeeper.tokenBalance(THIRD, VoteType.MicropoolVote)).totalBalance.toFixed(), wei("444"));
-        assert.equal((await userKeeper.tokenBalance(THIRD, VoteType.MicropoolVote)).ownedBalance.toFixed(), "0");
-
-        assert.equal(
-          (await userKeeper.tokenBalance(OWNER, VoteType.PersonalVote)).totalBalance.toFixed(),
-          wei("999223")
-        );
-        assert.equal(
-          (await userKeeper.tokenBalance(OWNER, VoteType.PersonalVote)).ownedBalance.toFixed(),
-          wei("999000")
-        );
-
-        assert.equal(
-          (await userKeeper.tokenBalance(OWNER, VoteType.DelegatedVote)).totalBalance.toFixed(),
-          wei("1000000")
-        );
-        assert.equal(
-          (await userKeeper.tokenBalance(OWNER, VoteType.DelegatedVote)).ownedBalance.toFixed(),
-          wei("999000")
-        );
-
-        await userKeeper.delegateTokens(OWNER, SECOND, wei("111"));
-        await userKeeper.delegateTokens(OWNER, THIRD, wei("111"));
-
-        assert.equal(
-          (await userKeeper.tokenBalance(SECOND, VoteType.MicropoolVote)).totalBalance.toFixed(),
-          wei("444")
-        );
-        assert.equal((await userKeeper.tokenBalance(SECOND, VoteType.MicropoolVote)).ownedBalance.toFixed(), "0");
-
-        assert.equal((await userKeeper.tokenBalance(THIRD, VoteType.MicropoolVote)).totalBalance.toFixed(), wei("555"));
-        assert.equal((await userKeeper.tokenBalance(THIRD, VoteType.MicropoolVote)).ownedBalance.toFixed(), "0");
-
-        assert.equal(
-          (await userKeeper.tokenBalance(OWNER, VoteType.PersonalVote)).totalBalance.toFixed(),
-          wei("999001")
-        );
-        assert.equal(
-          (await userKeeper.tokenBalance(OWNER, VoteType.PersonalVote)).ownedBalance.toFixed(),
-          wei("999000")
-        );
-
-        assert.equal(
-          (await userKeeper.tokenBalance(OWNER, VoteType.DelegatedVote)).totalBalance.toFixed(),
-          wei("1000000")
-        );
-        assert.equal(
-          (await userKeeper.tokenBalance(OWNER, VoteType.DelegatedVote)).ownedBalance.toFixed(),
-          wei("999000")
-        );
-
-        const delegations = await userKeeper.delegations(OWNER);
-
-        assert.equal(delegations.power.toFixed(), wei("999"));
-        assert.equal(delegations.delegationsInfo.length, 2);
-
-        assert.equal(delegations.delegationsInfo[0].delegatee, SECOND);
-        assert.equal(delegations.delegationsInfo[0].delegatedTokens, wei("444"));
-        assert.deepEqual(delegations.delegationsInfo[0].delegatedNfts, []);
-        assert.deepEqual(delegations.delegationsInfo[0].nftPower, "0");
-        assert.deepEqual(delegations.delegationsInfo[0].perNftPower, []);
-        assert.deepEqual(delegations.delegationsInfo[0].requestedTokens, "0");
-        assert.deepEqual(delegations.delegationsInfo[0].requestedNfts, []);
-
-        assert.equal(delegations.delegationsInfo[1].delegatee, THIRD);
-        assert.equal(delegations.delegationsInfo[1].delegatedTokens, wei("555"));
-        assert.deepEqual(delegations.delegationsInfo[1].delegatedNfts, []);
-        assert.deepEqual(delegations.delegationsInfo[1].nftPower, "0");
-        assert.deepEqual(delegations.delegationsInfo[1].perNftPower, []);
-        assert.deepEqual(delegations.delegationsInfo[1].requestedTokens, "0");
-        assert.deepEqual(delegations.delegationsInfo[1].requestedNfts, []);
-      });
-    });
-
-    describe.skip("lockTokens(), unlockTokens()", () => {
-=======
     describe("lockTokens(), unlockTokens()", () => {
->>>>>>> c20c9e70
       beforeEach("setup", async () => {
         await userKeeper.depositTokens(OWNER, SECOND, wei("500"));
         await userKeeper.depositTokens(OWNER, THIRD, wei("500"));
@@ -990,17 +647,10 @@
         );
       });
 
-<<<<<<< HEAD
-      it.skip("should unlock tokens from all proposals", async () => {
-        await userKeeper.lockTokens(1, THIRD, VoteType.PersonalVote, wei("100"));
-        await userKeeper.lockTokens(2, THIRD, VoteType.PersonalVote, wei("300"));
-        await userKeeper.lockTokens(3, THIRD, VoteType.PersonalVote, wei("500"));
-=======
       it("should unlock tokens from all proposals", async () => {
         await userKeeper.lockTokens(1, THIRD, wei("100"));
         await userKeeper.lockTokens(2, THIRD, wei("300"));
         await userKeeper.lockTokens(3, THIRD, wei("500"));
->>>>>>> c20c9e70
 
         const withdrawable = await userKeeper.getWithdrawableAssets(THIRD, [], []);
         assert.equal(withdrawable.withdrawableTokens.toFixed(), wei("900"));
@@ -1015,17 +665,10 @@
         assert.equal((await token.balanceOf(THIRD)).toFixed(), wei("900"));
       });
 
-<<<<<<< HEAD
-      it.skip("should unlock tokens from few proposals", async () => {
-        await userKeeper.lockTokens(1, THIRD, VoteType.PersonalVote, wei("100"));
-        await userKeeper.lockTokens(2, THIRD, VoteType.PersonalVote, wei("300"));
-        await userKeeper.lockTokens(3, THIRD, VoteType.PersonalVote, wei("500"));
-=======
       it("should unlock tokens from few proposals", async () => {
         await userKeeper.lockTokens(1, THIRD, wei("100"));
         await userKeeper.lockTokens(2, THIRD, wei("300"));
         await userKeeper.lockTokens(3, THIRD, wei("500"));
->>>>>>> c20c9e70
 
         let withdrawable = await userKeeper.getWithdrawableAssets(THIRD, [2], []);
         assert.equal(withdrawable.withdrawableTokens.toFixed(), wei("600"));
@@ -1198,13 +841,8 @@
       });
     });
 
-<<<<<<< HEAD
-    describe.skip("getDelegatedStakeAmount()", () => {
-      it("should return delegated stake amount properly", async () => {
-=======
     describe("getDelegatedAssets()", () => {
       it("should return delegated assets properly", async () => {
->>>>>>> c20c9e70
         await userKeeper.depositTokens(OWNER, OWNER, wei("400"));
         await userKeeper.depositNfts(OWNER, OWNER, [1, 2, 3, 4, 5, 6, 7, 8, 9]);
 
@@ -1376,13 +1014,8 @@
       assert.equal(nftBalance.ownedBalance, "0");
     });
 
-<<<<<<< HEAD
-    it.skip("should return zero delegated stake amount", async () => {
-      const delegatedAmount = await userKeeper.getDelegatedStakeAmount(OWNER, SECOND);
-=======
     it("should return zero delegated assets", async () => {
       const delegatedAmounts = await userKeeper.getDelegatedAssets(OWNER, SECOND);
->>>>>>> c20c9e70
 
       assert.equal(delegatedAmounts[0], "0");
       assert.deepEqual(delegatedAmounts[1], []);
@@ -1493,11 +1126,6 @@
       });
     });
 
-<<<<<<< HEAD
-    describe("getDelegatedStakeAmount()", () => {
-      it.skip("should return delegated stake amount properly", async () => {
-        assert.equal((await userKeeper.getDelegatedStakeAmount(OWNER, SECOND)).toFixed(), wei("0"));
-=======
     describe("getDelegatedAssets()", () => {
       it("should return delegated assets properly", async () => {
         assert.equal((await userKeeper.getDelegatedAssets(OWNER, SECOND))[0].toFixed(), wei("0"));
@@ -1505,7 +1133,6 @@
           (await userKeeper.getDelegatedAssets(OWNER, SECOND))[1].map((e) => toBN(e).toFixed()),
           []
         );
->>>>>>> c20c9e70
 
         await token.mint(OWNER, wei("400"));
         await token.approve(userKeeper.address, wei("400"));
@@ -1711,13 +1338,8 @@
       });
     });
 
-<<<<<<< HEAD
-    describe.skip("getDelegatedStakeAmount()", () => {
-      it("should return delegated stake amount properly", async () => {
-=======
     describe("getDelegatedAssets()", () => {
       it("should return delegated amount properly", async () => {
->>>>>>> c20c9e70
         await token.approve(userKeeper.address, wei("400"));
 
         await userKeeper.depositTokens(OWNER, OWNER, wei("400"));
