const { toBN, accounts, wei } = require("../../scripts/utils/utils");
const { toPercent } = require("../utils/utils");
const {
  getBytesExecute,
  getBytesEditUrl,
  getBytesAddSettings,
  getBytesEditSettings,
  getBytesChangeExecutors,
  getBytesChangeBalances,
  getBytesSetERC20Address,
  getBytesSetERC721Address,
  getBytesDistributionProposal,
  getBytesApprove,
  getBytesApproveAll,
  getBytesSetNftMultiplierAddress,
  getBytesChangeVerifier,
  getBytesChangeBABTRestriction,
  getBytesGovExecute,
  getBytesGovClaimRewards,
  getBytesGovVote,
  getBytesGovDeposit,
  getBytesKeeperWithdrawTokens,
  getBytesSetCreditInfo,
  getBytesMintExpertNft,
  getBytesDelegateTreasury,
  getBytesUndelegateTreasury,
} = require("../utils/gov-pool-utils");
const {
  getBytesChangeInternalBalances,
  getBytesChangeValidatorSettings,
  getBytesMonthlyWithdraw,
} = require("../utils/gov-validators-utils");
const { ZERO_ADDR, ETHER_ADDR, PRECISION } = require("../../scripts/utils/constants");
const {
  ProposalState,
  DEFAULT_CORE_PROPERTIES,
  ValidatorsProposalState,
  ProposalType,
  VoteType,
} = require("../utils/constants");
const Reverter = require("../helpers/reverter");
const truffleAssert = require("truffle-assertions");
const { getCurrentBlockTime, setTime } = require("../helpers/block-helper");
const { impersonate } = require("../helpers/impersonator");
const { assert } = require("chai");
const ethSigUtil = require("@metamask/eth-sig-util");
const { web3 } = require("hardhat");

const ContractsRegistry = artifacts.require("ContractsRegistry");
const PoolRegistry = artifacts.require("PoolRegistry");
const CoreProperties = artifacts.require("CoreProperties");
const GovPool = artifacts.require("GovPool");
const DistributionProposal = artifacts.require("DistributionProposal");
const GovValidators = artifacts.require("GovValidators");
const GovSettings = artifacts.require("GovSettings");
const GovUserKeeper = artifacts.require("GovUserKeeper");
const ERC721EnumMock = artifacts.require("ERC721EnumerableMock");
const ERC721Multiplier = artifacts.require("ERC721Multiplier");
const LinearPower = artifacts.require("LinearPower");
const ERC721Power = artifacts.require("ERC721Power");
const ERC721Expert = artifacts.require("ERC721Expert");
const ERC20Mock = artifacts.require("ERC20Mock");
const ERC20 = artifacts.require("ERC20");
const BABTMock = artifacts.require("BABTMock");
const ExecutorTransferMock = artifacts.require("ExecutorTransferMock");
const GovUserKeeperViewLib = artifacts.require("GovUserKeeperView");
const GovPoolCreateLib = artifacts.require("GovPoolCreate");
const GovPoolExecuteLib = artifacts.require("GovPoolExecute");
const GovPoolMicropoolLib = artifacts.require("GovPoolMicropool");
const GovPoolRewardsLib = artifacts.require("GovPoolRewards");
const GovPoolUnlockLib = artifacts.require("GovPoolUnlock");
const GovPoolVoteLib = artifacts.require("GovPoolVote");
const GovPoolViewLib = artifacts.require("GovPoolView");
const GovPoolCreditLib = artifacts.require("GovPoolCredit");
const GovPoolOffchainLib = artifacts.require("GovPoolOffchain");

ContractsRegistry.numberFormat = "BigNumber";
PoolRegistry.numberFormat = "BigNumber";
CoreProperties.numberFormat = "BigNumber";
DistributionProposal.numberFormat = "BigNumber";
GovPool.numberFormat = "BigNumber";
GovValidators.numberFormat = "BigNumber";
GovSettings.numberFormat = "BigNumber";
GovUserKeeper.numberFormat = "BigNumber";
ERC721EnumMock.numberFormat = "BigNumber";
ERC721Expert.numberFormat = "BigNumber";
ERC20Mock.numberFormat = "BigNumber";
ERC20.numberFormat = "BigNumber";
BABTMock.numberFormat = "BigNumber";
ExecutorTransferMock.numberFormat = "BigNumber";

describe("GovPool", () => {
  let OWNER;
  let SECOND;
  let THIRD;
  let FOURTH;
  let FIFTH;
  let SIXTH;
  let FACTORY;
  let NOTHING;

  let contractsRegistry;
  let coreProperties;
  let poolRegistry;

  let token;
  let nft;
  let nftPower;
  let rewardToken;
  let nftMultiplier;
  let babt;

  let settings;
  let expertNft;
  let dexeExpertNft;
  let validators;
  let userKeeper;
  let dp;
  let votePower;
  let govPool;

  let settings2;
  let expertNft2;
  let validators2;
  let userKeeper2;
  let dp2;
  let govPool2;

  const reverter = new Reverter();

  const getProposalByIndex = async (index) => (await govPool.getProposals(index - 1, 1))[0].proposal;

  async function depositAndVote(
    proposalId,
    depositAmount,
    depositNftIds,
    voteAmount,
    voteNftIds,
    from,
    isVoteFor = true
  ) {
    await govPool.multicall(
      [
        getBytesGovDeposit(from, depositAmount, depositNftIds),
        getBytesGovVote(proposalId, voteAmount, voteNftIds, isVoteFor),
      ],
      { from: from }
    );
  }

  async function executeAndClaim(proposalId, from) {
    await govPool.multicall([getBytesGovExecute(proposalId), getBytesGovClaimRewards([proposalId])], { from: from });
  }

  async function createInternalProposal(proposalType, description, amounts, users, from) {
    let data;
    switch (proposalType) {
      case ProposalType.ChangeSettings:
        data = getBytesChangeValidatorSettings(amounts);
        break;
      case ProposalType.ChangeBalances:
        data = getBytesChangeInternalBalances(amounts, users);
        break;
      case ProposalType.MonthlyWithdraw:
        data = getBytesMonthlyWithdraw(users.slice(0, users.length - 1), amounts, users[users.length - 1]);
        break;
      case ProposalType.OffchainProposal:
        data = "0x";
        break;
      default:
        assert.isTrue(false);
    }
    await validators.createInternalProposal(proposalType, description, data, { from: from });
  }

  before("setup", async () => {
    OWNER = await accounts(0);
    SECOND = await accounts(1);
    THIRD = await accounts(2);
    FOURTH = await accounts(3);
    FIFTH = await accounts(4);
    SIXTH = await accounts(5);
    FACTORY = await accounts(6);
    NOTHING = await accounts(9);

    const govUserKeeperViewLib = await GovUserKeeperViewLib.new();

    const govPoolCreateLib = await GovPoolCreateLib.new();
    const govPoolExecuteLib = await GovPoolExecuteLib.new();
    const govPoolMicropoolLib = await GovPoolMicropoolLib.new();
    const govPoolRewardsLib = await GovPoolRewardsLib.new();
    const govPoolUnlockLib = await GovPoolUnlockLib.new();
    const govPoolVoteLib = await GovPoolVoteLib.new();
    const govPoolViewLib = await GovPoolViewLib.new();
    const govPoolCreditLib = await GovPoolCreditLib.new();
    const govPoolOffchainLib = await GovPoolOffchainLib.new();

    await GovUserKeeper.link(govUserKeeperViewLib);

    await GovPool.link(govPoolCreateLib);
    await GovPool.link(govPoolExecuteLib);
    await GovPool.link(govPoolMicropoolLib);
    await GovPool.link(govPoolRewardsLib);
    await GovPool.link(govPoolUnlockLib);
    await GovPool.link(govPoolVoteLib);
    await GovPool.link(govPoolViewLib);
    await GovPool.link(govPoolCreditLib);
    await GovPool.link(govPoolOffchainLib);

    contractsRegistry = await ContractsRegistry.new();
    const _coreProperties = await CoreProperties.new();
    const _poolRegistry = await PoolRegistry.new();
    dexeExpertNft = await ERC721Expert.new();
    babt = await BABTMock.new();
    token = await ERC20Mock.new("Mock", "Mock", 18);
    nft = await ERC721EnumMock.new("Mock", "Mock");

    nftPower = await ERC721Power.new();
    await nftPower.__ERC721Power_init(
      "NFTPowerMock",
      "NFTPM",
      (await getCurrentBlockTime()) + 200,
      token.address,
      toPercent("90"),
      toPercent("0.01"),
      "540"
    );

    rewardToken = await ERC20Mock.new("REWARD", "RWD", 18);

    await contractsRegistry.__OwnableContractsRegistry_init();

    await contractsRegistry.addProxyContract(await contractsRegistry.CORE_PROPERTIES_NAME(), _coreProperties.address);
    await contractsRegistry.addProxyContract(await contractsRegistry.POOL_REGISTRY_NAME(), _poolRegistry.address);

    await contractsRegistry.addContract(await contractsRegistry.POOL_FACTORY_NAME(), FACTORY);

    await contractsRegistry.addContract(await contractsRegistry.TREASURY_NAME(), ETHER_ADDR);

    await contractsRegistry.addContract(await contractsRegistry.DEXE_EXPERT_NFT_NAME(), dexeExpertNft.address);
    await contractsRegistry.addContract(await contractsRegistry.BABT_NAME(), babt.address);

    coreProperties = await CoreProperties.at(await contractsRegistry.getCorePropertiesContract());
    poolRegistry = await PoolRegistry.at(await contractsRegistry.getPoolRegistryContract());

    await coreProperties.__CoreProperties_init(DEFAULT_CORE_PROPERTIES);
    await poolRegistry.__OwnablePoolContractsRegistry_init();
    await dexeExpertNft.__ERC721Expert_init("Global", "Global");

    await contractsRegistry.injectDependencies(await contractsRegistry.CORE_PROPERTIES_NAME());
    await contractsRegistry.injectDependencies(await contractsRegistry.POOL_REGISTRY_NAME());

    await reverter.snapshot();
  });

  afterEach(reverter.revert);

  async function deployPool(poolParams) {
    const NAME = await poolRegistry.GOV_POOL_NAME();

    const settings = await GovSettings.new();
    const validators = await GovValidators.new();
    const userKeeper = await GovUserKeeper.new();
    const dp = await DistributionProposal.new();
    const expertNft = await ERC721Expert.new();
    const linearPower = await LinearPower.new();
    const govPool = await GovPool.new();
    const nftMultiplier = await ERC721Multiplier.new();

    await settings.__GovSettings_init(
      govPool.address,
      validators.address,
      userKeeper.address,
      poolParams.settingsParams.proposalSettings,
      [...poolParams.settingsParams.additionalProposalExecutors, dp.address]
    );

    await validators.__GovValidators_init(
      poolParams.validatorsParams.name,
      poolParams.validatorsParams.symbol,
      [
        poolParams.validatorsParams.proposalSettings.duration,
        poolParams.validatorsParams.proposalSettings.executionDelay,
        poolParams.validatorsParams.proposalSettings.quorum,
      ],
      poolParams.validatorsParams.validators,
      poolParams.validatorsParams.balances
    );
    await userKeeper.__GovUserKeeper_init(
      poolParams.userKeeperParams.tokenAddress,
      poolParams.userKeeperParams.nftAddress,
      poolParams.userKeeperParams.totalPowerInTokens,
      poolParams.userKeeperParams.nftsTotalSupply
    );

    await nftMultiplier.__ERC721Multiplier_init("Mock Multiplier Nft", "MCKMULNFT");
    await dp.__DistributionProposal_init(govPool.address);
    await expertNft.__ERC721Expert_init("Mock Expert Nft", "MCKEXPNFT");
    await linearPower.__LinearPower_init();
    await govPool.__GovPool_init(
      [
        settings.address,
        userKeeper.address,
        validators.address,
        expertNft.address,
        nftMultiplier.address,
        linearPower.address,
      ],
      OWNER,
      poolParams.onlyBABTHolders,
      poolParams.deployerBABTid,
      poolParams.descriptionURL,
      poolParams.name
    );

    await settings.transferOwnership(govPool.address);
    await validators.transferOwnership(govPool.address);
    await userKeeper.transferOwnership(govPool.address);
    await expertNft.transferOwnership(govPool.address);
    await linearPower.transferOwnership(govPool.address);

    await poolRegistry.addProxyPool(NAME, govPool.address, {
      from: FACTORY,
    });

    await poolRegistry.injectDependenciesToExistingPools(NAME, 0, 10);

    return {
      settings: settings,
      validators: validators,
      userKeeper: userKeeper,
      distributionProposal: dp,
      expertNft: expertNft,
      votePower: linearPower,
      govPool: govPool,
      nftMultiplier: nftMultiplier,
    };
  }

  async function getPoolParameters(nftAddress) {
    return {
      settingsParams: {
        proposalSettings: [
          {
            earlyCompletion: false,
            delegatedVotingAllowed: false,
            validatorsVote: true,
            duration: 700,
            durationValidators: 800,
            quorum: PRECISION.times("71").toFixed(),
            quorumValidators: PRECISION.times("100").toFixed(),
            minVotesForVoting: nftAddress === nftPower.address ? 0 : wei("20"),
            minVotesForCreating: wei("3"),
            executionDelay: 0,
            rewardsInfo: {
              rewardToken: rewardToken.address,
              creationReward: wei("10"),
              executionReward: wei("5"),
              voteForRewardsCoefficient: PRECISION.toFixed(),
              voteAgainstRewardsCoefficient: PRECISION.toFixed(),
            },
            executorDescription: "default",
          },
          {
            earlyCompletion: true,
            delegatedVotingAllowed: false,
            validatorsVote: true,
            duration: 500,
            durationValidators: 600,
            quorum: PRECISION.times("51").toFixed(),
            quorumValidators: PRECISION.times("61").toFixed(),
            minVotesForVoting: wei("10"),
            minVotesForCreating: wei("2"),
            executionDelay: 0,
            rewardsInfo: {
              rewardToken: rewardToken.address,
              creationReward: wei("10"),
              executionReward: wei("5"),
              voteForRewardsCoefficient: PRECISION.toFixed(),
              voteAgainstRewardsCoefficient: PRECISION.toFixed(),
            },
            executorDescription: "internal",
          },
          {
            earlyCompletion: true,
            delegatedVotingAllowed: false,
            validatorsVote: true,
            duration: 500,
            durationValidators: 600,
            quorum: PRECISION.times("51").toFixed(),
            quorumValidators: PRECISION.times("61").toFixed(),
            minVotesForVoting: wei("10"),
            minVotesForCreating: wei("2"),
            executionDelay: 0,
            rewardsInfo: {
              rewardToken: rewardToken.address,
              creationReward: wei("10"),
              executionReward: wei("5"),
              voteForRewardsCoefficient: PRECISION.toFixed(),
              voteAgainstRewardsCoefficient: PRECISION.toFixed(),
            },
            executorDescription: "validators",
          },
          {
            earlyCompletion: false,
            delegatedVotingAllowed: true,
            validatorsVote: true,
            duration: 600,
            durationValidators: 800,
            quorum: PRECISION.times("71").toFixed(),
            quorumValidators: PRECISION.times("100").toFixed(),
            minVotesForVoting: wei("20"),
            minVotesForCreating: wei("3"),
            executionDelay: 0,
            rewardsInfo: {
              rewardToken: rewardToken.address,
              creationReward: wei("10"),
              executionReward: wei("5"),
              voteForRewardsCoefficient: PRECISION.toFixed(),
              voteAgainstRewardsCoefficient: PRECISION.toFixed(),
            },
            executorDescription: "DP",
          },
        ],
        additionalProposalExecutors: [],
      },
      validatorsParams: {
        name: "Validator Token",
        symbol: "VT",
        proposalSettings: {
          duration: 600,
          executionDelay: 0,
          quorum: PRECISION.times("51").toFixed(),
        },
        validators: [OWNER, SECOND],
        balances: [wei("100"), wei("1000000000000")],
      },
      userKeeperParams: {
        tokenAddress: token.address,
        nftAddress: nftAddress,
        totalPowerInTokens: wei("33000"),
        nftsTotalSupply: 33,
      },
      verifier: OWNER,
      onlyBABTHolders: false,
      deployerBABTid: 1,
      descriptionURL: "example.com",
      name: "Pool name",
    };
  }

  async function setupTokens() {
    await token.mint(OWNER, wei("100000000000"));
    await token.approve(userKeeper.address, wei("10000000000"));

    for (let i = 1; i < 10; i++) {
      await nft.safeMint(OWNER, i);
      await nft.approve(userKeeper.address, i);
    }

    await rewardToken.mint(govPool.address, wei("10000000000000000000000"));
  }

  async function setNftMultiplierAddress(addr) {
    const bytesSetAddress = getBytesSetNftMultiplierAddress(addr);

    await govPool.createProposal("example.com", [[govPool.address, 0, bytesSetAddress]], []);

    const proposalId = await govPool.latestProposalId();

    await govPool.vote(proposalId, true, wei("1000"), []);
    await govPool.vote(proposalId, true, wei("100000000000000000000"), [], { from: SECOND });

    await govPool.moveProposalToValidators(proposalId);
    await validators.vote(proposalId, wei("100"), false, true);
    await validators.vote(proposalId, wei("1000000000000"), false, true, { from: SECOND });

    await govPool.execute(proposalId);
  }

  async function setExpert(addr, voteFoo = null) {
    const bytesMint = getBytesMintExpertNft(addr, "URI");
    await govPool.createProposal("example.com", [[expertNft.address, 0, bytesMint]], []);

    const proposalId = await govPool.latestProposalId();
    if (voteFoo) {
      await voteFoo(proposalId);
    } else {
      await govPool.vote(proposalId, true, wei("1000"), []);
      await govPool.vote(proposalId, true, wei("100000000000000000000"), [], { from: SECOND });

      if ((await govPool.getProposalState(proposalId)) === ProposalState.Voting) {
        const balance = await userKeeper.tokenBalance(SECOND, VoteType.PersonalVote);
        const availableBalance = toBN(balance[0]).minus(balance[1]).minus(wei("100000000000000000000"));

        if (availableBalance.gt("0")) {
          await govPool.vote(proposalId, true, availableBalance, [], {
            from: SECOND,
          });
        }
      }

      await setTime((await getCurrentBlockTime()) + 999);

      await govPool.moveProposalToValidators(proposalId);
      await validators.vote(proposalId, wei("100"), false, true);
      await validators.vote(proposalId, wei("1000000000000"), false, true, { from: SECOND });
    }

    await govPool.execute(proposalId);
  }

  async function delegateTreasury(addr, amount, nftIds) {
    if (!(await govPool.getExpertStatus(addr))) {
      await setExpert(addr);
    }

    await token.mint(govPool.address, amount);

    for (let i of nftIds) {
      await nft.safeMint(govPool.address, i);
    }

    const bytesDelegateTreasury = getBytesDelegateTreasury(addr, amount, nftIds);

    await govPool.createProposal("example.com", [[govPool.address, 0, bytesDelegateTreasury]], []);

    const proposalId = await govPool.latestProposalId();

    await govPool.vote(proposalId, true, wei("1000"), []);
    await govPool.vote(proposalId, true, wei("100000000000000000000"), [], { from: SECOND });

    if ((await govPool.getProposalState(proposalId)) === ProposalState.Voting) {
      const balance = await userKeeper.tokenBalance(SECOND, VoteType.PersonalVote);
      await govPool.vote(proposalId, true, toBN(balance[0]).minus(balance[1]).minus(wei("100000000000000000000")), [], {
        from: SECOND,
      });
    }

    await govPool.moveProposalToValidators(proposalId);
    await validators.vote(proposalId, wei("1000000000000"), false, true, { from: SECOND });
    await govPool.execute(proposalId);
  }

  async function undelegateTreasury(addr, amount, nftIds) {
    const bytesUndelegateTreasury = getBytesUndelegateTreasury(addr, amount, nftIds);
    const bytesUndelegateTreasuryThird = getBytesUndelegateTreasury(THIRD, amount, []);

    await govPool.createProposal(
      "example.com",

      [
        [govPool.address, 0, bytesUndelegateTreasury],
        [govPool.address, 0, bytesUndelegateTreasuryThird],
      ],
      []
    );

    const proposalId = await govPool.latestProposalId();

    await govPool.vote(proposalId, true, wei("1000"), []);
    await govPool.vote(proposalId, true, wei("100000000000000000000"), [], { from: SECOND });

    if ((await govPool.getProposalState(proposalId)) === ProposalState.Voting) {
      const balance = await userKeeper.tokenBalance(SECOND, VoteType.PersonalVote);
      await govPool.vote(proposalId, true, toBN(balance[0]).minus(balance[1]).minus(wei("100000000000000000000")), [], {
        from: SECOND,
      });
    }

    await govPool.moveProposalToValidators(proposalId);
    await validators.vote(proposalId, wei("1000000000000"), false, true, { from: SECOND });
    await govPool.execute(proposalId);
  }

  describe("Fullfat GovPool", () => {
    let POOL_PARAMETERS;

    beforeEach("setup", async () => {
      POOL_PARAMETERS = await getPoolParameters(nft.address);

      let poolContracts = await deployPool(POOL_PARAMETERS);
      settings = poolContracts.settings;
      govPool = poolContracts.govPool;
      userKeeper = poolContracts.userKeeper;
      validators = poolContracts.validators;
      dp = poolContracts.distributionProposal;
      expertNft = poolContracts.expertNft;
      votePower = poolContracts.votePower;
      nftMultiplier = poolContracts.nftMultiplier;

      poolContracts = await deployPool(POOL_PARAMETERS);
      settings2 = poolContracts.settings;
      govPool2 = poolContracts.govPool;
      userKeeper2 = poolContracts.userKeeper;
      validators2 = poolContracts.validators;
      dp2 = poolContracts.distributionProposal;
      expertNft2 = poolContracts.expertNft;

      await setupTokens();
    });

    describe("init()", () => {
      it("should correctly set all parameters", async () => {
        const contracts = await govPool.getHelperContracts();

        assert.equal(contracts.settings, settings.address);
        assert.equal(contracts.userKeeper, userKeeper.address);
        assert.equal(contracts.validators, validators.address);
        assert.equal(contracts.poolRegistry, poolRegistry.address);
      });
    });

    describe("access", () => {
      it("should not initialize twice", async () => {
        await truffleAssert.reverts(
          govPool.__GovPool_init(
            [
              settings.address,
              userKeeper.address,
              validators.address,
              expertNft.address,
              nftMultiplier.address,
              votePower.address,
            ],
            OWNER,
            POOL_PARAMETERS.onlyBABTHolders,
            POOL_PARAMETERS.deployerBABTid,
            POOL_PARAMETERS.descriptionURL,
            POOL_PARAMETERS.name
          ),
          "Initializable: contract is already initialized"
        );
      });

      it("should not set dependencies from non dependant", async () => {
        await truffleAssert.reverts(govPool.setDependencies(OWNER, "0x"), "Dependant: not an injector");
      });
    });

    describe("deposit()", () => {
      it("should deposit tokens", async () => {
        assert.equal(
          (await userKeeper.tokenBalance(OWNER, VoteType.PersonalVote)).totalBalance.toFixed(),
          wei("100000000000")
        );
        assert.equal(
          (await userKeeper.tokenBalance(OWNER, VoteType.PersonalVote)).ownedBalance.toFixed(),
          wei("100000000000")
        );

        assert.equal((await userKeeper.nftBalance(OWNER, VoteType.PersonalVote)).totalBalance.toFixed(), "9");
        assert.equal((await userKeeper.nftBalance(OWNER, VoteType.PersonalVote)).ownedBalance.toFixed(), "9");

        await govPool.deposit(OWNER, wei("100"), [1, 2, 3]);

        assert.equal(
          (await userKeeper.tokenBalance(OWNER, VoteType.PersonalVote)).totalBalance.toFixed(),
          wei("100000000000")
        );
        assert.equal(
          (await userKeeper.tokenBalance(OWNER, VoteType.PersonalVote)).ownedBalance.toFixed(),
          wei("99999999900")
        );

        assert.equal((await userKeeper.nftBalance(OWNER, VoteType.PersonalVote)).totalBalance.toFixed(), "9");
        assert.equal((await userKeeper.nftBalance(OWNER, VoteType.PersonalVote)).ownedBalance.toFixed(), "6");
      });
    });

    describe("unlock()", () => {
      let startTime;

      beforeEach("setup", async () => {
        await govPool.deposit(OWNER, wei("1000"), [1, 2, 3, 4]);

        await govPool.createProposal("example.com", [[SECOND, 0, getBytesApprove(SECOND, 1)]], []);
        await govPool.createProposal("example.com", [[THIRD, 0, getBytesApprove(SECOND, 1)]], []);

        startTime = await getCurrentBlockTime();

        await govPool.vote(1, true, wei("100"), [2]);
        await govPool.vote(2, true, wei("50"), []);
      });

      it("should unlock all", async () => {
        const beforeUnlock = await govPool.getWithdrawableAssets(OWNER);

        assert.equal(beforeUnlock.tokens.toFixed(), wei("900"));
        assert.deepEqual(
          beforeUnlock.nfts.map((e) => e.toFixed()),
          ["1", "3", "4"]
        );

        await setTime(startTime + 1000);
        await govPool.unlock(OWNER);

        const afterUnlock = await govPool.getWithdrawableAssets(OWNER);

        assert.equal(afterUnlock.tokens.toFixed(), wei("1000"));
        assert.deepEqual(
          afterUnlock.nfts.map((e) => e.toFixed()),
          ["1", "2", "3", "4"]
        );
      });
    });

    describe("createProposal()", () => {
      beforeEach("", async () => {
        await govPool.deposit(OWNER, 1, [1]);
      });

      it("should not create proposal with empty actions", async () => {
        await truffleAssert.reverts(govPool.createProposal("example.com", [], []), "Gov: invalid array length");
      });

      it("should not create proposal if insufficient deposited amount", async () => {
        await govPool.withdraw(OWNER, 0, [1]);

        await truffleAssert.reverts(
          govPool.createProposal("example.com", [[SECOND, 0, getBytesApprove(SECOND, 1)]], []),
          "Gov: low creating power"
        );
      });

      it("should create 2 proposals", async () => {
        await govPool.createProposal("example.com", [[SECOND, 0, getBytesApprove(SECOND, 1)]], []);

        let proposal = await getProposalByIndex(1);
        let defaultSettings = POOL_PARAMETERS.settingsParams.proposalSettings[0];

        assert.equal(proposal.core.settings[0], defaultSettings.earlyCompletion);
        assert.equal(proposal.core.settings[1], defaultSettings.delegatedVotingAllowed);
        assert.equal(proposal.core.settings[2], defaultSettings.validatorsVote);
        assert.equal(proposal.core.settings[3], defaultSettings.duration);
        assert.equal(proposal.core.settings[4], defaultSettings.durationValidators);
        assert.equal(proposal.core.settings[5], defaultSettings.quorum);
        assert.equal(proposal.core.settings[6], defaultSettings.quorumValidators);
        assert.equal(proposal.core.settings[7], defaultSettings.minVotesForVoting);
        assert.equal(proposal.core.settings[8], defaultSettings.minVotesForCreating);
        assert.equal(proposal.core.settings[9], defaultSettings.executionDelay);

        assert.equal(proposal.core.executionTime, "0");
        assert.equal(proposal.descriptionURL, "example.com");
        assert.deepEqual(proposal.actionsOnFor[0].data, getBytesApprove(SECOND, 1));
        assert.deepEqual(proposal.actionsOnAgainst, []);
        assert.equal((await govPool.getProposalRequiredQuorum(1)).toFixed(), wei("71000023430"));

        await govPool.createProposal("example2.com", [[THIRD, 0, getBytesApprove(SECOND, 2)]], []);
        proposal = await getProposalByIndex(2);

        assert.equal(proposal.core.settings[0], defaultSettings.earlyCompletion);
        assert.equal(proposal.core.settings[1], defaultSettings.delegatedVotingAllowed);
        assert.equal(proposal.core.settings[2], defaultSettings.validatorsVote);
        assert.equal(proposal.core.settings[3], defaultSettings.duration);
        assert.equal(proposal.core.settings[4], defaultSettings.durationValidators);
        assert.equal(proposal.core.settings[5], defaultSettings.quorum);
        assert.equal(proposal.core.settings[6], defaultSettings.quorumValidators);
        assert.equal(proposal.core.settings[7], defaultSettings.minVotesForVoting);
        assert.equal(proposal.core.settings[8], defaultSettings.minVotesForCreating);
        assert.equal(proposal.core.settings[9], defaultSettings.executionDelay);

        assert.equal(proposal.core.executionTime, "0");
        assert.equal(proposal.descriptionURL, "example2.com");
        assert.deepEqual(proposal.actionsOnFor[0].data, getBytesApprove(SECOND, 2));
        assert.deepEqual(proposal.actionsOnAgainst, []);
        assert.equal((await govPool.getProposalRequiredQuorum(2)).toFixed(), wei("71000023430"));

        assert.equal((await govPool.getProposalRequiredQuorum(3)).toFixed(), "0");
      });

      it("should not create proposal due to low voting power", async () => {
        await truffleAssert.reverts(
          govPool.createProposal("", [[SECOND, 0, getBytesApprove(SECOND, 1)]], [], { from: SECOND }),
          "Gov: low creating power"
        );
      });

      describe("with action against", () => {
        it("should not create proposal due to different length", async () => {
          await truffleAssert.reverts(
            govPool.createProposal(
              "",

              [
                [govPool2.address, 0, getBytesGovVote(1, wei("1"), [], true)],
                [govPool2.address, 0, getBytesGovVote(1, wei("1"), [], true)],
              ],
              [[govPool2.address, 0, getBytesGovVote(1, wei("1"), [], false)]],
              { from: SECOND }
            ),
            "Gov: invalid actions length"
          );

          await truffleAssert.reverts(
            govPool.createProposal(
              "",

              [[govPool2.address, 0, getBytesGovVote(1, wei("1"), [], true)]],
              [
                [govPool2.address, 0, getBytesGovVote(1, wei("1"), [], false)],
                [govPool2.address, 0, getBytesGovVote(1, wei("1"), [], true)],
              ],
              { from: SECOND }
            ),
            "Gov: invalid actions length"
          );
        });

        it("should not create proposal due invalid executor", async () => {
          await truffleAssert.reverts(
            govPool.createProposal(
              "",

              [[govPool2.address, 0, getBytesGovVote(1, wei("1"), [], true)]],
              [[govPool.address, 0, getBytesGovVote(1, wei("1"), [], false)]],
              { from: SECOND }
            ),
            "Gov: invalid executor"
          );

          await truffleAssert.reverts(
            govPool.createProposal(
              "",

              [[SECOND, 0, getBytesGovVote(1, wei("1"), [], true)]],
              [[SECOND, 0, getBytesGovVote(1, wei("1"), [], false)]],
              { from: SECOND }
            ),
            "Gov: invalid executor"
          );
        });

        it("should not create proposal due to invalid selector", async () => {
          await truffleAssert.reverts(
            govPool.createProposal(
              "",

              [[govPool2.address, 0, getBytesGovExecute(1)]],
              [[govPool2.address, 0, getBytesGovVote(1, wei("1"), [], false)]],
              { from: SECOND }
            ),
            "Gov: invalid selector"
          );

          await truffleAssert.reverts(
            govPool.createProposal(
              "",

              [[govPool2.address, 0, getBytesGovExecute(1)]],
              [[govPool2.address, 0, getBytesGovExecute(1)]],
              { from: SECOND }
            ),
            "Gov: invalid selector"
          );
        });

        it("should create proposal with appropriate selectors", async () => {
          await dexeExpertNft.mint(SECOND, "");

          assert.isOk(
            await govPool.createProposal(
              "",

              [[govPool2.address, 0, getBytesGovVote(1, wei("1"), [], true)]],
              [[govPool2.address, 0, getBytesGovVote(1, wei("1"), [], false)]],
              { from: SECOND }
            )
          );
        });

        it("should not create proposal due to different proposalId", async () => {
          await truffleAssert.reverts(
            govPool.createProposal(
              "",

              [[govPool2.address, 0, getBytesGovVote(1, wei("1"), [], true)]],
              [[govPool2.address, 0, getBytesGovVote(2, wei("1"), [], false)]],
              { from: SECOND }
            ),
            "Gov: invalid proposal id"
          );
        });

        it("should not create proposal due to invalid vote", async () => {
          await truffleAssert.reverts(
            govPool.createProposal(
              "",

              [[govPool2.address, 0, getBytesGovVote(1, wei("1"), [], true)]],
              [[govPool2.address, 0, getBytesGovVote(1, wei("1"), [], true)]],
              { from: SECOND }
            ),
            "Gov: invalid vote"
          );

          await truffleAssert.reverts(
            govPool.createProposal(
              "",

              [[govPool2.address, 0, getBytesGovVote(1, wei("1"), [], false)]],
              [[govPool2.address, 0, getBytesGovVote(1, wei("1"), [], false)]],
              { from: SECOND }
            ),
            "Gov: invalid vote"
          );

          await truffleAssert.reverts(
            govPool.createProposal(
              "",

              [[govPool2.address, 0, getBytesGovVote(1, wei("1"), [], false)]],
              [[govPool2.address, 0, getBytesGovVote(1, wei("1"), [], true)]],
              { from: SECOND }
            ),
            "Gov: invalid vote"
          );
        });
      });

      it("should create proposal if user is Expert even due to low voting power", async () => {
        await dexeExpertNft.mint(SECOND, "");

        assert.isOk(await govPool.createProposal("", [[SECOND, 0, getBytesApprove(SECOND, 1)]], [], { from: SECOND }));
      });

      describe("validators", () => {
        it("should not create validators proposal if executors > 1", async () => {
          await truffleAssert.reverts(
            govPool.createProposal(
              "example.com",

              [
                [settings.address, 0, getBytesAddSettings([POOL_PARAMETERS.settingsParams.proposalSettings[2]])],
                [validators.address, 0, getBytesChangeBalances([wei("10")], [THIRD])],
              ],
              []
            ),
            "Gov: invalid executors length"
          );
        });

        it("should revert when creating validator proposal with non zero value", async () => {
          await truffleAssert.reverts(
            govPool.createProposal(
              "example.com",

              [[validators.address, 1, getBytesChangeBalances([wei("10")], [THIRD])]],
              []
            ),
            "Gov: invalid internal data"
          );
        });
      });

      describe("internal", () => {
        it("should create multi internal proposal", async () => {
          await truffleAssert.passes(
            govPool.createProposal(
              "example.com",

              [
                [settings.address, 0, getBytesAddSettings([POOL_PARAMETERS.settingsParams.proposalSettings[2]])],
                [userKeeper.address, 0, getBytesSetERC20Address(token.address)],
                [userKeeper.address, 0, getBytesSetERC721Address(token.address, wei("1"), 1)],
              ],
              []
            ),
            "pass"
          );
        });

        it("should revert when creating internal proposal with non zero value", async () => {
          await truffleAssert.reverts(
            govPool.createProposal(
              "example.com",

              [[settings.address, 1, getBytesEditSettings([4], [POOL_PARAMETERS.settingsParams.proposalSettings[0]])]],
              []
            ),
            "Gov: invalid internal data"
          );

          await truffleAssert.passes(
            govPool.createProposal(
              "example.com",

              [[settings.address, 0, getBytesEditSettings([4], [POOL_PARAMETERS.settingsParams.proposalSettings[0]])]],
              []
            ),
            "Created"
          );
        });
      });

      describe("existing", () => {
        const NEW_SETTINGS = {
          earlyCompletion: true,
          delegatedVotingAllowed: false,
          validatorsVote: false,
          duration: 70,
          durationValidators: 800,
          quorum: PRECISION.times("1").toFixed(),
          quorumValidators: PRECISION.times("1").toFixed(),
          minVotesForVoting: 0,
          minVotesForCreating: 0,
          executionDelay: 0,
          rewardsInfo: {
            rewardToken: ZERO_ADDR,
            creationReward: 0,
            executionReward: 0,
            voteForRewardsCoefficient: 0,
            voteAgainstRewardsCoefficient: 0,
          },
          executorDescription: "new_settings",
        };

        beforeEach("setup", async () => {
          await govPool.createProposal(
            "example.com",

            [
              [settings.address, 0, getBytesAddSettings([NEW_SETTINGS])],
              [settings.address, 0, getBytesChangeExecutors([THIRD], [4])],
            ],
            []
          );

          await token.mint(SECOND, wei("100000000000000000000"));
          await token.approve(userKeeper.address, wei("100000000000000000000"), { from: SECOND });

          await depositAndVote(1, wei("1000"), [], wei("1000"), [], OWNER);
          await depositAndVote(1, wei("100000000000000000000"), [], wei("100000000000000000000"), [], SECOND);

          await govPool.moveProposalToValidators(1);

          await validators.vote(1, wei("1000000000000"), false, true, { from: SECOND });

          await govPool.execute(1);
        });

        it("should create trusted proposal", async () => {
          await govPool.createProposal(
            "example.com",

            [
              [THIRD, 0, getBytesApprove(OWNER, 1)],
              [THIRD, 0, getBytesApproveAll(OWNER, true)],
            ],
            []
          );

          const proposal = await getProposalByIndex(2);

          assert.equal(toBN(proposal.core.settings.quorum).toFixed(), NEW_SETTINGS.quorum);
        });

        it("should create default proposal", async () => {
          await govPool.createProposal(
            "example.com",

            [
              [SECOND, 0, getBytesAddSettings([NEW_SETTINGS])],
              [THIRD, 0, getBytesAddSettings([NEW_SETTINGS])],
            ],
            []
          );

          const proposal = await getProposalByIndex(2);

          assert.equal(
            toBN(proposal.core.settings.quorum).toFixed(),
            POOL_PARAMETERS.settingsParams.proposalSettings[0].quorum
          );
        });
      });
    });

    describe("voting", () => {
      beforeEach("setup", async () => {
        await govPool.deposit(OWNER, wei("1000"), [1, 2, 3, 4]);

        await govPool.createProposal("example.com", [[SECOND, 0, getBytesApprove(SECOND, 1)]], []);
        await govPool.createProposal("example.com", [[THIRD, 0, getBytesApprove(SECOND, 1)]], []);
      });

      describe("getProposalState()", () => {
        const NEW_SETTINGS = {
          earlyCompletion: true,
          delegatedVotingAllowed: false,
          validatorsVote: true,
          duration: 1,
          durationValidators: 1,
          quorum: 1,
          quorumValidators: 1,
          minVotesForVoting: 1,
          minVotesForCreating: 1,
          executionDelay: 0,
          rewardsInfo: {
            rewardToken: ZERO_ADDR,
            creationReward: 0,
            executionReward: 0,
            voteForRewardsCoefficient: 0,
            voteAgainstRewardsCoefficient: 0,
          },
          executorDescription: "new_settings",
        };

        beforeEach(async () => {
          await token.mint(SECOND, wei("100000000000000000000"));

          await token.approve(userKeeper.address, wei("100000000000000000000"), { from: SECOND });

          await govPool.deposit(OWNER, wei("1000"), []);
          await govPool.deposit(SECOND, wei("100000000000000000000"), [], { from: SECOND });
        });

        it("should return Undefined when proposal doesn't exist", async () => {
          assert.equal(await govPool.getProposalState(3), ProposalState.Undefined);
        });

        async function disableValidatorsVote() {
          const NEW_SETTINGS = {
            earlyCompletion: true,
            delegatedVotingAllowed: false,
            validatorsVote: false,
            duration: 1,
            durationValidators: 1,
            quorum: 1,
            quorumValidators: 1,
            minVotesForVoting: 1,
            minVotesForCreating: 1,
            executionDelay: 0,
            rewardsInfo: {
              rewardToken: ZERO_ADDR,
              creationReward: 0,
              executionReward: 0,
              voteForRewardsCoefficient: 0,
              voteAgainstRewardsCoefficient: 0,
            },
            executorDescription: "new_settings",
          };

          await govPool.createProposal(
            "example.com",

            [[settings.address, 0, getBytesEditSettings([0, 1], [NEW_SETTINGS, NEW_SETTINGS])]],
            []
          );
          await govPool.vote(3, true, wei("100000000000000000000"), [], { from: SECOND });
          await govPool.moveProposalToValidators(3);
          await validators.vote(3, wei("1000000000000"), false, true, { from: SECOND });

          await govPool.execute(3);
        }

        it("should return ExecutedFor state", async () => {
          await disableValidatorsVote();

          await govPool.createProposal(
            "example.com",

            [[settings.address, 0, getBytesEditSettings([1], [NEW_SETTINGS])]],
            []
          );
          await govPool.vote(4, true, wei("100000000000000000000"), [], { from: SECOND });

          await govPool.execute(4);

          assert.equal(await govPool.getProposalState(4), ProposalState.ExecutedFor);
        });

        it("should return ExecutedAgainst state", async () => {
          await disableValidatorsVote();

          await govPool.createProposal(
            "example.com",

            [[govPool2.address, 0, getBytesGovVote(1, wei("10"), [], true)]],
            [[govPool2.address, 0, getBytesGovVote(1, wei("10"), [], false)]]
          );
          await govPool.vote(4, false, wei("100000000000000000000"), [], { from: SECOND });

          await token.mint(SECOND, wei("10"));
          await token.approve(userKeeper2.address, wei("10"), { from: SECOND });
          await govPool2.deposit(govPool.address, wei("10"), [], { from: SECOND });
          await dexeExpertNft.mint(OWNER, "");

          await govPool2.createProposal(
            "example.com",

            [[settings2.address, 0, getBytesAddSettings([NEW_SETTINGS])]],
            []
          );

          await govPool.execute(4);

          assert.equal(await govPool.getProposalState(4), ProposalState.ExecutedAgainst);
        });

        it("should return Voting state", async () => {
          await govPool.createProposal(
            "example.com",

            [[settings.address, 0, getBytesEditSettings([3], [NEW_SETTINGS])]],
            []
          );

          assert.equal(await govPool.getProposalState(1), ProposalState.Voting);
        });

        it("should return Defeated state when quorum has not reached", async () => {
          await govPool.createProposal(
            "example.com",

            [[settings.address, 0, getBytesEditSettings([3], [NEW_SETTINGS])]],
            []
          );

          await setTime((await getCurrentBlockTime()) + 1000000);

          assert.equal(await govPool.getProposalState(1), ProposalState.Defeated);
        });

        it("should return Defeated state when quorum has reached but vote result is against and no actions against", async () => {
          await disableValidatorsVote();

          await govPool.createProposal(
            "example.com",

            [[settings.address, 0, getBytesEditSettings([3], [NEW_SETTINGS])]],
            []
          );

          await govPool.vote(4, false, wei("100000000000000000000"), [], { from: SECOND });

          assert.equal(await govPool.getProposalState(4), ProposalState.Defeated);
        });

        it("should return SucceededFor state when quorum has reached and vote result is for and without validators", async () => {
          await disableValidatorsVote();

          await govPool.createProposal(
            "example.com",

            [[settings.address, 0, getBytesEditSettings([3], [NEW_SETTINGS])]],
            []
          );

          await govPool.vote(4, true, wei("100000000000000000000"), [], { from: SECOND });

          await setTime((await getCurrentBlockTime()) + 1);

          assert.equal(await govPool.getProposalState(4), ProposalState.SucceededFor);
        });

        it("should return SucceededAgainst state when quorum has reached and vote result is against and without validators", async () => {
          await disableValidatorsVote();

          await govPool.createProposal(
            "example.com",

            [[govPool2.address, 0, getBytesGovVote(1, wei("1"), [], true)]],
            [[govPool2.address, 0, getBytesGovVote(1, wei("1"), [], false)]]
          );

          await govPool.vote(4, false, wei("100000000000000000000"), [], { from: SECOND });

          await setTime((await getCurrentBlockTime()) + 1);

          assert.equal(await govPool.getProposalState(4), ProposalState.SucceededAgainst);
        });

        it("should return WaitingForVotingTransfer state when quorum has reached and votes for and with validators", async () => {
          await govPool.createProposal(
            "example.com",

            [[settings.address, 0, getBytesEditSettings([3], [NEW_SETTINGS])]],
            []
          );

          await govPool.vote(3, true, wei("100000000000000000000"), [], { from: SECOND });

          assert.notEqual((await validators.validatorsCount()).toFixed(), "0");
          assert.equal(await govPool.getProposalState(3), ProposalState.WaitingForVotingTransfer);
        });

        it("should return WaitingForVotingTransfer state when quorum has reached and votes against and with validators", async () => {
          await govPool.createProposal(
            "example.com",

            [[govPool2.address, 0, getBytesGovVote(1, wei("1"), [], true)]],
            [[govPool2.address, 0, getBytesGovVote(1, wei("1"), [], false)]]
          );

          await govPool.vote(3, false, wei("100000000000000000000"), [], { from: SECOND });

          await setTime((await getCurrentBlockTime()) + 10000);

          assert.notEqual((await validators.validatorsCount()).toFixed(), "0");
          assert.equal(await govPool.getProposalState(3), ProposalState.WaitingForVotingTransfer);
        });

        it("should return SucceededFor state when quorum has reached and votes for and with validators but there count is 0", async () => {
          await createInternalProposal(ProposalType.ChangeBalances, "", [0, 0], [OWNER, SECOND]);
          await validators.vote(1, wei("1000000000000"), true, true, { from: SECOND });

          await validators.execute(1);

          await govPool.createProposal(
            "example.com",

            [[govPool2.address, 0, getBytesGovVote(1, wei("1"), [], true)]],
            [[govPool2.address, 0, getBytesGovVote(1, wei("1"), [], false)]]
          );

          await govPool.vote(3, true, wei("100000000000000000000"), [], { from: SECOND });

          assert.equal((await validators.validatorsCount()).toFixed(), "0");

          await setTime((await getCurrentBlockTime()) + 10000);

          assert.equal(await govPool.getProposalState(3), ProposalState.SucceededFor);
        });

        it("should return SucceededAgainst state when quorum has reached and votes for and with validators but there count is 0", async () => {
          await createInternalProposal(ProposalType.ChangeBalances, "", [0, 0], [OWNER, SECOND]);
          await validators.vote(1, wei("1000000000000"), true, true, { from: SECOND });

          await validators.execute(1);

          await govPool.createProposal(
            "example.com",

            [[govPool2.address, 0, getBytesGovVote(1, wei("1"), [], true)]],
            [[govPool2.address, 0, getBytesGovVote(1, wei("1"), [], false)]]
          );

          await govPool.vote(3, false, wei("100000000000000000000"), [], { from: SECOND });

          assert.equal((await validators.validatorsCount()).toFixed(), "0");

          await setTime((await getCurrentBlockTime()) + 10000);

          assert.equal(await govPool.getProposalState(3), ProposalState.SucceededAgainst);
        });

        it("should return ValidatorVoting state when quorum has reached and votes for and with validators", async () => {
          await govPool.createProposal(
            "example.com",

            [[govPool2.address, 0, getBytesGovVote(1, wei("1"), [], true)]],
            [[govPool2.address, 0, getBytesGovVote(1, wei("1"), [], false)]]
          );

          await govPool.vote(3, true, wei("100000000000000000000"), [], { from: SECOND });

          await setTime((await getCurrentBlockTime()) + 10000);

          await govPool.moveProposalToValidators(3);

          assert.equal(await govPool.getProposalState(3), ProposalState.ValidatorVoting);
        });

        it("should return Locked state when quorum has reached and votes for and without validators", async () => {
          await disableValidatorsVote();

          await govPool.createProposal(
            "example.com",

            [[govPool2.address, 0, getBytesGovVote(1, wei("1"), [], true)]],
            [[govPool2.address, 0, getBytesGovVote(1, wei("1"), [], false)]]
          );

          await govPool.vote(4, true, wei("100000000000000000000"), [], { from: SECOND });

          assert.equal(await govPool.getProposalState(4), ProposalState.Locked);
        });

        it("should return Locked state when quorum has reached and votes for and with validators voted successful", async () => {
          await govPool.createProposal(
            "example.com",

            [[govPool2.address, 0, getBytesGovVote(1, wei("1"), [], true)]],
            [[govPool2.address, 0, getBytesGovVote(1, wei("1"), [], false)]]
          );

          await govPool.vote(3, true, wei("100000000000000000000"), [], { from: SECOND });

          await setTime((await getCurrentBlockTime()) + 10000);

          await govPool.moveProposalToValidators(3);

          await validators.vote(3, wei("100"), false, true);
          await validators.vote(3, wei("1000000000000"), false, true, { from: SECOND });

          assert.equal(await govPool.getProposalState(3), ProposalState.Locked);
        });

        it("should return SucceededFor state when quorum has reached and votes for and with validators voted successful", async () => {
          await govPool.createProposal(
            "example.com",

            [[govPool2.address, 0, getBytesGovVote(1, wei("1"), [], true)]],
            [[govPool2.address, 0, getBytesGovVote(1, wei("1"), [], false)]]
          );

          await govPool.vote(3, true, wei("100000000000000000000"), [], { from: SECOND });

          await setTime((await getCurrentBlockTime()) + 10000);

          await govPool.moveProposalToValidators(3);

          await validators.vote(3, wei("100"), false, true);
          await validators.vote(3, wei("1000000000000"), false, true, { from: SECOND });

          await setTime((await getCurrentBlockTime()) + 10000);

          assert.equal(await govPool.getProposalState(3), ProposalState.SucceededFor);
        });

        it("should return SucceededAgainst state when quorum has reached and votes for and with validators voted successful", async () => {
          await govPool.createProposal(
            "example.com",

            [[govPool2.address, 0, getBytesGovVote(1, wei("1"), [], true)]],
            [[govPool2.address, 0, getBytesGovVote(1, wei("1"), [], false)]]
          );

          await govPool.vote(3, false, wei("100000000000000000000"), [], { from: SECOND });

          await setTime((await getCurrentBlockTime()) + 10000);

          await govPool.moveProposalToValidators(3);

          await validators.vote(3, wei("100"), false, true);
          await validators.vote(3, wei("1000000000000"), false, true, { from: SECOND });

          await setTime((await getCurrentBlockTime()) + 10000);

          assert.equal(await govPool.getProposalState(3), ProposalState.SucceededAgainst);
        });

        it("should return Defeated state when quorum has reached and votes for and with validators voted against", async () => {
          await govPool.createProposal(
            "example.com",

            [[govPool2.address, 0, getBytesGovVote(1, wei("1"), [], true)]],
            [[govPool2.address, 0, getBytesGovVote(1, wei("1"), [], false)]]
          );

          await govPool.vote(3, true, wei("100000000000000000000"), [], { from: SECOND });

          await setTime((await getCurrentBlockTime()) + 10000);

          await govPool.moveProposalToValidators(3);

          await validators.vote(3, wei("1000000000000"), false, false, { from: SECOND });

          await setTime((await getCurrentBlockTime()) + 10000);

          assert.equal(await govPool.getProposalState(3), ProposalState.Defeated);
        });

        it("should return Defeated state when quorum has reached and votes against and with validators voted against", async () => {
          await govPool.createProposal(
            "example.com",

            [[govPool2.address, 0, getBytesGovVote(1, wei("1"), [], true)]],
            [[govPool2.address, 0, getBytesGovVote(1, wei("1"), [], false)]]
          );

          await govPool.vote(3, false, wei("100000000000000000000"), [], { from: SECOND });

          await setTime((await getCurrentBlockTime()) + 10000);

          await govPool.moveProposalToValidators(3);

          await validators.vote(3, wei("1000000000000"), false, false, { from: SECOND });

          await setTime((await getCurrentBlockTime()) + 10000);

          assert.equal(await govPool.getProposalState(3), ProposalState.Defeated);
        });
      });

      describe("moveProposalToValidators()", () => {
        const NEW_SETTINGS = {
          earlyCompletion: true,
          delegatedVotingAllowed: false,
          validatorsVote: true,
          duration: 70,
          durationValidators: 800,
          quorum: PRECISION.times("71").toFixed(),
          quorumValidators: PRECISION.times("100").toFixed(),
          minVotesForVoting: wei("20"),
          minVotesForCreating: wei("3"),
          executionDelay: 0,
          rewardsInfo: {
            rewardToken: ZERO_ADDR,
            creationReward: 0,
            executionReward: 0,
            voteForRewardsCoefficient: 0,
            voteAgainstRewardsCoefficient: 0,
          },
          executorDescription: "new_settings",
        };

        let startTime;

        beforeEach("setup", async () => {
          startTime = await getCurrentBlockTime();

          await govPool.createProposal(
            "example.com",

            [[settings.address, 0, getBytesEditSettings([3], [NEW_SETTINGS])]],
            []
          );

          await token.mint(SECOND, wei("100000000000000000000"));
          await token.approve(userKeeper.address, wei("100000000000000000000"), { from: SECOND });
        });

        it("should move proposal to validators", async () => {
          await govPool.createProposal(
            "example.com",

            [[govPool2.address, 0, getBytesGovVote(1, wei("1"), [], true)]],
            [[govPool2.address, 0, getBytesGovVote(1, wei("1"), [], false)]]
          );

          await depositAndVote(4, wei("1000"), [], wei("1000"), [], OWNER, false);
          await depositAndVote(4, wei("100000000000000000000"), [], wei("100000000000000000000"), [], SECOND, false);

          await setTime((await getCurrentBlockTime()) + 10000);

          const proposal = await getProposalByIndex(4);

          await govPool.moveProposalToValidators(4);

          const afterMove = await validators.getExternalProposal(4);

          assert.equal(await govPool.getProposalState(4), ProposalState.ValidatorVoting);

          assert.equal(proposal.core.executionTime !== "0", afterMove.core.executed);
          assert.equal(proposal.core.settings.quorumValidators, afterMove.core.quorum);

          await validators.vote(4, wei("100"), false, true);
          await validators.vote(4, wei("1000000000000"), false, true, { from: SECOND });

          await setTime((await getCurrentBlockTime()) + 10000);

          assert.equal(await govPool.getProposalState(4), ProposalState.SucceededAgainst);
        });

        it("should be rejected by validators", async () => {
          await depositAndVote(3, wei("1000"), [], wei("1000"), [], OWNER);
          await depositAndVote(3, wei("100000000000000000000"), [], wei("100000000000000000000"), [], SECOND);

          await govPool.moveProposalToValidators(3);

          await setTime(startTime + 1000000);

          assert.equal(await govPool.getProposalState(3), ProposalState.Defeated);
        });

        it("should revert when try move without vote", async () => {
          await truffleAssert.reverts(govPool.moveProposalToValidators(3), "Gov: can't be moved");
        });

        it("should revert when validators count is zero", async () => {
          await depositAndVote(3, wei("1000"), [], wei("1000"), [], OWNER);
          await depositAndVote(3, wei("100000000000000000000"), [], wei("100000000000000000000"), [], SECOND);

          assert.equal((await govPool.getProposalState(3)).toFixed(), ProposalState.WaitingForVotingTransfer);

          await createInternalProposal(ProposalType.ChangeBalances, "", [0, 0], [OWNER, SECOND]);
          await validators.vote(1, wei("1000000000000"), true, true, { from: SECOND });

          await validators.execute(1);

          assert.equal((await validators.validatorsCount()).toFixed(), "0");
          assert.equal((await govPool.getProposalState(3)).toFixed(), ProposalState.SucceededFor);

          await truffleAssert.reverts(govPool.moveProposalToValidators(3), "Gov: can't be moved");
        });
      });
    });

    describe("deposit, vote, withdraw", () => {
      it("should deposit, vote and withdraw tokens", async () => {
        await govPool.deposit(OWNER, wei("1000"), [1, 2, 3, 4]);

        await govPool.createProposal("example.com", [[SECOND, 0, getBytesApprove(SECOND, 1)]], []);

        await token.mint(SECOND, wei("1000"));
        await token.approve(userKeeper.address, wei("1000"), { from: SECOND });

        await depositAndVote(1, wei("1000"), [], wei("500"), [], SECOND);

        let withdrawable = await govPool.getWithdrawableAssets(SECOND);

        assert.equal(toBN(withdrawable.tokens).toFixed(), wei("500"));
        assert.equal(withdrawable.nfts.length, "0");

        await govPool.vote(1, true, wei("1000"), [1, 2, 3, 4]);

        await setTime((await getCurrentBlockTime()) + 10000);

        withdrawable = await govPool.getWithdrawableAssets(SECOND);

        assert.equal(toBN(withdrawable.tokens).toFixed(), wei("1000"));
        assert.equal(withdrawable.nfts.length, "0");

        assert.equal(toBN(await token.balanceOf(SECOND)).toFixed(), "0");

        await govPool.withdraw(SECOND, wei("1000"), [], { from: SECOND });
        await govPool.withdraw(OWNER, 0, [1]);

        assert.equal(toBN(await token.balanceOf(SECOND)).toFixed(), wei("1000"));
        assert.equal(await nft.ownerOf(1), OWNER);
      });

      it("should deposit, vote, unlock", async () => {
        await govPool.deposit(OWNER, wei("1000"), [1, 2, 3, 4]);

        await govPool.createProposal("example.com", [[SECOND, 0, getBytesApprove(SECOND, 1)]], []);
        await govPool.createProposal("example.com", [[SECOND, 0, getBytesApprove(SECOND, 1)]], []);

        await govPool.vote(1, true, wei("1000"), [1, 2, 3, 4]);
        await govPool.vote(2, true, wei("510"), [1, 2]);

        let withdrawable = await govPool.getWithdrawableAssets(OWNER);

        assert.equal(toBN(withdrawable.tokens).toFixed(), "0");
        assert.equal(withdrawable.nfts.length, "0");

        await govPool.unlock(OWNER);

        withdrawable = await govPool.getWithdrawableAssets(OWNER);

        assert.equal(toBN(withdrawable.tokens).toFixed(), "0");
        assert.equal(withdrawable.nfts.length, "0");

        await setTime((await getCurrentBlockTime()) + 10000);

        await govPool.unlock(OWNER);

        await govPool.withdraw(OWNER, wei("510"), [1]);

        assert.equal(await nft.ownerOf(1), OWNER);
      });

      it("should deposit, vote, unlock with vote against", async () => {
        await govPool.deposit(OWNER, wei("1000"), [1, 2, 3, 4]);

        await govPool.createProposal(
          "example.com",

          [[govPool2.address, 0, getBytesGovVote(1, wei("1"), [], true)]],
          [[govPool2.address, 0, getBytesGovVote(1, wei("1"), [], false)]]
        );

        await govPool.vote(1, false, wei("1000"), [1, 2, 3, 4]);

        let withdrawable = await govPool.getWithdrawableAssets(OWNER);

        assert.equal(toBN(withdrawable.tokens).toFixed(), "0");
        assert.equal(withdrawable.nfts.length, "0");

        await govPool.unlock(OWNER);

        withdrawable = await govPool.getWithdrawableAssets(OWNER);

        assert.equal(toBN(withdrawable.tokens).toFixed(), "0");
        assert.equal(withdrawable.nfts.length, "0");
      });

      it("should not deposit zero tokens", async () => {
        await truffleAssert.reverts(govPool.deposit(OWNER, 0, []), "Gov: empty deposit");
      });

      it("should not withdraw zero tokens", async () => {
        await truffleAssert.reverts(govPool.withdraw(OWNER, 0, []), "Gov: empty withdrawal");
      });

      it("should not delegate zero tokens", async () => {
        await truffleAssert.reverts(govPool.delegate(OWNER, 0, []), "Gov: empty delegation");
      });

      it("should not undelegate zero tokens", async () => {
        await truffleAssert.reverts(govPool.undelegate(OWNER, 0, []), "Gov: empty undelegation");
      });
    });

    describe("execute()", () => {
      const NEW_SETTINGS = {
        earlyCompletion: true,
        delegatedVotingAllowed: false,
        validatorsVote: true,
        duration: 1,
        durationValidators: 1,
        quorum: 1,
        quorumValidators: 1,
        minVotesForVoting: 1,
        minVotesForCreating: 1,
        executionDelay: 101,
        rewardsInfo: {
          rewardToken: ZERO_ADDR,
          creationReward: 0,
          executionReward: 0,
          voteForRewardsCoefficient: 0,
          voteAgainstRewardsCoefficient: 0,
        },
        executorDescription: "new_settings",
      };

      const NEW_INTERNAL_SETTINGS = {
        earlyCompletion: true,
        delegatedVotingAllowed: false,
        validatorsVote: false,
        duration: 500,
        durationValidators: 60,
        quorum: PRECISION.times("1").toFixed(),
        quorumValidators: PRECISION.times("1").toFixed(),
        minVotesForVoting: wei("1"),
        minVotesForCreating: wei("1"),
        executionDelay: 0,
        rewardsInfo: {
          rewardToken: ZERO_ADDR,
          creationReward: 0,
          executionReward: 0,
          voteForRewardsCoefficient: 0,
          voteAgainstRewardsCoefficient: 0,
        },
        executorDescription: "new_internal_settings",
      };

      beforeEach(async () => {
        await token.mint(SECOND, wei("100000000000000000000"));

        await token.approve(userKeeper.address, wei("100000000000000000000"), { from: SECOND });

        await govPool.deposit(OWNER, wei("1000"), []);
        await govPool.deposit(SECOND, wei("100000000000000000000"), [], { from: SECOND });
      });

      it("should add new settings", async () => {
        const bytes = getBytesAddSettings([NEW_SETTINGS]);

        await govPool.createProposal("example.com", [[settings.address, 0, bytes]], []);
        await govPool.vote(1, true, wei("1000"), []);
        await govPool.vote(1, true, wei("100000000000000000000"), [], { from: SECOND });

        assert.equal((await govPool.getWithdrawableAssets(OWNER)).tokens.toFixed(), "0");

        await govPool.moveProposalToValidators(1);
        await validators.vote(1, wei("100"), false, true);
        await validators.vote(1, wei("1000000000000"), false, true, { from: SECOND });

        assert.equal((await govPool.getWithdrawableAssets(OWNER)).tokens.toFixed(), 0);

        await setTime((await getCurrentBlockTime()) + 1);

        assert.equal((await govPool.getWithdrawableAssets(OWNER)).tokens.toFixed(), wei("1000"));

        await govPool.execute(1);

        assert.equal((await govPool.getWithdrawableAssets(OWNER)).tokens.toFixed(), wei("1000"));

        const addedSettings = await settings.settings(4);

        assert.isTrue(addedSettings.earlyCompletion);
        assert.isFalse(addedSettings.delegatedVotingAllowed);
        assert.equal(addedSettings.duration, 1);
        assert.equal(addedSettings.durationValidators, 1);
        assert.equal(addedSettings.quorum, 1);
        assert.equal(addedSettings.quorumValidators, 1);
        assert.equal(addedSettings.minVotesForVoting, 1);
        assert.equal(addedSettings.minVotesForCreating, 1);
        assert.equal(addedSettings.executionDelay, 101);

        assert.notEqual((await getProposalByIndex(1)).core.executionTime, "0");
      });

      it("should not execute random proposals", async () => {
        await truffleAssert.reverts(govPool.execute(1), "Gov: invalid status");
      });

      it("should change settings then full vote", async () => {
        const bytes = getBytesEditSettings([1], [NEW_INTERNAL_SETTINGS]);

        await govPool.createProposal("example.com", [[settings.address, 0, bytes]], []);
        await govPool.vote(1, true, wei("1000"), []);
        await govPool.vote(1, true, wei("100000000000000000000"), [], { from: SECOND });
        await govPool.moveProposalToValidators(1);

        await validators.vote(1, wei("100"), false, true);
        await validators.vote(1, wei("1000000000000"), false, true, { from: SECOND });

        await govPool.execute(1);

        await govPool.createProposal("example.com", [[settings.address, 0, bytes]], []);

        await govPool.vote(2, true, wei("1000"), []);
        await govPool.vote(2, true, wei("100000000000000000000"), [], { from: SECOND });

        await truffleAssert.reverts(govPool.moveProposalToValidators(2), "Gov: can't be moved");

        await govPool.execute(2);
      });

      it("should change validator balances through execution", async () => {
        const validatorsBytes = getBytesChangeBalances([wei("10")], [THIRD]);

        await govPool.createProposal("example.com", [[validators.address, 0, validatorsBytes]], []);

        await govPool.vote(1, true, wei("1000"), []);
        await govPool.vote(1, true, wei("100000000000000000000"), [], { from: SECOND });

        await govPool.moveProposalToValidators(1);
        await validators.vote(1, wei("100"), false, true);
        await validators.vote(1, wei("1000000000000"), false, true, { from: SECOND });

        await govPool.execute(1);

        await truffleAssert.reverts(govPool.vote(1, true, wei("1000"), []), "Gov: vote unavailable");

        const validatorsToken = await ERC20Mock.at(await validators.govValidatorsToken());

        assert.equal((await validatorsToken.balanceOf(THIRD)).toFixed(), wei("10"));
      });

      it("should not execute defeated proposal", async () => {
        const validatorsBytes = getBytesChangeBalances([wei("10")], [THIRD]);

        await govPool.createProposal("example.com", [[validators.address, 0, validatorsBytes]], []);

        await govPool.vote(1, true, wei("1000"), []);
        await govPool.vote(1, true, wei("100000000000000000000"), [], { from: SECOND });

        await govPool.moveProposalToValidators(1);

        await setTime((await getCurrentBlockTime()) + 100000);

        await truffleAssert.reverts(govPool.execute(1), "Gov: invalid status");
      });

      it("should not execute defeated because of against votes", async () => {
        const validatorsBytes = getBytesChangeBalances([wei("10")], [THIRD]);

        await govPool.createProposal("example.com", [[validators.address, 0, validatorsBytes]], []);

        await govPool.vote(1, false, wei("1000"), []);
        await govPool.vote(1, false, wei("100000000000000000000"), [], { from: SECOND });

        await truffleAssert.reverts(govPool.moveProposalToValidators(1), "Gov: can't be moved");
      });

      it("should add new settings, change executors and create default trusted proposal", async () => {
        const executorTransfer = await ExecutorTransferMock.new(govPool.address, token.address);

        const addSettingsBytes = getBytesAddSettings([NEW_SETTINGS]);
        const changeExecutorBytes = getBytesChangeExecutors([executorTransfer.address], [4]);

        assert.equal(await govPool.getProposalState(1), ProposalState.Undefined);

        await govPool.createProposal(
          "example.com",

          [
            [settings.address, 0, addSettingsBytes],
            [settings.address, 0, changeExecutorBytes],
          ],
          []
        );

        await govPool.vote(1, true, wei("1000"), []);
        await govPool.vote(1, true, wei("100000000000000000000"), [], { from: SECOND });

        await govPool.moveProposalToValidators(1);
        await validators.vote(1, wei("100"), false, true);
        await validators.vote(1, wei("1000000000000"), false, true, { from: SECOND });

        await govPool.execute(1);

        assert.equal(await govPool.getProposalState(1), ProposalState.ExecutedFor);
        assert.equal((await validators.getProposalState(1, false)).toFixed(), ValidatorsProposalState.Executed);
        assert.equal(toBN(await settings.executorToSettings(executorTransfer.address)).toFixed(), "4");

        const bytesExecute = getBytesExecute();
        const bytesApprove = getBytesApprove(executorTransfer.address, wei("99"));

        await govPool.createProposal(
          "example.com",

          [
            [token.address, wei("1"), bytesApprove],
            [executorTransfer.address, wei("1"), bytesExecute],
          ],
          []
        );

        assert.equal(
          (await getProposalByIndex(2)).core.settings.executorDescription,
          POOL_PARAMETERS.settingsParams.proposalSettings[0].executorDescription
        );

        await govPool.createProposal(
          "example.com",

          [
            [token.address, "0", bytesApprove],
            [executorTransfer.address, wei("1"), bytesExecute],
          ],
          []
        );

        assert.equal((await getProposalByIndex(3)).core.settings.executorDescription, NEW_SETTINGS.executorDescription);
      });

      it("should execute proposal and send ether", async () => {
        let startTime = await getCurrentBlockTime();

        const executorTransfer = await ExecutorTransferMock.new(govPool.address, token.address);
        await executorTransfer.setTransferAmount(wei("99"));

        await token.transfer(govPool.address, wei("100"));
        await govPool.sendTransaction({ value: wei("1"), from: OWNER });

        const bytesExecute = getBytesExecute();
        const bytesApprove = getBytesApprove(executorTransfer.address, wei("99"));

        await govPool.createProposal(
          "example.com",

          [
            [token.address, "0", bytesApprove],
            [executorTransfer.address, wei("1"), bytesExecute],
          ],
          []
        );
        await govPool.vote(1, true, wei("1000"), []);
        await govPool.vote(1, true, wei("100000000000000000000"), [], { from: SECOND });

        await setTime(startTime + 999);

        await govPool.moveProposalToValidators(1);
        await validators.vote(1, wei("100"), false, true);
        await validators.vote(1, wei("1000000000000"), false, true, { from: SECOND });

        assert.equal(await web3.eth.getBalance(executorTransfer.address), "0");

        await truffleAssert.passes(govPool.execute(1), "Executed");

        assert.equal(await web3.eth.getBalance(executorTransfer.address), wei("1"));
      });

      it("should get revert from proposal call", async () => {
        let startTime = await getCurrentBlockTime();

        const executorTransfer = await ExecutorTransferMock.new(govPool.address, token.address);
        await executorTransfer.setTransferAmount(wei("99"));

        await token.transfer(govPool.address, wei("100"));

        const bytesExecute = getBytesExecute();

        await govPool.createProposal("example.com", [[executorTransfer.address, 0, bytesExecute]], []);
        await govPool.vote(1, true, wei("1000"), []);
        await govPool.vote(1, true, wei("100000000000000000000"), [], { from: SECOND });

        await setTime(startTime + 999);

        await govPool.moveProposalToValidators(1);
        await validators.vote(1, wei("100"), false, true);
        await validators.vote(1, wei("1000000000000"), false, true, { from: SECOND });

        await truffleAssert.reverts(govPool.execute(1), "ERC20: insufficient allowance");
      });

      describe("self execution", () => {
        describe("editDescriptionURL()", () => {
          it("should create proposal for editDescriptionURL", async () => {
            const newUrl = "new_url";
            const bytesEditUrl = getBytesEditUrl(newUrl);

            await govPool.createProposal("example.com", [[govPool.address, 0, bytesEditUrl]], []);

            await govPool.vote(1, true, wei("1000"), []);
            await govPool.vote(1, true, wei("100000000000000000000"), [], { from: SECOND });

            await govPool.moveProposalToValidators(1);
            await validators.vote(1, wei("100"), false, true);
            await validators.vote(1, wei("1000000000000"), false, true, { from: SECOND });

            await govPool.execute(1);

            assert.equal(await govPool.descriptionURL(), newUrl);
          });

          it("should revert when call is from non govPool address", async () => {
            await truffleAssert.reverts(govPool.editDescriptionURL("new_url"), "Gov: not this contract");
          });
        });

        describe("setNftMultiplierAddress()", () => {
          it("should create proposal for setNftMultiplierAddress", async () => {
            await setNftMultiplierAddress(nftMultiplier.address);
            assert.equal((await govPool.getNftContracts()).nftMultiplier, nftMultiplier.address);
          });

          it("should set zero address", async () => {
            await setNftMultiplierAddress(nftMultiplier.address);

            await setNftMultiplierAddress(ZERO_ADDR);

            assert.equal((await govPool.getNftContracts()).nftMultiplier, ZERO_ADDR);
          });

          it("should change nftMultiplier to newer", async () => {
            await setNftMultiplierAddress(nftMultiplier.address);

            const newNftMultiplier = await ERC721Multiplier.new();

            await setNftMultiplierAddress(newNftMultiplier.address);

            assert.equal((await govPool.getNftContracts()).nftMultiplier, newNftMultiplier.address);
          });

          it("should revert when call is from non govPool address", async () => {
            await truffleAssert.reverts(
              govPool.setNftMultiplierAddress(nftMultiplier.address),
              "Gov: not this contract"
            );
          });
        });

        describe("expert", () => {
          it("should be an expert if dexe nft is minted", async () => {
            assert.isFalse(await govPool.getExpertStatus(SECOND));

            await dexeExpertNft.mint(SECOND, "");

            assert.isTrue(await govPool.getExpertStatus(SECOND));
          });
        });

        describe("delegateTreasury() undelegateTreasury()", () => {
          it("should create proposal for delegateTreasury and undelegateTreasury", async () => {
            assert.equal((await token.balanceOf(THIRD)).toFixed(), "0");
            assert.equal((await nft.balanceOf(THIRD)).toFixed(), "0");

            assert.equal((await userKeeper.tokenBalance(THIRD, VoteType.TreasuryVote)).totalBalance.toFixed(), "0");
            assert.equal((await userKeeper.tokenBalance(THIRD, VoteType.TreasuryVote)).ownedBalance.toFixed(), "0");

            assert.deepEqual((await userKeeper.nftExactBalance(THIRD, VoteType.TreasuryVote)).nfts, []);
            assert.deepEqual(
              (await userKeeper.nftExactBalance(THIRD, VoteType.TreasuryVote)).ownedLength.toFixed(),
              "0"
            );

            await delegateTreasury(THIRD, wei("100"), ["10", "11"]);

            assert.equal((await token.balanceOf(THIRD)).toFixed(), "0");
            assert.equal((await nft.balanceOf(THIRD)).toFixed(), "0");

            assert.equal(
              (await userKeeper.tokenBalance(THIRD, VoteType.TreasuryVote)).totalBalance.toFixed(),
              wei("100")
            );
            assert.equal((await userKeeper.tokenBalance(THIRD, VoteType.TreasuryVote)).ownedBalance.toFixed(), "0");

            assert.deepEqual(
              (await userKeeper.nftExactBalance(THIRD, VoteType.TreasuryVote)).nfts.map((e) => e.toFixed()),
              ["10", "11"]
            );
            assert.deepEqual(
              (await userKeeper.nftExactBalance(THIRD, VoteType.TreasuryVote)).ownedLength.toFixed(),
              "0"
            );

            const govPoolBalance = await token.balanceOf(govPool.address);
            await govPool.createProposal(
              "example.com",

              [[govPool.address, 0, getBytesUndelegateTreasury(THIRD, wei(50), ["10"])]],
              []
            );
            let proposalId = await govPool.latestProposalId();
            await govPool.vote(proposalId, true, wei("1000"), []);
            await govPool.vote(proposalId, true, wei("100000000000000000000"), [], { from: SECOND });
            await govPool.moveProposalToValidators(proposalId);
            await validators.vote(proposalId, wei("1000000000000"), false, true, { from: SECOND });
            await govPool.execute(proposalId);

            assert.equal((await token.balanceOf(govPool.address)).toFixed(), govPoolBalance.plus(wei("50")).toFixed());
            assert.equal(await nft.ownerOf("10"), govPool.address);
            assert.equal(await nft.ownerOf("11"), userKeeper.address);

            await govPool.createProposal(
              "example.com",

              [[govPool.address, 0, getBytesUndelegateTreasury(THIRD, wei(50), [])]],
              []
            );
            proposalId = await govPool.latestProposalId();
            await govPool.vote(proposalId, true, wei("1000"), []);
            await govPool.vote(proposalId, true, wei("100000000000000000000"), [], { from: SECOND });
            await govPool.moveProposalToValidators(proposalId);
            await validators.vote(proposalId, wei("1000000000000"), false, true, { from: SECOND });
            await govPool.execute(proposalId);

            assert.equal((await token.balanceOf(govPool.address)).toFixed(), govPoolBalance.plus(wei("100")).toFixed());
            await govPool.createProposal(
              "example.com",

              [[govPool.address, 0, getBytesUndelegateTreasury(THIRD, "0", ["11"])]],
              []
            );
            proposalId = await govPool.latestProposalId();
            await govPool.vote(proposalId, true, wei("1000"), []);
            await govPool.vote(proposalId, true, wei("100000000000000000000"), [], { from: SECOND });
            await govPool.moveProposalToValidators(proposalId);
            await validators.vote(proposalId, wei("1000000000000"), false, true, { from: SECOND });
            await govPool.execute(proposalId);

            assert.equal(await nft.ownerOf("11"), govPool.address);

            assert.equal((await token.balanceOf(THIRD)).toFixed(), "0");
            assert.equal((await nft.balanceOf(THIRD)).toFixed(), "0");

            assert.equal((await userKeeper.tokenBalance(THIRD, VoteType.TreasuryVote)).totalBalance.toFixed(), "0");
            assert.equal((await userKeeper.tokenBalance(THIRD, VoteType.TreasuryVote)).ownedBalance.toFixed(), "0");

            assert.deepEqual((await userKeeper.nftExactBalance(THIRD, VoteType.TreasuryVote)).nfts, []);
            assert.deepEqual(
              (await userKeeper.nftExactBalance(THIRD, VoteType.TreasuryVote)).ownedLength.toFixed(),
              "0"
            );
          });

          it("should revert if call is not from expert", async () => {
            await token.mint(govPool.address, wei("1"));

            const bytesDelegateTreasury = getBytesDelegateTreasury(THIRD, wei("1"), []);

            await govPool.createProposal("example.com", [[govPool.address, 0, bytesDelegateTreasury]], []);

            const proposalId = await govPool.latestProposalId();

            await govPool.vote(proposalId, true, wei("1000"), []);
            await govPool.vote(proposalId, true, wei("100000000000000000000"), [], { from: SECOND });

            await govPool.moveProposalToValidators(proposalId);

            await validators.vote(proposalId, wei("1000000000000"), false, true, { from: SECOND });
            await truffleAssert.reverts(govPool.execute(proposalId), "Gov: delegatee is not an expert");
          });

          it("should not undelegate zero tokens", async () => {
            await truffleAssert.reverts(undelegateTreasury(THIRD, 0, []), "Gov: empty undelegation");
          });

          it("should revert if call is not from gov pool", async () => {
            await truffleAssert.reverts(govPool.delegateTreasury(SECOND, 0, []), "Gov: not this contract");

            await truffleAssert.reverts(govPool.undelegateTreasury(SECOND, 0, []), "Gov: not this contract");
          });
        });

        describe("changeVerifier", () => {
          it("should correctly set new verifier", async () => {
            const newAddress = SECOND;
            const bytesChangeVerifier = getBytesChangeVerifier(newAddress);

            await govPool.createProposal("example.com", [[govPool.address, 0, bytesChangeVerifier]], []);

            await govPool.vote(1, true, wei("1000"), []);
            await govPool.vote(1, true, wei("100000000000000000000"), [], { from: SECOND });

            await govPool.moveProposalToValidators(1);
            await validators.vote(1, wei("100"), false, true);
            await validators.vote(1, wei("1000000000000"), false, true, { from: SECOND });

            await govPool.execute(1);

            assert.equal((await govPool.getOffchainInfo()).validator, newAddress);
          });

          it("should revert when call is from non govPool address", async () => {
            await truffleAssert.reverts(govPool.changeVerifier(SECOND), "Gov: not this contract");
          });
        });

        describe("changeBABTRestriction", () => {
          it("should change restriction", async () => {
            assert.isFalse(await govPool.onlyBABTHolders());

            const bytesChangeBABTRestriction = getBytesChangeBABTRestriction(true);

            await govPool.createProposal("example.com", [[govPool.address, 0, bytesChangeBABTRestriction]], []);

            await govPool.vote(1, true, wei("1000"), []);
            await govPool.vote(1, true, wei("100000000000000000000"), [], { from: SECOND });

            await govPool.moveProposalToValidators(1);
            await validators.vote(1, wei("100"), false, true);
            await validators.vote(1, wei("1000000000000"), false, true, { from: SECOND });

            await govPool.execute(1);

            assert.isTrue(await govPool.onlyBABTHolders());
          });

          it("should revert when call is from non govPool address", async () => {
            await truffleAssert.reverts(govPool.changeBABTRestriction(true), "Gov: not this contract");
          });
        });

        describe("vote and execute in one block", () => {
          describe("vote-execute flashloan protection", () => {
            const USER_KEERER_SETTINGS = {
              earlyCompletion: true,
              delegatedVotingAllowed: false,
              validatorsVote: false,
              duration: 500,
              durationValidators: 500,
              quorum: PRECISION.times("1").toFixed(),
              quorumValidators: 0,
              minVotesForVoting: 0,
              minVotesForCreating: 0,
              executionDelay: 0,
              rewardsInfo: {
                rewardToken: ZERO_ADDR,
                creationReward: 0,
                executionReward: 0,
                voteForRewardsCoefficient: 0,
                voteAgainstRewardsCoefficient: 0,
              },
              executorDescription: "new_internal_settings",
            };

            let VICTIM;
            let DELEGATOR;

            beforeEach(async () => {
              const addSettingsBytes = getBytesAddSettings([USER_KEERER_SETTINGS]);

              await govPool.createProposal("example.com", [[settings.address, 0, addSettingsBytes]], []);
              await govPool.vote(1, true, wei("1000"), []);
              await govPool.vote(1, true, wei("100000000000000000000"), [], { from: SECOND });

              await govPool.moveProposalToValidators(1);

              await validators.vote(1, wei("100"), false, true);
              await validators.vote(1, wei("1000000000000"), false, true, { from: SECOND });

              await govPool.execute(1);

              const changeExecutorBytes = getBytesChangeExecutors([userKeeper.address], [4]);

              await govPool.createProposal("example.com", [[settings.address, 0, changeExecutorBytes]], []);
              await govPool.vote(2, true, wei("1000"), []);
              await govPool.vote(2, true, wei("100000000000000000000"), [], { from: SECOND });

              await govPool.moveProposalToValidators(2);

              await validators.vote(2, wei("100"), false, true);
              await validators.vote(2, wei("1000000000000"), false, true, { from: SECOND });

              await govPool.execute(2);

              VICTIM = THIRD;
              DELEGATOR = FOURTH;

              await token.mint(VICTIM, wei("111222"));
              await token.approve(userKeeper.address, wei("111222"), { from: VICTIM });
              await govPool.deposit(VICTIM, wei("111222"), [], { from: VICTIM });

              await token.mint(DELEGATOR, wei("100000000000000000000"));
              await token.approve(userKeeper.address, wei("100000000000000000000"), { from: DELEGATOR });

              await govPool.deposit(DELEGATOR, wei("100000000000000000000"), [], { from: DELEGATOR });
              await govPool.delegate(SECOND, wei("100000000000000000000"), [], { from: DELEGATOR });
            });

            it("should not withdraw victim's tokens in the same block if vote", async () => {
              const bytes = getBytesKeeperWithdrawTokens(VICTIM, SECOND, wei("111222"));

              await govPool.createProposal("example.com", [[userKeeper.address, 0, bytes]], [], {
                from: SECOND,
              });

              await truffleAssert.reverts(
                govPool.multicall([getBytesGovVote(3, wei("100000000000000000000"), []), getBytesGovExecute(3)], {
                  from: SECOND,
                }),
                "Gov: invalid status"
              );
            });
          });
        });
      });
    });

    describe("getProposals() latestProposalId()", () => {
      const proposalViewToObject = (proposalView) => {
        return {
          proposal: {
            descriptionURL: proposalView.proposal[1],
            actionsOnFor: proposalView.proposal[2],
            actionsOnAgainst: proposalView.proposal[3],
          },
          validatorProposal: {
            core: {
              voteEnd: proposalView.validatorProposal.core.voteEnd,
              executeAfter: proposalView.validatorProposal.core.executeAfter,
              quorum: proposalView.validatorProposal.core.quorum,
            },
          },
        };
      };

      it("should not return proposals if no proposals", async () => {
        const proposals = await govPool.getProposals(0, 1);
        assert.deepEqual(proposals, []);
      });

      it("should return zero latestProposalId if no proposals", async () => {
        assert.equal(await govPool.latestProposalId(), 0);
      });

      describe("after adding internal proposals", async () => {
        const NEW_SETTINGS = {
          earlyCompletion: true,
          delegatedVotingAllowed: false,
          validatorsVote: true,
          duration: 70,
          durationValidators: 800,
          quorum: PRECISION.times("71").toFixed(),
          quorumValidators: PRECISION.times("100").toFixed(),
          minVotesForVoting: wei("20"),
          minVotesForCreating: wei("3"),
          executionDelay: 0,
          rewardsInfo: {
            rewardToken: ZERO_ADDR,
            creationReward: 0,
            executionReward: 0,
            voteForRewardsCoefficient: 0,
            voteAgainstRewardsCoefficient: 0,
          },
          executorDescription: "new_settings",
        };

        let proposalViews;

        beforeEach("setup", async () => {
          const { durationValidators, quorumValidators } = POOL_PARAMETERS.settingsParams.proposalSettings[2];
          const startTime = await getCurrentBlockTime();

          proposalViews = [
            {
              proposal: {
                descriptionURL: "example.com",
                actionsOnFor: [[SECOND, "0", getBytesApprove(SECOND, 1)]],
                actionsOnAgainst: [],
              },
              validatorProposal: {
                core: {
                  voteEnd: "0",
                  executeAfter: "0",
                  quorum: "0",
                },
              },
            },
            {
              proposal: {
                descriptionURL: "example2.com",
                actionsOnFor: [[THIRD, "0", getBytesApprove(SECOND, 1)]],
                actionsOnAgainst: [],
              },
              validatorProposal: {
                core: {
                  voteEnd: "0",
                  executeAfter: "0",
                  quorum: "0",
                },
              },
            },
            {
              proposal: {
                descriptionURL: "example3.com",
                actionsOnFor: [[settings.address, "0", getBytesEditSettings([3], [NEW_SETTINGS])]],
                actionsOnAgainst: [],
              },
              validatorProposal: {
                core: {
                  voteEnd: (durationValidators + startTime + 1000000 + 1).toString(),
                  executeAfter: "0",
                  quorum: quorumValidators,
                },
              },
            },
          ];

          await govPool.deposit(OWNER, wei("1000"), []);

          for (const proposalView of proposalViews) {
            const { descriptionURL, actionsOnFor, actionsOnAgainst } = proposalView.proposal;
            await govPool.createProposal(descriptionURL, actionsOnFor, actionsOnAgainst);
          }

          await token.mint(SECOND, wei("100000000000000000000"));
          await token.approve(userKeeper.address, wei("100000000000000000000"), { from: SECOND });

          await govPool.vote(3, true, wei("1000"), []);
          await depositAndVote(3, wei("100000000000000000000"), [], wei("100000000000000000000"), [], SECOND);

          await setTime(startTime + 1000000);
          await govPool.moveProposalToValidators(3);
        });

        it("should return latestProposalId properly", async () => {
          assert.equal(await govPool.latestProposalId(), proposalViews.length);
        });

        it("should return whole range properly", async () => {
          const proposals = (await govPool.getProposals(0, 3)).map(proposalViewToObject);
          assert.deepEqual(proposals, proposalViews);
        });

        it("should return proposals properly from the middle of the range", async () => {
          const proposals = (await govPool.getProposals(1, 1)).map(proposalViewToObject);
          assert.deepEqual(proposals, proposalViews.slice(1, 2));
        });

        it("should return proposals properly if offset + limit > latestProposalId", async () => {
          const proposals = (await govPool.getProposals(1, 6)).map(proposalViewToObject);
          assert.deepEqual(proposals, proposalViews.slice(1));
        });

        it("should not return proposals if offset > latestProposalId", async () => {
          const proposals = (await govPool.getProposals(4, 1)).map(proposalViewToObject);
          assert.deepEqual(proposals, []);
        });
      });
    });

    describe("getUserActiveProposalsCount()", () => {
      it("should return zero if no proposals", async () => {
        assert.equal(await govPool.getUserActiveProposalsCount(OWNER), 0);
      });

      it("should correctly return count of active proposals", async () => {
        await govPool.deposit(OWNER, wei("1000"), []);

        await govPool.createProposal("example.com", [[SECOND, "0", getBytesApprove(SECOND, 1)]], []);
        await govPool.createProposal(
          "example.com",
          [[dp.address, 0, getBytesDistributionProposal(2, token.address, wei("100"))]],
          []
        );

        assert.equal(await govPool.getUserActiveProposalsCount(OWNER), 0);

        await govPool.vote(1, true, wei("500"), []);

        assert.equal(await govPool.getUserActiveProposalsCount(OWNER), 1);

        await govPool.vote(2, true, wei("500"), []);

        assert.equal(await govPool.getUserActiveProposalsCount(OWNER), 2);

        await setTime((await getCurrentBlockTime()) + 1000000);

        assert.equal(await govPool.getUserActiveProposalsCount(OWNER), 2);

        await govPool.unlock(OWNER);

        assert.equal(await govPool.getUserActiveProposalsCount(OWNER), 0);
      });
    });

    describe("reward", () => {
      let NEW_SETTINGS = {
        earlyCompletion: true,
        delegatedVotingAllowed: false,
        validatorsVote: false,
        duration: 1,
        durationValidators: 1,
        quorum: 1,
        quorumValidators: 1,
        minVotesForVoting: 1,
        minVotesForCreating: 1,
        executionDelay: 0,
        rewardsInfo: {
          rewardToken: ETHER_ADDR,
          creationReward: wei("10"),
          executionReward: wei("5"),
          voteForRewardsCoefficient: PRECISION.toFixed(),
          voteAgainstRewardsCoefficient: PRECISION.toFixed(),
        },
        executorDescription: "new_settings",
      };

      let treasury;

      beforeEach(async () => {
        treasury = await contractsRegistry.getTreasuryContract();

        await token.mint(SECOND, wei("100000000000000000000"));

        await token.approve(userKeeper.address, wei("100000000000000000000"), { from: SECOND });

        await govPool.deposit(OWNER, wei("1000"), []);
        await govPool.deposit(SECOND, wei("100000000000000000000"), [], { from: SECOND });
      });

<<<<<<< HEAD
      describe("delegate() undelegate() voteDelegated()", () => {
        it("should give the proportional rewards for delegated ERC20 + ERC721", async () => {
          await govPool.createProposal("example.com", [[SECOND, 0, getBytesApprove(SECOND, 1)]], []);

          await govPool.delegate(micropool, wei("100000000000000000000"), [10, 11, 12, 13], { from: delegator1 });
          await govPool.delegate(micropool, wei("100000000000000000000"), [20, 21, 22, 23], { from: delegator2 });
          await govPool.delegate(micropool, wei("50000000000000000000"), [30, 31], { from: delegator3 });

          await govPool.voteDelegated(1, wei("250000000000000000000"), [], true, { from: micropool });

          await setTime((await getCurrentBlockTime()) + 10000);

          await govPool.moveProposalToValidators(1);

          await validators.vote(1, wei("100"), false, true);
          await validators.vote(1, wei("1000000000000"), false, true, { from: SECOND });

          await govPool.execute(1);
          await govPool.claimRewards([1], { from: micropool });

          await govPool.undelegate(micropool, wei("100000000000000000000"), [], { from: delegator1 });
          await govPool.undelegate(micropool, wei("100000000000000000000"), [], { from: delegator2 });
          await govPool.undelegate(micropool, wei("50000000000000000000"), [], { from: delegator3 });

          const micropoolBalance = await rewardToken.balanceOf(micropool);
          const balance1 = await rewardToken.balanceOf(delegator1);
          const balance2 = await rewardToken.balanceOf(delegator2);
          const balance3 = await rewardToken.balanceOf(delegator3);

          assertNoZerosBalanceDistribution([balance1, balance2, balance3, micropoolBalance], [32, 32, 16, 20]);
        });

        it("should claim delegate reward properly if nft multiplier has been set", async () => {
          await token.mint(SECOND, wei("25000000000000000000000000"));
          await token.approve(userKeeper.address, wei("25000000000000000000000000"), { from: SECOND });
          await govPool.deposit(SECOND, wei("25000000000000000000000000"), [], { from: SECOND });

          const bytesSetAddress = getBytesSetNftMultiplierAddress(nftMultiplier.address);
          await govPool.createProposal("example.com", [[govPool.address, 0, bytesSetAddress]], []);
          await govPool.vote(1, wei("25000000000000000000000000"), [], true, { from: SECOND });
          await govPool.moveProposalToValidators(1);
          await validators.vote(1, wei("1000000000000"), false, true, { from: SECOND });

          await govPool.execute(1);
          await nftMultiplier.mint(micropool, PRECISION.times("2.5"), 10000000000);
          await nftMultiplier.transferOwnership(govPool.address);
          await nftMultiplier.lock(1, { from: micropool });

          await govPool.createProposal("example.com", [[SECOND, 0, getBytesApprove(SECOND, 1)]], []);

          await token.mint(delegator1, wei("1000000000000000000000000000"));
          await token.approve(userKeeper.address, wei("1000000000000000000000000000"), { from: delegator1 });
          await govPool.deposit(delegator1, wei("1000000000000000000000000000"), [], { from: delegator1 });
          await govPool.delegate(micropool, wei("1000000000000000000000000000"), [10, 11, 12, 13], {
            from: delegator1,
          });

          await govPool.voteDelegated(2, wei("1000000000000000000000000000"), [], true, { from: micropool });

          await setTime((await getCurrentBlockTime()) + 10000);

          await govPool.moveProposalToValidators(2);

          await validators.vote(2, wei("100"), false, true);
          await validators.vote(2, wei("1000000000000"), false, true, { from: SECOND });

          await govPool.execute(2);

          await govPool.claimRewards([2], { from: micropool });

          assert.equal((await rewardToken.balanceOf(micropool)).toFixed(), wei("200000000000000000000000000")); // 1000000000000000000000000000 * 0.2
        });

        it("should claim delegate reward properly if nft multiplier and vote modifier have been set", async () => {
          await token.mint(SECOND, wei("25000000000000000000000000"));
          await token.approve(userKeeper.address, wei("25000000000000000000000000"), { from: SECOND });
          await govPool.deposit(SECOND, wei("25000000000000000000000000"), [], { from: SECOND });

          const bytesSetAddress = getBytesSetNftMultiplierAddress(nftMultiplier.address);
          await govPool.createProposal("example.com", [[govPool.address, 0, bytesSetAddress]], []);
          await govPool.vote(1, wei("25000000000000000000000000"), [], true, { from: SECOND });
          await govPool.moveProposalToValidators(1);
          await validators.vote(1, wei("1000000000000"), false, true, { from: SECOND });

          await govPool.execute(1);
          await nftMultiplier.mint(micropool, PRECISION.times("2.5"), 10000000000, 0);
          await nftMultiplier.transferOwnership(govPool.address);
          await nftMultiplier.lock(1, { from: micropool });

          await setExpert(THIRD, async (proposalId) => {
            await govPool.vote(proposalId, wei("25000000000000000000000000"), [], true, { from: SECOND });
            await setTime((await getCurrentBlockTime()) + 10000);
            await govPool.moveProposalToValidators(proposalId);
            await validators.vote(proposalId, wei("100"), false, true);
            await validators.vote(proposalId, wei("1000000000000"), false, true, { from: SECOND });
            await setTime((await getCurrentBlockTime()) + 10000);
          });

          await changeVoteModifiers(wei("1.01", 25), wei("1.02", 25));

          await govPool.createProposal("example.com", [[SECOND, 0, getBytesApprove(SECOND, 1)]], []);

          await token.mint(delegator1, wei("1000000000000000000000000000"));
          await token.approve(userKeeper.address, wei("1000000000000000000000000000"), { from: delegator1 });
          await govPool.deposit(delegator1, wei("1000000000000000000000000000"), [], { from: delegator1 });
          await govPool.delegate(micropool, wei("1000000000000000000000000000"), [10, 11, 12, 13], {
            from: delegator1,
          });
          await govPool.voteDelegated(4, wei("1000000000000000000000000000"), [], true, { from: micropool });
          await token.mint(THIRD, wei("25000000000000000000000000"));
          await token.approve(userKeeper.address, wei("25000000000000000000000000"), { from: THIRD });
          await govPool.deposit(THIRD, wei("25000000000000000000000000"), [], { from: THIRD });
          await govPool.vote(4, wei("25000000000000000000000000"), [], true, { from: THIRD });

          await setTime((await getCurrentBlockTime()) + 10000);

          await govPool.moveProposalToValidators(4);

          await validators.vote(4, wei("100"), false, true);
          await validators.vote(4, wei("1000000000000"), false, true, { from: SECOND });

          await govPool.execute(4);

          await govPool.claimRewards([4], { from: micropool });

          assert.equal(
            (await rewardToken.balanceOf(micropool)).toFixed(),
            (await weiToVotes(wei("1000000000000000000000000000"), micropool)).times(0.2).toFixed()
          ); // f(1000000000000000000000000000) * 0.2
        });

        it("should give the proper rewards with multiple async delegates", async () => {
          await govPool.createProposal("example.com", [[SECOND, 0, getBytesApprove(SECOND, 1)]], []);

          await govPool.delegate(micropool, wei("1000"), [10, 11, 12, 13], { from: delegator1 });
          await govPool.voteDelegated(1, wei("800"), [], true, { from: micropool });

          await govPool.delegate(micropool, wei("1000"), [20, 21, 22, 23], { from: delegator2 });
          await govPool.voteDelegated(1, wei("800"), [], true, { from: micropool });

          await govPool.delegate(micropool, wei("500"), [30, 31], { from: delegator3 });
          await govPool.voteDelegated(1, wei("800"), [], true, { from: micropool });

          await setTime((await getCurrentBlockTime()) + 10000);

          await govPool.undelegate(micropool, wei("1000"), [10, 11, 12, 13], { from: delegator1 });
          await govPool.undelegate(micropool, wei("1000"), [20, 21, 22, 23], { from: delegator2 });
          await govPool.undelegate(micropool, wei("500"), [30, 31], { from: delegator3 });

          const balance1 = await rewardToken.balanceOf(delegator1);
          const balance2 = await rewardToken.balanceOf(delegator2);
          const balance3 = await rewardToken.balanceOf(delegator3);

          assertNoZerosBalanceDistribution([balance1, balance2, balance3], [19, 9, 2]);
        });

        it("should give the proper rewards when the same user delegates twice", async () => {
          await govPool.createProposal("example.com", [[SECOND, 0, getBytesApprove(SECOND, 1)]], []);

          await govPool.delegate(micropool, wei("250"), [], { from: delegator2 });
          await govPool.delegate(micropool, wei("500"), [], { from: delegator1 });
          await govPool.delegate(micropool, wei("1250"), [], { from: delegator2 });

          await govPool.voteDelegated(1, wei("2000"), [], true, { from: micropool });

          await govPool.delegate(micropool, wei("2500"), [], { from: delegator1 });
          await govPool.delegate(micropool, wei("500"), [], { from: delegator2 });

          await govPool.voteDelegated(1, wei("3000"), [], true, { from: micropool });

          await setTime((await getCurrentBlockTime()) + 10000);

          await govPool.undelegate(micropool, wei("3000"), [], { from: delegator1 });
          await govPool.undelegate(micropool, wei("2000"), [], { from: delegator2 });

          const balance1 = await rewardToken.balanceOf(delegator1);
          const balance2 = await rewardToken.balanceOf(delegator2);

          assertNoZerosBalanceDistribution([balance1, balance2], [23, 27]);
        });

        it("should give the proper rewards in native currency", async () => {
          await network.provider.send("hardhat_setBalance", [govPool.address, "0x" + wei("250000000000000000000")]);

          const bytes = getBytesEditSettings([1], [NEW_SETTINGS]);

          await govPool.createProposal("example.com", [[settings.address, 0, bytes]], []);

          await govPool.delegate(micropool, wei("100000000000000000000"), [], { from: delegator1 });
          await govPool.delegate(micropool, wei("100000000000000000000"), [], { from: delegator2 });
          await govPool.delegate(micropool, wei("50000000000000000000"), [], { from: delegator3 });

          await govPool.voteDelegated(1, wei("250000000000000000000"), [], true, { from: micropool });

          await govPool.moveProposalToValidators(1);

          await validators.vote(1, wei("1000000000000"), false, true, { from: SECOND });

          await govPool.execute(1);

          await govPool.createProposal(
            "example.com",

            [[settings.address, 0, getBytesAddSettings([NEW_SETTINGS])]],
            []
          );
=======
      it("should claim reward on For", async () => {
        const bytes = getBytesAddSettings([NEW_SETTINGS]);
>>>>>>> 29453ae6

        await govPool.createProposal("example.com", [[settings.address, 0, bytes]], []);
        await govPool.vote(1, true, wei("1000"), []);
        await govPool.vote(1, true, wei("100000000000000000000"), [], { from: SECOND });

        await govPool.moveProposalToValidators(1);
        await validators.vote(1, wei("100"), false, true);
        await validators.vote(1, wei("1000000000000"), false, true, { from: SECOND });

        assert.equal((await rewardToken.balanceOf(treasury)).toFixed(), "0");

        let rewards = await govPool.getPendingRewards(OWNER, [1]);

        assert.deepEqual(rewards.onchainRewards, ["0"]);
        assert.deepEqual(rewards.offchainTokens, []);
        assert.deepEqual(rewards.offchainRewards, []);

        await govPool.execute(1);

        assert.equal(
          (await rewardToken.balanceOf(treasury)).toFixed(),
          toBN(wei("100000000000000000000")).plus(wei(1000)).plus(wei(25)).idiv(5).toFixed()
        );

        rewards = await govPool.getPendingRewards(OWNER, [1]);

        let ownerReward = toBN(wei(1000)).plus(wei(25));
        assert.equal(rewards.onchainRewards[0], ownerReward.toFixed());

        await govPool.claimRewards([1]);

        assert.equal((await rewardToken.balanceOf(OWNER)).toFixed(), ownerReward.toFixed());
      });

      it("should claim reward on Against", async () => {
        await govPool.createProposal(
          "example.com",
          [[govPool2.address, 0, getBytesGovVote(1, wei("10"), [], true)]],
          [[govPool2.address, 0, getBytesGovVote(1, wei("10"), [], false)]]
        );

        await govPool.vote(1, false, wei("1000"), []);
        await govPool.vote(1, false, wei("100000000000000000000"), [], { from: SECOND });

        await setTime((await getCurrentBlockTime()) + 10000);

        await govPool.moveProposalToValidators(1);
        await validators.vote(1, wei("100"), false, true);
        await validators.vote(1, wei("1000000000000"), false, true, { from: SECOND });

        assert.equal((await rewardToken.balanceOf(treasury)).toFixed(), "0");

        let rewards = await govPool.getPendingRewards(OWNER, [1]);

        assert.deepEqual(rewards.onchainRewards, ["0"]);
        assert.deepEqual(rewards.offchainTokens, []);
        assert.deepEqual(rewards.offchainRewards, []);

        await token.mint(SECOND, wei("10"));
        await token.approve(userKeeper2.address, wei("10"), { from: SECOND });
        await govPool2.deposit(govPool.address, wei("10"), [], { from: SECOND });
        await dexeExpertNft.mint(OWNER, "");
        await govPool2.createProposal(
          "example.com",

          [[settings2.address, 0, getBytesAddSettings([NEW_SETTINGS])]],
          []
        );

        await govPool.execute(1);

        assert.equal(
          (await rewardToken.balanceOf(treasury)).toFixed(),
          toBN(wei("100000000000000000000")).plus(wei(1000)).plus(wei(25)).idiv(5).toFixed()
        );

        rewards = await govPool.getPendingRewards(OWNER, [1]);

        let ownerReward = toBN(wei(1000)).plus(wei(25));
        assert.equal(rewards.onchainRewards[0], ownerReward.toFixed());

        await govPool.claimRewards([1]);

        assert.equal((await rewardToken.balanceOf(OWNER)).toFixed(), ownerReward.toFixed());
      });

      it("should claim reward properly if nft multiplier has been set", async () => {
        await setNftMultiplierAddress(nftMultiplier.address);

        await nftMultiplier.mint(OWNER, PRECISION.times("2.5"), 1000);
        await nftMultiplier.transferOwnership(govPool.address);
        await nftMultiplier.lock(1);

        const bytes = getBytesAddSettings([NEW_SETTINGS]);

        await govPool.createProposal("example.com", [[settings.address, 0, bytes]], []);
        await govPool.vote(2, true, wei("1000"), []);
        await govPool.vote(2, true, wei("100000000000000000000"), [], { from: SECOND });

        await govPool.moveProposalToValidators(2);
        await validators.vote(2, wei("100"), false, true);
        await validators.vote(2, wei("1000000000000"), false, true, { from: SECOND });
        await govPool.execute(2);
        await govPool.claimRewards([2]);

        assert.equal(
          (await rewardToken.balanceOf(OWNER)).toFixed(),
          toBN(wei(1000)).plus(wei(25)).times(3.5).toFixed()
        ); // f(1025) + f(1025) * 2.5
      });

      it("should execute and claim", async () => {
        const bytes = getBytesAddSettings([NEW_SETTINGS]);

        await govPool.createProposal("example.com", [[settings.address, 0, bytes]], []);
        await govPool.vote(1, true, wei("1000"), []);
        await govPool.vote(1, true, wei("100000000000000000000"), [], { from: SECOND });

        await govPool.moveProposalToValidators(1);
        await validators.vote(1, wei("100"), false, true);
        await validators.vote(1, wei("1000000000000"), false, true, { from: SECOND });

        assert.equal((await rewardToken.balanceOf(treasury)).toFixed(), "0");

        await executeAndClaim(1, OWNER);

        assert.equal(
          (await rewardToken.balanceOf(treasury)).toFixed(),
          toBN(wei("100000000000000000000")).plus(wei(1000)).plus(wei(25)).idiv(5).toFixed()
        );
        assert.equal((await rewardToken.balanceOf(OWNER)).toFixed(), toBN(wei(1000)).plus(wei(25)).toFixed());
      });

      it("should claim reward in native", async () => {
        const bytes = getBytesEditSettings([1], [NEW_SETTINGS]);

        await govPool.createProposal("example.com", [[settings.address, 0, bytes]], []);
        await govPool.vote(1, true, wei("100000000000000000000"), [], { from: SECOND });

        await govPool.moveProposalToValidators(1);
        await validators.vote(1, wei("1000000000000"), false, true, { from: SECOND });

        await network.provider.send("hardhat_setBalance", [govPool.address, "0x" + wei("100")]);

        await govPool.execute(1);

        await govPool.createProposal(
          "example.com",

          [[settings.address, 0, getBytesAddSettings([NEW_SETTINGS])]],
          []
        );
        await govPool.vote(2, true, wei("1"), []);

        assert.equal(await web3.eth.getBalance(treasury), "0");

        await govPool.execute(2);

        assert.equal(await web3.eth.getBalance(treasury), wei("3.2"));

        let balance = toBN(await web3.eth.getBalance(OWNER));

        let rewards = await govPool.getPendingRewards(OWNER, [1, 2]);

        assert.deepEqual(rewards.onchainRewards, [wei("25"), wei("16")]);
        assert.deepEqual(rewards.offchainTokens, []);
        assert.deepEqual(rewards.offchainRewards, []);

        let tx = await govPool.claimRewards([2]);

        assert.equal(
          await web3.eth.getBalance(OWNER),
          balance.plus(wei("16")).minus(toBN(tx.receipt.gasUsed).times(tx.receipt.effectiveGasPrice)).toFixed()
        );
      });

      it("should not transfer commission if treasury is address(this)", async () => {
        treasury = govPool.address;

        await contractsRegistry.addContract(await contractsRegistry.TREASURY_NAME(), treasury);

        await contractsRegistry.injectDependencies(await contractsRegistry.CORE_PROPERTIES_NAME());

        const bytes = getBytesAddSettings([NEW_SETTINGS]);

        await govPool.createProposal("example.com", [[settings.address, 0, bytes]], []);
        await govPool.vote(1, true, wei("1000"), []);
        await govPool.vote(1, true, wei("100000000000000000000"), [], { from: SECOND });

        await govPool.moveProposalToValidators(1);
        await validators.vote(1, wei("100"), false, true);
        await validators.vote(1, wei("1000000000000"), false, true, { from: SECOND });

        assert.equal((await rewardToken.balanceOf(treasury)).toFixed(), wei("10000000000000000000000"));

        await govPool.execute(1);

        assert.equal((await rewardToken.balanceOf(treasury)).toFixed(), wei("10000000000000000000000"));
      });

      it("should not claim rewards in native", async () => {
        const bytes = getBytesEditSettings([1], [NEW_SETTINGS]);

        await govPool.createProposal("example.com", [[settings.address, 0, bytes]], []);
        await govPool.vote(1, true, wei("1000"), []);
        await govPool.vote(1, true, wei("100000000000000000000"), [], { from: SECOND });

        await govPool.moveProposalToValidators(1);
        await validators.vote(1, wei("100"), false, true);
        await validators.vote(1, wei("1000000000000"), false, true, { from: SECOND });

        await executeAndClaim(1, OWNER);

        await impersonate(coreProperties.address);

        await token.mint(coreProperties.address, wei("100000000000000000000"));
        await token.approve(userKeeper.address, wei("100000000000000000000"), { from: coreProperties.address });

        await govPool.deposit(coreProperties.address, wei("100000000000000000000"), [], {
          from: coreProperties.address,
        });

        await network.provider.send("hardhat_setBalance", [
          govPool.address, // address
          "0xFFFFFFFFFFFFFFFFFFFFFFFFFFFFFFFF", // balance
        ]);

        await govPool.createProposal(
          "example.com",

          [[settings.address, 0, getBytesAddSettings([NEW_SETTINGS])]],
          [],
          {
            from: coreProperties.address,
          }
        );

        await govPool.vote(2, true, wei("100000000000000000000"), [], { from: coreProperties.address });

        await govPool.execute(2);

        await truffleAssert.reverts(
          govPool.claimRewards([2], { from: coreProperties.address }),
          "Gov: failed to send eth"
        );
      });

      it("should revert when rewards off", async () => {
        let NO_REWARDS_SETTINGS = {
          earlyCompletion: true,
          delegatedVotingAllowed: false,
          validatorsVote: false,
          duration: 1,
          durationValidators: 1,
          quorum: 1,
          quorumValidators: 1,
          minVotesForVoting: 1,
          minVotesForCreating: 1,
          executionDelay: 0,
          rewardsInfo: {
            rewardToken: ZERO_ADDR,
            creationReward: wei("10"),
            executionReward: wei("5"),
            voteForRewardsCoefficient: PRECISION.toFixed(),
            voteAgainstRewardsCoefficient: PRECISION.toFixed(),
          },
          executorDescription: "new_settings",
        };

        const bytes = getBytesEditSettings([1], [NO_REWARDS_SETTINGS]);

        await govPool.createProposal("example.com", [[settings.address, 0, bytes]], []);
        await govPool.vote(1, true, wei("100000000000000000000"), [], { from: SECOND });

        await govPool.moveProposalToValidators(1);
        await validators.vote(1, wei("1000000000000"), false, true, { from: SECOND });

        await govPool.execute(1);

        await govPool.createProposal(
          "example.com",

          [[settings.address, 0, getBytesAddSettings([NEW_SETTINGS])]],
          []
        );
        await govPool.vote(2, true, wei("1"), []);

        await govPool.execute(2);

        await truffleAssert.reverts(govPool.claimRewards([2]), "Gov: rewards are off");
      });

      it("should revert when try claim reward before execute", async () => {
        const bytes = getBytesEditSettings([1], [NEW_SETTINGS]);

        await govPool.createProposal("example.com", [[settings.address, 0, bytes]], []);
        await govPool.vote(1, true, wei("100000000000000000000"), [], { from: SECOND });

        await govPool.moveProposalToValidators(1);
        await validators.vote(1, wei("1000000000000"), false, true, { from: SECOND });

        await truffleAssert.reverts(govPool.claimRewards([1]), "Gov: proposal is not executed");
      });

      it("should mint when balance < rewards", async () => {
        let newToken = await ERC20Mock.new("NT", "NT", 18);

        NEW_SETTINGS.rewardsInfo.rewardToken = newToken.address;

        const bytes = getBytesEditSettings([1], [NEW_SETTINGS]);

        await govPool.createProposal("example.com", [[settings.address, 0, bytes]], []);
        await govPool.vote(1, true, wei("100000000000000000000"), [], { from: SECOND });

        await govPool.moveProposalToValidators(1);
        await validators.vote(1, wei("1000000000000"), false, true, { from: SECOND });

        await govPool.execute(1);

        await govPool.createProposal(
          "example.com",

          [[settings.address, 0, getBytesAddSettings([NEW_SETTINGS])]],
          []
        );
        await govPool.vote(2, true, wei("1"), []);

        assert.equal((await newToken.balanceOf(treasury)).toFixed(), "0");
        assert.equal((await newToken.balanceOf(OWNER)).toFixed(), wei("0"));

        await executeAndClaim(2, OWNER);

        assert.equal((await newToken.balanceOf(treasury)).toFixed(), wei("0"));
        assert.equal((await newToken.balanceOf(OWNER)).toFixed(), wei("16"));
      });

      it("should not revert when mint failed, but during transfer", async () => {
        let newToken = await ERC20.new("NT", "NT");

        NEW_SETTINGS.rewardsInfo.rewardToken = newToken.address;

        const bytes = getBytesEditSettings([1], [NEW_SETTINGS]);

        await govPool.createProposal("example.com", [[settings.address, 0, bytes]], []);
        await govPool.vote(1, true, wei("100000000000000000000"), [], { from: SECOND });

        await govPool.moveProposalToValidators(1);
        await validators.vote(1, wei("1000000000000"), false, true, { from: SECOND });

        await govPool.execute(1);

        await govPool.createProposal(
          "example.com",

          [[settings.address, 0, getBytesAddSettings([NEW_SETTINGS])]],
          []
        );
        await govPool.vote(2, true, wei("1"), []);

        assert.equal((await newToken.balanceOf(treasury)).toFixed(), "0");
        assert.equal((await newToken.balanceOf(OWNER)).toFixed(), wei("0"));

        await govPool.execute(2);

        await truffleAssert.reverts(govPool.claimRewards([2]), "Gov: cannot mint");

        assert.equal((await newToken.balanceOf(treasury)).toFixed(), "0");
        assert.equal((await newToken.balanceOf(OWNER)).toFixed(), wei("0"));
      });
    });

    describe("credit", () => {
      beforeEach(async () => {
        await setTime(10000000);
      });

      describe("setCreditInfo()", () => {
        let GOVPOOL;

        beforeEach(() => {
          GOVPOOL = govPool.address;
          impersonate(govPool.address);
        });

        it("empty credit after deploy", async () => {
          assert.deepEqual(await govPool.getCreditInfo(), []);
        });

        it("reverts if sender not a govpool", async () => {
          await truffleAssert.reverts(govPool.setCreditInfo([SECOND], ["50000"]), "Gov: not this contract");
        });

        it("reverts with different lenth of arrays", async () => {
          await truffleAssert.reverts(
            govPool.setCreditInfo([SECOND, THIRD], ["50000"], { from: GOVPOOL }),
            "GPC: Number of tokens and amounts are not equal"
          );
        });

        it("reverts with zero address", async () => {
          await truffleAssert.reverts(
            govPool.setCreditInfo([ZERO_ADDR], ["50000"], { from: GOVPOOL }),
            "GPC: Token address could not be zero"
          );
        });

        it("sets new token correct", async () => {
          await govPool.setCreditInfo([SECOND], ["50000"], { from: GOVPOOL });
          assert.deepEqual(await govPool.getCreditInfo(), [[SECOND, "50000", "50000"]]);
        });

        it("batch set", async () => {
          const TOKENS = [
            [SECOND, "2000", "2000"],
            [THIRD, "3000", "3000"],
            [FOURTH, "4000", "4000"],
            [FIFTH, "5000", "5000"],
            [SIXTH, "6000", "6000"],
          ];

          for (let i = 0; i < 2; i++) {
            let tokensArray = [];
            let amountArray = [];

            for (let j = 1; j <= 4; j++) {
              tokensArray.push(TOKENS[i + j - 1][0]);
              amountArray.push(TOKENS[i + j - 1][1]);

              await govPool.setCreditInfo(tokensArray, amountArray, { from: GOVPOOL });

              assert.deepEqual(await govPool.getCreditInfo(), TOKENS.slice(i, i + j));

              await govPool.setCreditInfo([], [], { from: GOVPOOL });
              assert.deepEqual(await govPool.getCreditInfo(), []);
            }
          }
        });
      });

      describe("transferCreditAmount()", () => {
        let GOVPOOL;
        let VALIDATORS;
        let CREDIT_TOKEN_1;
        let CREDIT_TOKEN_2;
        let startTime;

        beforeEach(async () => {
          GOVPOOL = govPool.address;
          VALIDATORS = validators.address;

          impersonate(govPool.address);
          impersonate(validators.address);

          CREDIT_TOKEN_1 = await ERC20Mock.new("Mock", "Mock", 18);
          await CREDIT_TOKEN_1.mint(govPool.address, wei("10000"));

          CREDIT_TOKEN_2 = await ERC20Mock.new("Mock", "Mock", 18);
          await CREDIT_TOKEN_2.mint(govPool.address, wei("100000"));
        });

        it("cant call if not validator contract", async () => {
          await govPool.setCreditInfo([CREDIT_TOKEN_1.address], ["1000"], { from: GOVPOOL });
          await truffleAssert.reverts(
            govPool.transferCreditAmount([CREDIT_TOKEN_1.address], ["1000"], SECOND),
            "Gov: not the validators contract"
          );
          await truffleAssert.reverts(
            govPool.transferCreditAmount([CREDIT_TOKEN_1.address], ["1000"], SECOND, { from: GOVPOOL }),
            "Gov: not the validators contract"
          );
        });

        it("reverts if number of tokens different from amounts number ", async () => {
          await truffleAssert.reverts(
            govPool.transferCreditAmount([CREDIT_TOKEN_1.address], ["1000", "2000"], SECOND, { from: VALIDATORS }),
            "GPC: Number of tokens and amounts are not equal"
          );
        });

        it("could transfer", async () => {
          await govPool.setCreditInfo([CREDIT_TOKEN_1.address], ["1000"], { from: GOVPOOL });

          assert.equal((await CREDIT_TOKEN_1.balanceOf(SECOND)).toFixed(), "0");

          await govPool.transferCreditAmount([CREDIT_TOKEN_1.address], ["1000"], SECOND, { from: VALIDATORS });

          assert.equal((await CREDIT_TOKEN_1.balanceOf(SECOND)).toFixed(), "1000");
        });

        it("cant get more than month limit", async () => {
          await govPool.setCreditInfo([CREDIT_TOKEN_1.address], ["1000"], { from: GOVPOOL });
          await truffleAssert.reverts(
            govPool.transferCreditAmount([CREDIT_TOKEN_1.address], ["1001"], SECOND, { from: VALIDATORS }),
            "GPC: Current credit permission < amount to withdraw"
          );
        });

        it("shows correct limit after transfer", async () => {
          await govPool.setCreditInfo([CREDIT_TOKEN_1.address], ["1000"], { from: GOVPOOL });
          await govPool.transferCreditAmount([CREDIT_TOKEN_1.address], ["300"], SECOND, { from: VALIDATORS });

          assert.deepEqual(await govPool.getCreditInfo(), [[CREDIT_TOKEN_1.address, "1000", "700"]]);

          await govPool.transferCreditAmount([CREDIT_TOKEN_1.address], ["700"], SECOND, { from: VALIDATORS });

          assert.deepEqual(await govPool.getCreditInfo(), [[CREDIT_TOKEN_1.address, "1000", "0"]]);
        });

        it("cant transfer on second withdraw more than reminder", async () => {
          await govPool.setCreditInfo([CREDIT_TOKEN_1.address], ["1000"], { from: GOVPOOL });
          await govPool.transferCreditAmount([CREDIT_TOKEN_1.address], ["300"], SECOND, { from: VALIDATORS });
          await truffleAssert.reverts(
            govPool.transferCreditAmount([CREDIT_TOKEN_1.address], ["701"], SECOND, { from: VALIDATORS }),
            "GPC: Current credit permission < amount to withdraw"
          );
        });

        it("can wait for 1 month and withdraw again", async () => {
          await govPool.setCreditInfo([CREDIT_TOKEN_1.address], ["1000"], { from: GOVPOOL });

          assert.equal((await CREDIT_TOKEN_1.balanceOf(SECOND)).toFixed(), "0");

          await govPool.transferCreditAmount([CREDIT_TOKEN_1.address], ["1000"], SECOND, { from: VALIDATORS });

          startTime = await getCurrentBlockTime();

          await setTime(startTime + 30 * 24 * 60 * 60);

          assert.deepEqual(await govPool.getCreditInfo(), [[CREDIT_TOKEN_1.address, "1000", "1000"]]);

          await govPool.transferCreditAmount([CREDIT_TOKEN_1.address], ["1000"], SECOND, { from: VALIDATORS });

          assert.equal((await CREDIT_TOKEN_1.balanceOf(SECOND)).toFixed(), "2000");
        });

        it("can withdraw once more before 1 month", async () => {
          await govPool.setCreditInfo([CREDIT_TOKEN_1.address], ["1000"], { from: GOVPOOL });
          await govPool.transferCreditAmount([CREDIT_TOKEN_1.address], ["1000"], SECOND, { from: VALIDATORS });

          startTime = await getCurrentBlockTime();
          await setTime(startTime + 30 * 24 * 60 * 60 - 100);

          await truffleAssert.reverts(
            govPool.transferCreditAmount([CREDIT_TOKEN_1.address], ["1000"], SECOND, { from: VALIDATORS }),
            "GPC: Current credit permission < amount to withdraw"
          );
        });

        it("correctly shows limit after great amount of time", async () => {
          await govPool.setCreditInfo([CREDIT_TOKEN_1.address], ["1000"], { from: GOVPOOL });

          assert.deepEqual(await govPool.getCreditInfo(), [[CREDIT_TOKEN_1.address, "1000", "1000"]]);

          await govPool.transferCreditAmount([CREDIT_TOKEN_1.address], ["1000"], SECOND, { from: VALIDATORS });

          assert.deepEqual(await govPool.getCreditInfo(), [[CREDIT_TOKEN_1.address, "1000", "0"]]);

          startTime = await getCurrentBlockTime();
          await setTime(startTime + 200 * 24 * 60 * 60);

          assert.deepEqual(await govPool.getCreditInfo(), [[CREDIT_TOKEN_1.address, "1000", "1000"]]);

          await govPool.transferCreditAmount([CREDIT_TOKEN_1.address], ["1000"], SECOND, { from: VALIDATORS });
        });

        it("correctly counts amount to withdraw according to time", async () => {
          const WEEK = (30 * 24 * 60 * 60) / 4;
          const TWO_WEEKS = WEEK * 2;

          await govPool.setCreditInfo([CREDIT_TOKEN_1.address], ["1000"], { from: GOVPOOL });
          await govPool.transferCreditAmount([CREDIT_TOKEN_1.address], ["500"], SECOND, { from: VALIDATORS });

          assert.deepEqual(await govPool.getCreditInfo(), [[CREDIT_TOKEN_1.address, "1000", "500"]]);

          startTime = await getCurrentBlockTime();
          await setTime(startTime + TWO_WEEKS);

          assert.deepEqual(await govPool.getCreditInfo(), [[CREDIT_TOKEN_1.address, "1000", "500"]]);

          await govPool.transferCreditAmount([CREDIT_TOKEN_1.address], ["500"], SECOND, { from: VALIDATORS });

          assert.deepEqual(await govPool.getCreditInfo(), [[CREDIT_TOKEN_1.address, "1000", "0"]]);

          await setTime(startTime + TWO_WEEKS + WEEK);

          await truffleAssert.reverts(
            govPool.transferCreditAmount([CREDIT_TOKEN_1.address], ["1"], SECOND, { from: VALIDATORS }),
            "GPC: Current credit permission < amount to withdraw"
          );

          await setTime(startTime + TWO_WEEKS + TWO_WEEKS);

          assert.deepEqual(await govPool.getCreditInfo(), [[CREDIT_TOKEN_1.address, "1000", "500"]]);

          await truffleAssert.reverts(
            govPool.transferCreditAmount([CREDIT_TOKEN_1.address], ["501"], SECOND, { from: VALIDATORS }),
            "GPC: Current credit permission < amount to withdraw"
          );

          await govPool.transferCreditAmount([CREDIT_TOKEN_1.address], ["500"], SECOND, { from: VALIDATORS });
          await setTime(startTime + TWO_WEEKS + TWO_WEEKS + TWO_WEEKS + 1);

          assert.deepEqual(await govPool.getCreditInfo(), [[CREDIT_TOKEN_1.address, "1000", "500"]]);

          await govPool.transferCreditAmount([CREDIT_TOKEN_1.address], ["500"], SECOND, { from: VALIDATORS });
        });

        it("shows correct balance if withdraw amount was reduced", async () => {
          await govPool.setCreditInfo([CREDIT_TOKEN_1.address], ["1000"], { from: GOVPOOL });
          await govPool.transferCreditAmount([CREDIT_TOKEN_1.address], ["500"], SECOND, { from: VALIDATORS });

          assert.deepEqual(await govPool.getCreditInfo(), [[CREDIT_TOKEN_1.address, "1000", "500"]]);

          await govPool.setCreditInfo([CREDIT_TOKEN_1.address], ["600"], { from: GOVPOOL });

          assert.deepEqual(await govPool.getCreditInfo(), [[CREDIT_TOKEN_1.address, "600", "100"]]);
        });

        it("shows correct balance if amount was overreduced", async () => {
          await govPool.setCreditInfo([CREDIT_TOKEN_1.address], ["1000"], { from: GOVPOOL });
          await govPool.transferCreditAmount([CREDIT_TOKEN_1.address], ["500"], SECOND, { from: VALIDATORS });

          assert.deepEqual(await govPool.getCreditInfo(), [[CREDIT_TOKEN_1.address, "1000", "500"]]);

          await govPool.setCreditInfo([CREDIT_TOKEN_1.address], ["200"], { from: GOVPOOL });

          assert.deepEqual(await govPool.getCreditInfo(), [[CREDIT_TOKEN_1.address, "200", "0"]]);
        });
      });

      describe("correct proposal workflow", () => {
        let startTime;
        let CREDIT_TOKEN;

        beforeEach("setup", async () => {
          CREDIT_TOKEN = await ERC20Mock.new("Mock", "Mock", 18);
          await CREDIT_TOKEN.mint(govPool.address, wei("1000"));

          await token.mint(SECOND, wei("100000000000000000000"));

          await token.approve(userKeeper.address, wei("100000000000000000000"), { from: SECOND });

          await govPool.deposit(OWNER, wei("1000"), []);
          await govPool.deposit(SECOND, wei("100000000000000000000"), [], { from: SECOND });

          await govPool.createProposal(
            "example.com",

            [[govPool.address, 0, getBytesSetCreditInfo([CREDIT_TOKEN.address], [wei("1000")])]],
            []
          );

          startTime = await getCurrentBlockTime();

          await govPool.vote(1, true, wei("100000000000000000000"), [], { from: SECOND });

          await govPool.moveProposalToValidators(1);
          await validators.vote(1, wei("100"), false, true);
          await validators.vote(1, wei("1000000000000"), false, true, { from: SECOND });

          await govPool.execute(1);
        });

        it("proposal sets credit info", async () => {
          assert.deepEqual(await govPool.getCreditInfo(), [[CREDIT_TOKEN.address, wei("1000"), wei("1000")]]);
        });

        it("could withdraw with internal proposal", async () => {
          await createInternalProposal(
            ProposalType.MonthlyWithdraw,
            "example.com",
            [wei("777")],
            [CREDIT_TOKEN.address, SECOND],
            OWNER
          );

          const proposalId = await validators.latestInternalProposalId();
          await validators.vote(proposalId, wei("100"), true, true);
          await validators.vote(proposalId, wei("1000000000000"), true, true, { from: SECOND });

          assert.equal((await CREDIT_TOKEN.balanceOf(SECOND)).toFixed(), "0");
          await validators.execute(proposalId);
          assert.equal((await CREDIT_TOKEN.balanceOf(SECOND)).toFixed(), wei("777"));
          assert.deepEqual(await govPool.getCreditInfo(), [[CREDIT_TOKEN.address, wei("1000"), wei("223")]]);
        });

        it("execute reverts if credit balance was dropped", async () => {
          await createInternalProposal(
            ProposalType.MonthlyWithdraw,
            "example.com",
            [wei("777")],
            [CREDIT_TOKEN.address, SECOND],
            OWNER
          );

          const proposalId = await validators.latestInternalProposalId();
          await validators.vote(proposalId, wei("100"), true, true);
          await validators.vote(proposalId, wei("1000000000000"), true, true, { from: SECOND });

          await govPool.createProposal(
            "example.com",

            [[govPool.address, 0, getBytesSetCreditInfo([CREDIT_TOKEN.address], [0])]],
            []
          );

          await govPool.vote(2, true, wei("100000000000000000000"), [], { from: SECOND });

          await govPool.moveProposalToValidators(2);
          await validators.vote(2, wei("100"), false, true);
          await validators.vote(2, wei("1000000000000"), false, true, { from: SECOND });

          await govPool.execute(2);

          await truffleAssert.reverts(validators.execute(proposalId), "Validators: failed to execute");
        });

        it("should correctly execute `MonthlyWithdraw` proposal", async () => {
          assert.equal(await validators.getProposalState(1, true), ValidatorsProposalState.Undefined);

          await createInternalProposal(
            ProposalType.MonthlyWithdraw,
            "example.com",
            [wei("777")],
            [CREDIT_TOKEN.address, SECOND],
            OWNER
          );

          await validators.vote(1, wei("1000000000000"), true, true, { from: SECOND });

          assert.equal(await validators.getProposalState(1, true), ValidatorsProposalState.Locked);

          await setTime((await getCurrentBlockTime()) + 1);

          assert.equal(await validators.getProposalState(1, true), ValidatorsProposalState.Succeeded);

          assert.equal((await CREDIT_TOKEN.balanceOf(SECOND)).toFixed(), "0");
          await validators.execute(1);
          assert.equal((await CREDIT_TOKEN.balanceOf(SECOND)).toFixed(), wei("777"));
          assert.deepEqual(await govPool.getCreditInfo(), [[CREDIT_TOKEN.address, wei("1000"), wei("223")]]);

          assert.equal(await validators.getProposalState(1, true), ValidatorsProposalState.Executed);
        });
      });
    });
  });

  describe("saveOffchainResults", () => {
    const OWNER_PRIVATE_KEY = "ac0974bec39a17e36ba4a6b4d238ff944bacb478cbed5efcae784d7bf4f2ff80";
    const NOT_OWNER_PRIVATE_KEY = "59c6995e998f97a5a0044966f0945389dc9e86dae88c7a8412f4603b6b78690d";

    beforeEach("setup", async () => {
      const POOL_PARAMETERS = await getPoolParameters(nft.address);

      const poolContracts = await deployPool(POOL_PARAMETERS);
      settings = poolContracts.settings;
      govPool = poolContracts.govPool;
      userKeeper = poolContracts.userKeeper;
      validators = poolContracts.validators;
      dp = poolContracts.distributionProposal;
      expertNft = poolContracts.expertNft;
      nftMultiplier = poolContracts.nftMultiplier;

      await setupTokens();
    });

    it("should correctly add results hash", async () => {
      const resultsHash = "0xc4f46c912cc2a1f30891552ac72871ab0f0e977886852bdd5dccd221a595647d";
      const privateKey = Buffer.from(OWNER_PRIVATE_KEY, "hex");

      let signHash = await govPool.getOffchainSignHash(resultsHash);
      let signature = ethSigUtil.personalSign({ privateKey: privateKey, data: signHash });

      const treasury = await contractsRegistry.getTreasuryContract();

      assert.equal((await rewardToken.balanceOf(treasury)).toFixed(), "0");

      await govPool.saveOffchainResults(resultsHash, signature);

      assert.equal((await rewardToken.balanceOf(treasury)).toFixed(), wei("1"));

      const storedHash = (await govPool.getOffchainInfo()).resultsHash;

      assert.deepEqual(resultsHash, storedHash);
    });

    it("should claim offchain rewards", async () => {
      const resultsHash = "0xc4f46c912cc2a1f30891552ac72871ab0f0e977886852bdd5dccd221a595647d";
      const privateKey = Buffer.from(OWNER_PRIVATE_KEY, "hex");

      let signHash = await govPool.getOffchainSignHash(resultsHash);
      let signature = ethSigUtil.personalSign({ privateKey: privateKey, data: signHash });

      await govPool.saveOffchainResults(resultsHash, signature);

      const rewards = await govPool.getPendingRewards(OWNER, []);

      assert.deepEqual(rewards.onchainRewards, []);
      assert.deepEqual(rewards.offchainTokens, [rewardToken.address]);
      assert.deepEqual(
        rewards.offchainRewards.map((e) => toBN(e).toFixed()),
        [wei("5")]
      );

      assert.equal((await rewardToken.balanceOf(OWNER)).toFixed(), "0");

      await govPool.claimRewards([0]);

      assert.equal((await rewardToken.balanceOf(OWNER)).toFixed(), wei("5"));
    });

    it("should not transfer commission if treasury is address(this)", async () => {
      const resultsHash = "";
      const privateKey = Buffer.from(OWNER_PRIVATE_KEY, "hex");

      await contractsRegistry.addContract(await contractsRegistry.TREASURY_NAME(), govPool.address);

      await contractsRegistry.injectDependencies(await contractsRegistry.CORE_PROPERTIES_NAME());

      let signHash = await govPool.getOffchainSignHash(resultsHash);
      let signature = ethSigUtil.personalSign({ privateKey: privateKey, data: signHash });

      const balance = await rewardToken.balanceOf(govPool.address);

      await govPool.saveOffchainResults(resultsHash, signature);

      assert.equal((await rewardToken.balanceOf(govPool.address)).toFixed(), balance.toFixed());
    });

    it("should revert when signer is not verifier", async () => {
      const resultsHash = "IPFS";
      const privateKey = Buffer.from(NOT_OWNER_PRIVATE_KEY, "hex");

      let signHash = await govPool.getOffchainSignHash(resultsHash);
      let signature = ethSigUtil.personalSign({ privateKey: privateKey, data: signHash });

      await truffleAssert.reverts(govPool.saveOffchainResults(resultsHash, signature), "Gov: invalid signer");
    });

    it("should revert if same signHash is used", async () => {
      const resultsHash = "0xc4f46c912cc2a1f30891552ac72871ab0f0e977886852bdd5dccd221a595647d";
      const privateKey = Buffer.from(OWNER_PRIVATE_KEY, "hex");

      let signHash = await govPool.getOffchainSignHash(resultsHash);
      let signature = ethSigUtil.personalSign({ privateKey: privateKey, data: signHash });

      await govPool.saveOffchainResults(resultsHash, signature);
      await truffleAssert.reverts(govPool.saveOffchainResults(resultsHash, signature), "Gov: already used");
    });
  });

  describe("pool with babt feature", () => {
    const REVERT_STRING = "Gov: not BABT holder";

    beforeEach("setup", async () => {
      const POOL_PARAMETERS = await getPoolParameters(nft.address);
      POOL_PARAMETERS.onlyBABTHolders = true;

      await babt.attest(SECOND);

      const poolContracts = await deployPool(POOL_PARAMETERS);
      settings = poolContracts.settings;
      govPool = poolContracts.govPool;
      userKeeper = poolContracts.userKeeper;
      validators = poolContracts.validators;
      dp = poolContracts.distributionProposal;
      expertNft = poolContracts.expertNft;
      nftMultiplier = poolContracts.nftMultiplier;

      await setupTokens();

      await token.mint(SECOND, wei("100000000000000000000"));
      await token.approve(userKeeper.address, wei("100000000000000000000"), { from: SECOND });

      await govPool.deposit(SECOND, wei("3"), [], { from: SECOND });
    });

    describe("onlyBABTHolder modifier reverts", () => {
      it("createProposal()", async () => {
        await truffleAssert.reverts(
          govPool.createProposal("example.com", [[SECOND, 0, getBytesApprove(SECOND, 1)]], []),
          REVERT_STRING
        );
      });

      it("vote()", async () => {
        await govPool.createProposal("example.com", [[SECOND, 0, getBytesApprove(SECOND, 1)]], [], {
          from: SECOND,
        });
        await truffleAssert.reverts(govPool.vote(1, true, wei("100"), []), REVERT_STRING);
      });

      it("deposit()", async () => {
        await truffleAssert.reverts(govPool.deposit(SECOND, wei("1000"), []), REVERT_STRING);
      });

      it("withdraw()", async () => {
        await truffleAssert.reverts(govPool.withdraw(SECOND, wei("1000"), []), REVERT_STRING);
      });

      it("delegate()", async () => {
        await truffleAssert.reverts(govPool.delegate(OWNER, wei("500"), []), REVERT_STRING);
      });

      it("undelegate()", async () => {
        await truffleAssert.reverts(govPool.undelegate(OWNER, wei("500"), []), REVERT_STRING);
      });

      it("unlock()", async () => {
        await truffleAssert.reverts(govPool.unlock(OWNER), REVERT_STRING);
      });

      it("execute()", async () => {
        await truffleAssert.reverts(govPool.execute(1), REVERT_STRING);
      });

      it("claimRewards()", async () => {
        await truffleAssert.reverts(govPool.claimRewards([1]), REVERT_STRING);
      });

      it("saveOffchainResults()", async () => {
        await truffleAssert.reverts(
          govPool.saveOffchainResults(
            "0xc4f46c912cc2a1f30891552ac72871ab0f0e977886852bdd5dccd221a595647d",
            "0xc4f46c912cc2a1f30891552ac72871ab0f0e977886852bdd5dccd221a595647d"
          ),
          REVERT_STRING
        );
      });
    });
  });
});<|MERGE_RESOLUTION|>--- conflicted
+++ resolved
@@ -2518,217 +2518,8 @@
         await govPool.deposit(SECOND, wei("100000000000000000000"), [], { from: SECOND });
       });
 
-<<<<<<< HEAD
-      describe("delegate() undelegate() voteDelegated()", () => {
-        it("should give the proportional rewards for delegated ERC20 + ERC721", async () => {
-          await govPool.createProposal("example.com", [[SECOND, 0, getBytesApprove(SECOND, 1)]], []);
-
-          await govPool.delegate(micropool, wei("100000000000000000000"), [10, 11, 12, 13], { from: delegator1 });
-          await govPool.delegate(micropool, wei("100000000000000000000"), [20, 21, 22, 23], { from: delegator2 });
-          await govPool.delegate(micropool, wei("50000000000000000000"), [30, 31], { from: delegator3 });
-
-          await govPool.voteDelegated(1, wei("250000000000000000000"), [], true, { from: micropool });
-
-          await setTime((await getCurrentBlockTime()) + 10000);
-
-          await govPool.moveProposalToValidators(1);
-
-          await validators.vote(1, wei("100"), false, true);
-          await validators.vote(1, wei("1000000000000"), false, true, { from: SECOND });
-
-          await govPool.execute(1);
-          await govPool.claimRewards([1], { from: micropool });
-
-          await govPool.undelegate(micropool, wei("100000000000000000000"), [], { from: delegator1 });
-          await govPool.undelegate(micropool, wei("100000000000000000000"), [], { from: delegator2 });
-          await govPool.undelegate(micropool, wei("50000000000000000000"), [], { from: delegator3 });
-
-          const micropoolBalance = await rewardToken.balanceOf(micropool);
-          const balance1 = await rewardToken.balanceOf(delegator1);
-          const balance2 = await rewardToken.balanceOf(delegator2);
-          const balance3 = await rewardToken.balanceOf(delegator3);
-
-          assertNoZerosBalanceDistribution([balance1, balance2, balance3, micropoolBalance], [32, 32, 16, 20]);
-        });
-
-        it("should claim delegate reward properly if nft multiplier has been set", async () => {
-          await token.mint(SECOND, wei("25000000000000000000000000"));
-          await token.approve(userKeeper.address, wei("25000000000000000000000000"), { from: SECOND });
-          await govPool.deposit(SECOND, wei("25000000000000000000000000"), [], { from: SECOND });
-
-          const bytesSetAddress = getBytesSetNftMultiplierAddress(nftMultiplier.address);
-          await govPool.createProposal("example.com", [[govPool.address, 0, bytesSetAddress]], []);
-          await govPool.vote(1, wei("25000000000000000000000000"), [], true, { from: SECOND });
-          await govPool.moveProposalToValidators(1);
-          await validators.vote(1, wei("1000000000000"), false, true, { from: SECOND });
-
-          await govPool.execute(1);
-          await nftMultiplier.mint(micropool, PRECISION.times("2.5"), 10000000000);
-          await nftMultiplier.transferOwnership(govPool.address);
-          await nftMultiplier.lock(1, { from: micropool });
-
-          await govPool.createProposal("example.com", [[SECOND, 0, getBytesApprove(SECOND, 1)]], []);
-
-          await token.mint(delegator1, wei("1000000000000000000000000000"));
-          await token.approve(userKeeper.address, wei("1000000000000000000000000000"), { from: delegator1 });
-          await govPool.deposit(delegator1, wei("1000000000000000000000000000"), [], { from: delegator1 });
-          await govPool.delegate(micropool, wei("1000000000000000000000000000"), [10, 11, 12, 13], {
-            from: delegator1,
-          });
-
-          await govPool.voteDelegated(2, wei("1000000000000000000000000000"), [], true, { from: micropool });
-
-          await setTime((await getCurrentBlockTime()) + 10000);
-
-          await govPool.moveProposalToValidators(2);
-
-          await validators.vote(2, wei("100"), false, true);
-          await validators.vote(2, wei("1000000000000"), false, true, { from: SECOND });
-
-          await govPool.execute(2);
-
-          await govPool.claimRewards([2], { from: micropool });
-
-          assert.equal((await rewardToken.balanceOf(micropool)).toFixed(), wei("200000000000000000000000000")); // 1000000000000000000000000000 * 0.2
-        });
-
-        it("should claim delegate reward properly if nft multiplier and vote modifier have been set", async () => {
-          await token.mint(SECOND, wei("25000000000000000000000000"));
-          await token.approve(userKeeper.address, wei("25000000000000000000000000"), { from: SECOND });
-          await govPool.deposit(SECOND, wei("25000000000000000000000000"), [], { from: SECOND });
-
-          const bytesSetAddress = getBytesSetNftMultiplierAddress(nftMultiplier.address);
-          await govPool.createProposal("example.com", [[govPool.address, 0, bytesSetAddress]], []);
-          await govPool.vote(1, wei("25000000000000000000000000"), [], true, { from: SECOND });
-          await govPool.moveProposalToValidators(1);
-          await validators.vote(1, wei("1000000000000"), false, true, { from: SECOND });
-
-          await govPool.execute(1);
-          await nftMultiplier.mint(micropool, PRECISION.times("2.5"), 10000000000, 0);
-          await nftMultiplier.transferOwnership(govPool.address);
-          await nftMultiplier.lock(1, { from: micropool });
-
-          await setExpert(THIRD, async (proposalId) => {
-            await govPool.vote(proposalId, wei("25000000000000000000000000"), [], true, { from: SECOND });
-            await setTime((await getCurrentBlockTime()) + 10000);
-            await govPool.moveProposalToValidators(proposalId);
-            await validators.vote(proposalId, wei("100"), false, true);
-            await validators.vote(proposalId, wei("1000000000000"), false, true, { from: SECOND });
-            await setTime((await getCurrentBlockTime()) + 10000);
-          });
-
-          await changeVoteModifiers(wei("1.01", 25), wei("1.02", 25));
-
-          await govPool.createProposal("example.com", [[SECOND, 0, getBytesApprove(SECOND, 1)]], []);
-
-          await token.mint(delegator1, wei("1000000000000000000000000000"));
-          await token.approve(userKeeper.address, wei("1000000000000000000000000000"), { from: delegator1 });
-          await govPool.deposit(delegator1, wei("1000000000000000000000000000"), [], { from: delegator1 });
-          await govPool.delegate(micropool, wei("1000000000000000000000000000"), [10, 11, 12, 13], {
-            from: delegator1,
-          });
-          await govPool.voteDelegated(4, wei("1000000000000000000000000000"), [], true, { from: micropool });
-          await token.mint(THIRD, wei("25000000000000000000000000"));
-          await token.approve(userKeeper.address, wei("25000000000000000000000000"), { from: THIRD });
-          await govPool.deposit(THIRD, wei("25000000000000000000000000"), [], { from: THIRD });
-          await govPool.vote(4, wei("25000000000000000000000000"), [], true, { from: THIRD });
-
-          await setTime((await getCurrentBlockTime()) + 10000);
-
-          await govPool.moveProposalToValidators(4);
-
-          await validators.vote(4, wei("100"), false, true);
-          await validators.vote(4, wei("1000000000000"), false, true, { from: SECOND });
-
-          await govPool.execute(4);
-
-          await govPool.claimRewards([4], { from: micropool });
-
-          assert.equal(
-            (await rewardToken.balanceOf(micropool)).toFixed(),
-            (await weiToVotes(wei("1000000000000000000000000000"), micropool)).times(0.2).toFixed()
-          ); // f(1000000000000000000000000000) * 0.2
-        });
-
-        it("should give the proper rewards with multiple async delegates", async () => {
-          await govPool.createProposal("example.com", [[SECOND, 0, getBytesApprove(SECOND, 1)]], []);
-
-          await govPool.delegate(micropool, wei("1000"), [10, 11, 12, 13], { from: delegator1 });
-          await govPool.voteDelegated(1, wei("800"), [], true, { from: micropool });
-
-          await govPool.delegate(micropool, wei("1000"), [20, 21, 22, 23], { from: delegator2 });
-          await govPool.voteDelegated(1, wei("800"), [], true, { from: micropool });
-
-          await govPool.delegate(micropool, wei("500"), [30, 31], { from: delegator3 });
-          await govPool.voteDelegated(1, wei("800"), [], true, { from: micropool });
-
-          await setTime((await getCurrentBlockTime()) + 10000);
-
-          await govPool.undelegate(micropool, wei("1000"), [10, 11, 12, 13], { from: delegator1 });
-          await govPool.undelegate(micropool, wei("1000"), [20, 21, 22, 23], { from: delegator2 });
-          await govPool.undelegate(micropool, wei("500"), [30, 31], { from: delegator3 });
-
-          const balance1 = await rewardToken.balanceOf(delegator1);
-          const balance2 = await rewardToken.balanceOf(delegator2);
-          const balance3 = await rewardToken.balanceOf(delegator3);
-
-          assertNoZerosBalanceDistribution([balance1, balance2, balance3], [19, 9, 2]);
-        });
-
-        it("should give the proper rewards when the same user delegates twice", async () => {
-          await govPool.createProposal("example.com", [[SECOND, 0, getBytesApprove(SECOND, 1)]], []);
-
-          await govPool.delegate(micropool, wei("250"), [], { from: delegator2 });
-          await govPool.delegate(micropool, wei("500"), [], { from: delegator1 });
-          await govPool.delegate(micropool, wei("1250"), [], { from: delegator2 });
-
-          await govPool.voteDelegated(1, wei("2000"), [], true, { from: micropool });
-
-          await govPool.delegate(micropool, wei("2500"), [], { from: delegator1 });
-          await govPool.delegate(micropool, wei("500"), [], { from: delegator2 });
-
-          await govPool.voteDelegated(1, wei("3000"), [], true, { from: micropool });
-
-          await setTime((await getCurrentBlockTime()) + 10000);
-
-          await govPool.undelegate(micropool, wei("3000"), [], { from: delegator1 });
-          await govPool.undelegate(micropool, wei("2000"), [], { from: delegator2 });
-
-          const balance1 = await rewardToken.balanceOf(delegator1);
-          const balance2 = await rewardToken.balanceOf(delegator2);
-
-          assertNoZerosBalanceDistribution([balance1, balance2], [23, 27]);
-        });
-
-        it("should give the proper rewards in native currency", async () => {
-          await network.provider.send("hardhat_setBalance", [govPool.address, "0x" + wei("250000000000000000000")]);
-
-          const bytes = getBytesEditSettings([1], [NEW_SETTINGS]);
-
-          await govPool.createProposal("example.com", [[settings.address, 0, bytes]], []);
-
-          await govPool.delegate(micropool, wei("100000000000000000000"), [], { from: delegator1 });
-          await govPool.delegate(micropool, wei("100000000000000000000"), [], { from: delegator2 });
-          await govPool.delegate(micropool, wei("50000000000000000000"), [], { from: delegator3 });
-
-          await govPool.voteDelegated(1, wei("250000000000000000000"), [], true, { from: micropool });
-
-          await govPool.moveProposalToValidators(1);
-
-          await validators.vote(1, wei("1000000000000"), false, true, { from: SECOND });
-
-          await govPool.execute(1);
-
-          await govPool.createProposal(
-            "example.com",
-
-            [[settings.address, 0, getBytesAddSettings([NEW_SETTINGS])]],
-            []
-          );
-=======
       it("should claim reward on For", async () => {
         const bytes = getBytesAddSettings([NEW_SETTINGS]);
->>>>>>> 29453ae6
 
         await govPool.createProposal("example.com", [[settings.address, 0, bytes]], []);
         await govPool.vote(1, true, wei("1000"), []);
