const { toBN, accounts, wei, fromWei } = require("../../scripts/utils/utils");
const { solidityPow } = require("../../scripts/utils/log-exp-math");
const { toPercent } = require("../utils/utils");
const {
  getBytesExecute,
  getBytesEditUrl,
  getBytesAddSettings,
  getBytesEditSettings,
  getBytesChangeExecutors,
  getBytesChangeBalances,
  getBytesSetERC20Address,
  getBytesSetERC721Address,
  getBytesDistributionProposal,
  getBytesApprove,
  getBytesApproveAll,
  getBytesSetNftMultiplierAddress,
  getBytesChangeVerifier,
  getBytesChangeBABTRestriction,
  getBytesGovExecute,
  getBytesGovClaimRewards,
  getBytesGovVote,
  getBytesGovDeposit,
  getBytesKeeperWithdrawTokens,
  getBytesGovVoteDelegated,
  getBytesSetCreditInfo,
  getBytesChangeVoteModifiers,
  getBytesMintExpertNft,
  getBytesDelegateTreasury,
  getBytesUndelegateTreasury,
  getBytesGovVoteTreasury,
} = require("../utils/gov-pool-utils");
const {
  getBytesChangeInternalBalances,
  getBytesChangeValidatorSettings,
  getBytesMonthlyWithdraw,
} = require("../utils/gov-validators-utils");
const { ZERO_ADDR, ETHER_ADDR, PRECISION, DECIMAL } = require("../../scripts/utils/constants");
const {
  ProposalState,
  DEFAULT_CORE_PROPERTIES,
  ValidatorsProposalState,
  ProposalType,
  VoteType,
} = require("../utils/constants");
const Reverter = require("../helpers/reverter");
const truffleAssert = require("truffle-assertions");
const { getCurrentBlockTime, setTime } = require("../helpers/block-helper");
const { impersonate } = require("../helpers/impersonator");
const { assert } = require("chai");
const ethSigUtil = require("@metamask/eth-sig-util");
const { web3 } = require("hardhat");

const ContractsRegistry = artifacts.require("ContractsRegistry");
const PoolRegistry = artifacts.require("PoolRegistry");
const CoreProperties = artifacts.require("CoreProperties");
const GovPool = artifacts.require("GovPool");
const DistributionProposal = artifacts.require("DistributionProposal");
const GovValidators = artifacts.require("GovValidators");
const GovSettings = artifacts.require("GovSettings");
const GovUserKeeper = artifacts.require("GovUserKeeper");
const ERC721EnumMock = artifacts.require("ERC721EnumerableMock");
const ERC721Multiplier = artifacts.require("ERC721Multiplier");
const ERC721Power = artifacts.require("ERC721Power");
const ERC721Expert = artifacts.require("ERC721Expert");
const ERC20Mock = artifacts.require("ERC20Mock");
const ERC20 = artifacts.require("ERC20");
const BABTMock = artifacts.require("BABTMock");
const ExecutorTransferMock = artifacts.require("ExecutorTransferMock");
const GovUserKeeperViewLib = artifacts.require("GovUserKeeperView");
const GovPoolCreateLib = artifacts.require("GovPoolCreate");
const GovPoolExecuteLib = artifacts.require("GovPoolExecute");
const GovPoolMicropoolLib = artifacts.require("GovPoolMicropool");
const GovPoolRewardsLib = artifacts.require("GovPoolRewards");
const GovPoolUnlockLib = artifacts.require("GovPoolUnlock");
const GovPoolVoteLib = artifacts.require("GovPoolVote");
const GovPoolViewLib = artifacts.require("GovPoolView");
const GovPoolCreditLib = artifacts.require("GovPoolCredit");
const GovPoolOffchainLib = artifacts.require("GovPoolOffchain");

ContractsRegistry.numberFormat = "BigNumber";
PoolRegistry.numberFormat = "BigNumber";
CoreProperties.numberFormat = "BigNumber";
DistributionProposal.numberFormat = "BigNumber";
GovPool.numberFormat = "BigNumber";
GovValidators.numberFormat = "BigNumber";
GovSettings.numberFormat = "BigNumber";
GovUserKeeper.numberFormat = "BigNumber";
ERC721EnumMock.numberFormat = "BigNumber";
ERC721Expert.numberFormat = "BigNumber";
ERC20Mock.numberFormat = "BigNumber";
ERC20.numberFormat = "BigNumber";
BABTMock.numberFormat = "BigNumber";
ExecutorTransferMock.numberFormat = "BigNumber";

describe("GovPool", () => {
  let OWNER;
  let SECOND;
  let THIRD;
  let FOURTH;
  let FIFTH;
  let SIXTH;
  let FACTORY;
  let NOTHING;

  let contractsRegistry;
  let coreProperties;
  let poolRegistry;

  let token;
  let nft;
  let nftPower;
  let rewardToken;
  let nftMultiplier;
  let babt;

  let settings;
  let expertNft;
  let dexeExpertNft;
  let validators;
  let userKeeper;
  let dp;
  let govPool;

  let settings2;
  let expertNft2;
  let validators2;
  let userKeeper2;
  let dp2;
  let govPool2;

  const reverter = new Reverter();

  const getProposalByIndex = async (index) => (await govPool.getProposals(index - 1, 1))[0].proposal;

  async function depositAndVote(
    proposalId,
    depositAmount,
    depositNftIds,
    voteAmount,
    voteNftIds,
    from,
    isVoteFor = true
  ) {
    await govPool.multicall(
      [
        getBytesGovDeposit(from, depositAmount, depositNftIds),
        getBytesGovVote(proposalId, voteAmount, voteNftIds, isVoteFor),
      ],
      { from: from }
    );
  }

  async function executeAndClaim(proposalId, from) {
    await govPool.multicall([getBytesGovExecute(proposalId), getBytesGovClaimRewards([proposalId])], { from: from });
  }

  async function createInternalProposal(proposalType, description, amounts, users, from) {
    let data;
    switch (proposalType) {
      case ProposalType.ChangeSettings:
        data = getBytesChangeValidatorSettings(amounts);
        break;
      case ProposalType.ChangeBalances:
        data = getBytesChangeInternalBalances(amounts, users);
        break;
      case ProposalType.MonthlyWithdraw:
        data = getBytesMonthlyWithdraw(users.slice(0, users.length - 1), amounts, users[users.length - 1]);
        break;
      case ProposalType.OffchainProposal:
        data = "0x";
        break;
      default:
        assert.isTrue(false);
    }
    await validators.createInternalProposal(proposalType, description, data, { from: from });
  }

  async function tokensToVotes(tokenNumber) {
    return weiToVotes(wei(tokenNumber));
  }

  async function weiToVotes(tokenNumber, user = "", treasuryVote = false) {
    let voteModifier;
    if (user) {
      voteModifier = await govPool.getVoteModifierForUser(user);
    } else {
      voteModifier = (await govPool.getVoteModifiers())[0];
    }

    if (treasuryVote) {
      const treasuryVoteCoefficient = toBN(
        toBN(toBN(tokenNumber).times(PRECISION).toFixed(0))
          .idiv((await userKeeper.getTotalVoteWeight()).toFixed(0))
          .toFixed(0)
      )
        .idiv(10)
        .toFixed(0);

      voteModifier = toBN(voteModifier.minus(treasuryVoteCoefficient).toFixed());
    }

    if (voteModifier.lte(PRECISION)) {
      return toBN(tokenNumber);
    }

    return toBN(solidityPow(tokenNumber, voteModifier.times(DECIMAL).idiv(PRECISION).decimalPlaces(0)));
  }

  before("setup", async () => {
    OWNER = await accounts(0);
    SECOND = await accounts(1);
    THIRD = await accounts(2);
    FOURTH = await accounts(3);
    FIFTH = await accounts(4);
    SIXTH = await accounts(5);
    FACTORY = await accounts(6);
    NOTHING = await accounts(9);

    const govUserKeeperViewLib = await GovUserKeeperViewLib.new();

    const govPoolCreateLib = await GovPoolCreateLib.new();
    const govPoolExecuteLib = await GovPoolExecuteLib.new();
    const govPoolMicropoolLib = await GovPoolMicropoolLib.new();
    const govPoolRewardsLib = await GovPoolRewardsLib.new();
    const govPoolUnlockLib = await GovPoolUnlockLib.new();
    const govPoolVoteLib = await GovPoolVoteLib.new();
    const govPoolViewLib = await GovPoolViewLib.new();
    const govPoolCreditLib = await GovPoolCreditLib.new();
    const govPoolOffchainLib = await GovPoolOffchainLib.new();

    await GovUserKeeper.link(govUserKeeperViewLib);

    await GovPool.link(govPoolCreateLib);
    await GovPool.link(govPoolExecuteLib);
    await GovPool.link(govPoolMicropoolLib);
    await GovPool.link(govPoolRewardsLib);
    await GovPool.link(govPoolUnlockLib);
    await GovPool.link(govPoolVoteLib);
    await GovPool.link(govPoolViewLib);
    await GovPool.link(govPoolCreditLib);
    await GovPool.link(govPoolOffchainLib);

    contractsRegistry = await ContractsRegistry.new();
    const _coreProperties = await CoreProperties.new();
    const _poolRegistry = await PoolRegistry.new();
    dexeExpertNft = await ERC721Expert.new();
    babt = await BABTMock.new();
    token = await ERC20Mock.new("Mock", "Mock", 18);
    nft = await ERC721EnumMock.new("Mock", "Mock");

    nftMultiplier = await ERC721Multiplier.new();
    await nftMultiplier.__ERC721Multiplier_init("NFTMultiplierMock", "NFTMM");

    nftPower = await ERC721Power.new();
    await nftPower.__ERC721Power_init(
      "NFTPowerMock",
      "NFTPM",
      (await getCurrentBlockTime()) + 200,
      token.address,
      toPercent("90"),
      toPercent("0.01"),
      "540"
    );

    rewardToken = await ERC20Mock.new("REWARD", "RWD", 18);

    await contractsRegistry.__OwnableContractsRegistry_init();

    await contractsRegistry.addProxyContract(await contractsRegistry.CORE_PROPERTIES_NAME(), _coreProperties.address);
    await contractsRegistry.addProxyContract(await contractsRegistry.POOL_REGISTRY_NAME(), _poolRegistry.address);

    await contractsRegistry.addContract(await contractsRegistry.POOL_FACTORY_NAME(), FACTORY);

    await contractsRegistry.addContract(await contractsRegistry.TREASURY_NAME(), ETHER_ADDR);

    await contractsRegistry.addContract(await contractsRegistry.DEXE_EXPERT_NFT_NAME(), dexeExpertNft.address);
    await contractsRegistry.addContract(await contractsRegistry.BABT_NAME(), babt.address);

    coreProperties = await CoreProperties.at(await contractsRegistry.getCorePropertiesContract());
    poolRegistry = await PoolRegistry.at(await contractsRegistry.getPoolRegistryContract());

    await coreProperties.__CoreProperties_init(DEFAULT_CORE_PROPERTIES);
    await poolRegistry.__OwnablePoolContractsRegistry_init();
    await dexeExpertNft.__ERC721Expert_init("Global", "Global");

    await contractsRegistry.injectDependencies(await contractsRegistry.CORE_PROPERTIES_NAME());
    await contractsRegistry.injectDependencies(await contractsRegistry.POOL_REGISTRY_NAME());

    await reverter.snapshot();
  });

  afterEach(reverter.revert);

  async function deployPool(poolParams) {
    const NAME = await poolRegistry.GOV_POOL_NAME();

    const settings = await GovSettings.new();
    const validators = await GovValidators.new();
    const userKeeper = await GovUserKeeper.new();
    const dp = await DistributionProposal.new();
    const expertNft = await ERC721Expert.new();
    const govPool = await GovPool.new();

    await settings.__GovSettings_init(
      govPool.address,
      validators.address,
      userKeeper.address,
      poolParams.settingsParams.proposalSettings,
      [...poolParams.settingsParams.additionalProposalExecutors, dp.address]
    );

    await validators.__GovValidators_init(
      poolParams.validatorsParams.name,
      poolParams.validatorsParams.symbol,
      [
        poolParams.validatorsParams.proposalSettings.duration,
        poolParams.validatorsParams.proposalSettings.executionDelay,
        poolParams.validatorsParams.proposalSettings.quorum,
      ],
      poolParams.validatorsParams.validators,
      poolParams.validatorsParams.balances
    );
    await userKeeper.__GovUserKeeper_init(
      poolParams.userKeeperParams.tokenAddress,
      poolParams.userKeeperParams.nftAddress,
      poolParams.userKeeperParams.totalPowerInTokens,
      poolParams.userKeeperParams.nftsTotalSupply
    );

    await dp.__DistributionProposal_init(govPool.address);
    await expertNft.__ERC721Expert_init("Mock Expert Nft", "MCKEXPNFT");
    await govPool.__GovPool_init(
      [settings.address, userKeeper.address, validators.address, expertNft.address, nftMultiplier.address],
      wei("1", 25),
      wei("1", 25),
      OWNER,
      poolParams.onlyBABTHolders,
      poolParams.deployerBABTid,
      poolParams.descriptionURL,
      poolParams.name
    );

    await settings.transferOwnership(govPool.address);
    await validators.transferOwnership(govPool.address);
    await userKeeper.transferOwnership(govPool.address);
    await expertNft.transferOwnership(govPool.address);

    await poolRegistry.addProxyPool(NAME, govPool.address, {
      from: FACTORY,
    });

    await poolRegistry.injectDependenciesToExistingPools(NAME, 0, 10);

    return {
      settings: settings,
      validators: validators,
      userKeeper: userKeeper,
      distributionProposal: dp,
      expertNft: expertNft,
      govPool: govPool,
    };
  }

  async function getPoolParameters(nftAddress) {
    return {
      settingsParams: {
        proposalSettings: [
          {
            earlyCompletion: false,
            delegatedVotingAllowed: false,
            validatorsVote: true,
            duration: 700,
            durationValidators: 800,
            quorum: PRECISION.times("71").toFixed(),
            quorumValidators: PRECISION.times("100").toFixed(),
            minVotesForVoting: nftAddress === nftPower.address ? 0 : wei("20"),
            minVotesForCreating: wei("3"),
            executionDelay: 0,
            rewardsInfo: {
              rewardToken: rewardToken.address,
              creationReward: wei("10"),
              executionReward: wei("5"),
              voteForRewardsCoefficient: PRECISION.toFixed(),
              voteAgainstRewardsCoefficient: PRECISION.toFixed(),
            },
            executorDescription: "default",
          },
          {
            earlyCompletion: true,
            delegatedVotingAllowed: false,
            validatorsVote: true,
            duration: 500,
            durationValidators: 600,
            quorum: PRECISION.times("51").toFixed(),
            quorumValidators: PRECISION.times("61").toFixed(),
            minVotesForVoting: wei("10"),
            minVotesForCreating: wei("2"),
            executionDelay: 0,
            rewardsInfo: {
              rewardToken: rewardToken.address,
              creationReward: wei("10"),
              executionReward: wei("5"),
              voteForRewardsCoefficient: PRECISION.toFixed(),
              voteAgainstRewardsCoefficient: PRECISION.toFixed(),
            },
            executorDescription: "internal",
          },
          {
            earlyCompletion: true,
            delegatedVotingAllowed: false,
            validatorsVote: true,
            duration: 500,
            durationValidators: 600,
            quorum: PRECISION.times("51").toFixed(),
            quorumValidators: PRECISION.times("61").toFixed(),
            minVotesForVoting: wei("10"),
            minVotesForCreating: wei("2"),
            executionDelay: 0,
            rewardsInfo: {
              rewardToken: rewardToken.address,
              creationReward: wei("10"),
              executionReward: wei("5"),
              voteForRewardsCoefficient: PRECISION.toFixed(),
              voteAgainstRewardsCoefficient: PRECISION.toFixed(),
            },
            executorDescription: "validators",
          },
          {
            earlyCompletion: false,
            delegatedVotingAllowed: true,
            validatorsVote: true,
            duration: 600,
            durationValidators: 800,
            quorum: PRECISION.times("71").toFixed(),
            quorumValidators: PRECISION.times("100").toFixed(),
            minVotesForVoting: wei("20"),
            minVotesForCreating: wei("3"),
            executionDelay: 0,
            rewardsInfo: {
              rewardToken: rewardToken.address,
              creationReward: wei("10"),
              executionReward: wei("5"),
              voteForRewardsCoefficient: PRECISION.toFixed(),
              voteAgainstRewardsCoefficient: PRECISION.toFixed(),
            },
            executorDescription: "DP",
          },
        ],
        additionalProposalExecutors: [],
      },
      validatorsParams: {
        name: "Validator Token",
        symbol: "VT",
        proposalSettings: {
          duration: 600,
          executionDelay: 0,
          quorum: PRECISION.times("51").toFixed(),
        },
        validators: [OWNER, SECOND],
        balances: [wei("100"), wei("1000000000000")],
      },
      userKeeperParams: {
        tokenAddress: token.address,
        nftAddress: nftAddress,
        totalPowerInTokens: wei("33000"),
        nftsTotalSupply: 33,
      },
      verifier: OWNER,
      onlyBABTHolders: false,
      deployerBABTid: 1,
      descriptionURL: "example.com",
      name: "Pool name",
    };
  }

  async function setupTokens() {
    await token.mint(OWNER, wei("100000000000"));
    await token.approve(userKeeper.address, wei("10000000000"));

    for (let i = 1; i < 10; i++) {
      await nft.safeMint(OWNER, i);
      await nft.approve(userKeeper.address, i);
    }

    await rewardToken.mint(govPool.address, wei("10000000000000000000000"));
  }

  async function setNftMultiplierAddress(addr) {
    const bytesSetAddress = getBytesSetNftMultiplierAddress(addr);

    await govPool.createProposal("example.com", [[govPool.address, 0, bytesSetAddress]], []);

    const proposalId = await govPool.latestProposalId();

    await govPool.vote(proposalId, wei("1000"), [], true);
    await govPool.vote(proposalId, wei("100000000000000000000"), [], true, { from: SECOND });

    await govPool.moveProposalToValidators(proposalId);
    await validators.vote(proposalId, wei("100"), false, true);
    await validators.vote(proposalId, wei("1000000000000"), false, true, { from: SECOND });

    await govPool.execute(proposalId);
  }

  async function changeVoteModifiers(regularModifier, expertModifier, voteFoo = null) {
    const bytesChangeVoteModifiers = getBytesChangeVoteModifiers(regularModifier, expertModifier);

    await govPool.createProposal("example.com", [[govPool.address, 0, bytesChangeVoteModifiers]], []);

    const proposalId = await govPool.latestProposalId();

    if (voteFoo) {
      await voteFoo(proposalId);
    } else {
      await govPool.vote(proposalId, wei("1000"), [], true);
      await govPool.vote(proposalId, wei("100000000000000000000"), [], true, { from: SECOND });

      if ((await govPool.getProposalState(proposalId)) == ProposalState.Voting) {
        await govPool.vote(proposalId, wei("24999900000000000000000000"), [], true, {
          from: SECOND,
        });
      }

      await govPool.moveProposalToValidators(proposalId);
      await validators.vote(proposalId, wei("100"), false, true);
      await validators.vote(proposalId, wei("1000000000000"), false, true, { from: SECOND });
    }

    await govPool.execute(proposalId);
  }

  async function setExpert(addr, voteFoo = null) {
    const bytesMint = getBytesMintExpertNft(addr, "URI");
    await govPool.createProposal("example.com", [[expertNft.address, 0, bytesMint]], []);

    const proposalId = await govPool.latestProposalId();
    if (voteFoo) {
      await voteFoo(proposalId);
    } else {
      await govPool.vote(proposalId, wei("1000"), [], true);
      await govPool.vote(proposalId, wei("100000000000000000000"), [], true, { from: SECOND });

      if ((await govPool.getProposalState(proposalId)) == ProposalState.Voting) {
        const balance = await userKeeper.tokenBalance(SECOND, VoteType.PersonalVote);
        const availableBalance = toBN(balance[0]).minus(balance[1]).minus(wei("100000000000000000000"));

        if (availableBalance.gt("0")) {
          await govPool.vote(proposalId, availableBalance, [], true, {
            from: SECOND,
          });
        }
      }

      await setTime((await getCurrentBlockTime()) + 999);

      await govPool.moveProposalToValidators(proposalId);
      await validators.vote(proposalId, wei("100"), false, true);
      await validators.vote(proposalId, wei("1000000000000"), false, true, { from: SECOND });
    }

    await govPool.execute(proposalId);
  }

  async function delegateTreasury(addr, amount, nftIds) {
    if (!(await govPool.getExpertStatus(addr))) {
      await setExpert(addr);
    }

    await token.mint(govPool.address, amount);

    for (let i of nftIds) {
      await nft.safeMint(govPool.address, i);
    }

    const bytesDelegateTreasury = getBytesDelegateTreasury(addr, amount, nftIds);

    await govPool.createProposal("example.com", [[govPool.address, 0, bytesDelegateTreasury]], []);

    const proposalId = await govPool.latestProposalId();

    await govPool.vote(proposalId, wei("1000"), [], true);
    await govPool.vote(proposalId, wei("100000000000000000000"), [], true, { from: SECOND });

    if ((await govPool.getProposalState(proposalId)) == ProposalState.Voting) {
      const balance = await userKeeper.tokenBalance(SECOND, VoteType.PersonalVote);
      await govPool.vote(proposalId, toBN(balance[0]).minus(balance[1]).minus(wei("100000000000000000000")), [], true, {
        from: SECOND,
      });
    }

    await govPool.moveProposalToValidators(proposalId);
    await validators.vote(proposalId, wei("1000000000000"), false, true, { from: SECOND });
    await govPool.execute(proposalId);
  }

  async function undelegateTreasury(addr, amount, nftIds) {
    const bytesUndelegateTreasury = getBytesUndelegateTreasury(addr, amount, nftIds);
    const bytesUndelegateTreasuryThird = getBytesUndelegateTreasury(THIRD, amount, []);

    await govPool.createProposal(
      "example.com",

      [
        [govPool.address, 0, bytesUndelegateTreasury],
        [govPool.address, 0, bytesUndelegateTreasuryThird],
      ],
      []
    );

    const proposalId = await govPool.latestProposalId();

    await govPool.vote(proposalId, wei("1000"), [], true);
    await govPool.vote(proposalId, wei("100000000000000000000"), [], true, { from: SECOND });

    if ((await govPool.getProposalState(proposalId)) == ProposalState.Voting) {
      const balance = await userKeeper.tokenBalance(SECOND, VoteType.PersonalVote);
      await govPool.vote(proposalId, toBN(balance[0]).minus(balance[1]).minus(wei("100000000000000000000")), [], true, {
        from: SECOND,
      });
    }

    await govPool.moveProposalToValidators(proposalId);
    await validators.vote(proposalId, wei("1000000000000"), false, true, { from: SECOND });
    await govPool.execute(proposalId);
  }

  const assertBalanceDistribution = (balances, coefficients, tolerance) => {
    for (let i = 0; i < balances.length - 1; i++) {
      const epsilon = coefficients[i] + coefficients[i + 1];

      const lhs = balances[i].idiv(wei("1")).times(coefficients[i + 1]);
      const rhs = balances[i + 1].idiv(wei("1")).times(coefficients[i]);

      assert.closeTo(lhs.toNumber(), rhs.toNumber(), tolerance + epsilon);
    }
  };

  const assertNoZerosBalanceDistribution = (balances, coefficients, tolerance = 0) => {
    balances.forEach((balance) => assert.notEqual(balance.toFixed(), "0"));

    assertBalanceDistribution(balances, coefficients, tolerance);
  };

  describe("Fullfat GovPool", () => {
    let POOL_PARAMETERS;

    beforeEach("setup", async () => {
      POOL_PARAMETERS = await getPoolParameters(nft.address);

      let poolContracts = await deployPool(POOL_PARAMETERS);
      settings = poolContracts.settings;
      govPool = poolContracts.govPool;
      userKeeper = poolContracts.userKeeper;
      validators = poolContracts.validators;
      dp = poolContracts.distributionProposal;
      expertNft = poolContracts.expertNft;

      poolContracts = await deployPool(POOL_PARAMETERS);
      settings2 = poolContracts.settings;
      govPool2 = poolContracts.govPool;
      userKeeper2 = poolContracts.userKeeper;
      validators2 = poolContracts.validators;
      dp2 = poolContracts.distributionProposal;
      expertNft2 = poolContracts.expertNft;

      await setupTokens();
    });

    describe("init()", () => {
      it("should correctly set all parameters", async () => {
        const contracts = await govPool.getHelperContracts();

        assert.equal(contracts.settings, settings.address);
        assert.equal(contracts.userKeeper, userKeeper.address);
        assert.equal(contracts.validators, validators.address);
        assert.equal(contracts.poolRegistry, poolRegistry.address);
      });
    });

    describe("access", () => {
      it("should not initialize twice", async () => {
        await truffleAssert.reverts(
          govPool.__GovPool_init(
            [settings.address, userKeeper.address, validators.address, expertNft.address, nftMultiplier.address],
            wei("1.3", 25),
            wei("1.132", 25),
            OWNER,
            POOL_PARAMETERS.onlyBABTHolders,
            POOL_PARAMETERS.deployerBABTid,
            POOL_PARAMETERS.descriptionURL,
            POOL_PARAMETERS.name
          ),
          "Initializable: contract is already initialized"
        );
      });

      it("should not set dependencies from non dependant", async () => {
        await truffleAssert.reverts(govPool.setDependencies(OWNER, "0x"), "Dependant: not an injector");
      });
    });

    describe("deposit()", () => {
      it("should deposit tokens", async () => {
        assert.equal(
          (await userKeeper.tokenBalance(OWNER, VoteType.PersonalVote)).totalBalance.toFixed(),
          wei("100000000000")
        );
        assert.equal(
          (await userKeeper.tokenBalance(OWNER, VoteType.PersonalVote)).ownedBalance.toFixed(),
          wei("100000000000")
        );

        assert.equal((await userKeeper.nftBalance(OWNER, VoteType.PersonalVote)).totalBalance.toFixed(), "9");
        assert.equal((await userKeeper.nftBalance(OWNER, VoteType.PersonalVote)).ownedBalance.toFixed(), "9");

        await govPool.deposit(OWNER, wei("100"), [1, 2, 3]);

        assert.equal(
          (await userKeeper.tokenBalance(OWNER, VoteType.PersonalVote)).totalBalance.toFixed(),
          wei("100000000000")
        );
        assert.equal(
          (await userKeeper.tokenBalance(OWNER, VoteType.PersonalVote)).ownedBalance.toFixed(),
          wei("99999999900")
        );

        assert.equal((await userKeeper.nftBalance(OWNER, VoteType.PersonalVote)).totalBalance.toFixed(), "9");
        assert.equal((await userKeeper.nftBalance(OWNER, VoteType.PersonalVote)).ownedBalance.toFixed(), "6");
      });
    });

    describe("request(),", () => {
      it.skip("should deposit tokens", async () => {
        await govPool.deposit(OWNER, wei("100"), [1, 2, 3]);

        await govPool.delegate(OWNER, wei("100"), [1, 2, 3]);

        await govPool.request(OWNER, wei("50"), [1, 2]);

        assert.equal((await userKeeper.tokenBalance(OWNER, VoteType.MicropoolVote)).totalBalance.toFixed(), wei("100"));
        assert.equal((await userKeeper.tokenBalance(OWNER, VoteType.MicropoolVote)).ownedBalance.toFixed(), wei("50"));

        assert.equal((await userKeeper.nftBalance(OWNER, VoteType.MicropoolVote)).totalBalance.toFixed(), "3");
        assert.equal((await userKeeper.nftBalance(OWNER, VoteType.MicropoolVote)).ownedBalance.toFixed(), "2");
      });
    });

    describe.skip("unlock()", () => {
      let startTime;

      beforeEach("setup", async () => {
        await govPool.deposit(OWNER, wei("1000"), [1, 2, 3, 4]);

        await govPool.createProposal("example.com", [[SECOND, 0, getBytesApprove(SECOND, 1)]], []);
        await govPool.createProposal("example.com", [[THIRD, 0, getBytesApprove(SECOND, 1)]], []);

        startTime = await getCurrentBlockTime();

        await govPool.vote(1, wei("100"), [2], true);
        await govPool.vote(2, wei("50"), [], true);
      });

      it("should unlock all", async () => {
        const beforeUnlock = await govPool.getWithdrawableAssets(OWNER, ZERO_ADDR);

        assert.equal(beforeUnlock.tokens.toFixed(), wei("900"));
        assert.deepEqual(
          beforeUnlock.nfts.map((e) => e.toFixed()),
          ["1", "3", "4"]
        );

        await setTime(startTime + 1000);
        await govPool.unlock(OWNER, VoteType.PersonalVote);

        const afterUnlock = await govPool.getWithdrawableAssets(OWNER, ZERO_ADDR);

        assert.equal(afterUnlock.tokens.toFixed(), wei("1000"));
        assert.deepEqual(
          afterUnlock.nfts.map((e) => e.toFixed()),
          ["1", "2", "3", "4"]
        );
      });

      it("should revert if pass wrong vote type", async () => {
        await truffleAssert.reverts(govPool.unlock(OWNER, VoteType.DelegatedVote), "Gov: invalid vote type");
      });
    });

    describe("createProposal()", () => {
      beforeEach("", async () => {
        await govPool.deposit(OWNER, 1, [1]);
      });

      it("should not create proposal with empty actions", async () => {
        await truffleAssert.reverts(govPool.createProposal("example.com", [], []), "Gov: invalid array length");
      });

      it("should not create proposal if insufficient deposited amount", async () => {
        await govPool.withdraw(OWNER, 0, [1]);

        await truffleAssert.reverts(
          govPool.createProposal("example.com", [[SECOND, 0, getBytesApprove(SECOND, 1)]], []),
          "Gov: low creating power"
        );
      });

<<<<<<< HEAD
      it.skip("should create 2 proposals", async () => {
        await govPool.createProposal("example.com", "misc", [[SECOND, 0, getBytesApprove(SECOND, 1)]], []);
=======
      it("should create 2 proposals", async () => {
        await govPool.createProposal("example.com", [[SECOND, 0, getBytesApprove(SECOND, 1)]], []);
>>>>>>> e57d3668

        let proposal = await getProposalByIndex(1);
        let defaultSettings = POOL_PARAMETERS.settingsParams.proposalSettings[0];

        assert.equal(proposal.core.settings[0], defaultSettings.earlyCompletion);
        assert.equal(proposal.core.settings[1], defaultSettings.delegatedVotingAllowed);
        assert.equal(proposal.core.settings[2], defaultSettings.validatorsVote);
        assert.equal(proposal.core.settings[3], defaultSettings.duration);
        assert.equal(proposal.core.settings[4], defaultSettings.durationValidators);
        assert.equal(proposal.core.settings[5], defaultSettings.quorum);
        assert.equal(proposal.core.settings[6], defaultSettings.quorumValidators);
        assert.equal(proposal.core.settings[7], defaultSettings.minVotesForVoting);
        assert.equal(proposal.core.settings[8], defaultSettings.minVotesForCreating);
        assert.equal(proposal.core.settings[9], defaultSettings.executionDelay);

        assert.isFalse(proposal.core.executed);
        assert.equal(proposal.descriptionURL, "example.com");
        assert.deepEqual(proposal.actionsOnFor[0].data, getBytesApprove(SECOND, 1));
        assert.deepEqual(proposal.actionsOnAgainst, []);
        assert.equal((await govPool.getProposalRequiredQuorum(1)).toFixed(), wei("71000023430"));

        await govPool.createProposal("example2.com", [[THIRD, 0, getBytesApprove(SECOND, 2)]], []);
        proposal = await getProposalByIndex(2);

        assert.equal(proposal.core.settings[0], defaultSettings.earlyCompletion);
        assert.equal(proposal.core.settings[1], defaultSettings.delegatedVotingAllowed);
        assert.equal(proposal.core.settings[2], defaultSettings.validatorsVote);
        assert.equal(proposal.core.settings[3], defaultSettings.duration);
        assert.equal(proposal.core.settings[4], defaultSettings.durationValidators);
        assert.equal(proposal.core.settings[5], defaultSettings.quorum);
        assert.equal(proposal.core.settings[6], defaultSettings.quorumValidators);
        assert.equal(proposal.core.settings[7], defaultSettings.minVotesForVoting);
        assert.equal(proposal.core.settings[8], defaultSettings.minVotesForCreating);
        assert.equal(proposal.core.settings[9], defaultSettings.executionDelay);

        assert.isFalse(proposal.core.executed);
        assert.equal(proposal.descriptionURL, "example2.com");
        assert.deepEqual(proposal.actionsOnFor[0].data, getBytesApprove(SECOND, 2));
        assert.deepEqual(proposal.actionsOnAgainst, []);
        assert.equal((await govPool.getProposalRequiredQuorum(2)).toFixed(), wei("71000023430"));

        assert.equal((await govPool.getProposalRequiredQuorum(3)).toFixed(), "0");
      });

      it("should not create proposal due to low voting power", async () => {
        await truffleAssert.reverts(
          govPool.createProposal("", [[SECOND, 0, getBytesApprove(SECOND, 1)]], [], { from: SECOND }),
          "Gov: low creating power"
        );
      });

      describe("with action against", () => {
        it("should not create proposal due to different length", async () => {
          await truffleAssert.reverts(
            govPool.createProposal(
              "",

              [
                [govPool2.address, 0, getBytesGovVote(1, wei("1"), [], true)],
                [govPool2.address, 0, getBytesGovVote(1, wei("1"), [], true)],
              ],
              [[govPool2.address, 0, getBytesGovVote(1, wei("1"), [], false)]],
              { from: SECOND }
            ),
            "Gov: invalid actions length"
          );

          await truffleAssert.reverts(
            govPool.createProposal(
              "",

              [[govPool2.address, 0, getBytesGovVote(1, wei("1"), [], true)]],
              [
                [govPool2.address, 0, getBytesGovVote(1, wei("1"), [], false)],
                [govPool2.address, 0, getBytesGovVote(1, wei("1"), [], true)],
              ],
              { from: SECOND }
            ),
            "Gov: invalid actions length"
          );
        });

        it("should not create proposal due invalid executor", async () => {
          await truffleAssert.reverts(
            govPool.createProposal(
              "",

              [[govPool2.address, 0, getBytesGovVote(1, wei("1"), [], true)]],
              [[govPool.address, 0, getBytesGovVote(1, wei("1"), [], false)]],
              { from: SECOND }
            ),
            "Gov: invalid executor"
          );

          await truffleAssert.reverts(
            govPool.createProposal(
              "",

              [[SECOND, 0, getBytesGovVote(1, wei("1"), [], true)]],
              [[SECOND, 0, getBytesGovVote(1, wei("1"), [], false)]],
              { from: SECOND }
            ),
            "Gov: invalid executor"
          );
        });

        it("should not create proposal due to invalid selector", async () => {
          await truffleAssert.reverts(
            govPool.createProposal(
              "",

              [[govPool2.address, 0, getBytesGovExecute(1)]],
              [[govPool2.address, 0, getBytesGovVote(1, wei("1"), [], false)]],
              { from: SECOND }
            ),
            "Gov: invalid selector"
          );

          await truffleAssert.reverts(
            govPool.createProposal(
              "",

              [[govPool2.address, 0, getBytesGovExecute(1)]],
              [[govPool2.address, 0, getBytesGovExecute(1)]],
              { from: SECOND }
            ),
            "Gov: invalid selector"
          );
        });

        it.skip("should create proposal with appropriate selectors", async () => {
          await dexeExpertNft.mint(SECOND, "");

          assert.isOk(
            await govPool.createProposal(
              "",

              [[govPool2.address, 0, getBytesGovVote(1, wei("1"), [], true)]],
              [[govPool2.address, 0, getBytesGovVote(1, wei("1"), [], false)]],
              { from: SECOND }
            )
          );

          assert.isOk(
            await govPool.createProposal(
              "",

              [[govPool2.address, 0, getBytesGovVoteDelegated(1, wei("1"), [], true)]],
              [[govPool2.address, 0, getBytesGovVoteDelegated(1, wei("1"), [], false)]],
              { from: SECOND }
            )
          );

          assert.isOk(
            await govPool.createProposal(
              "",

              [[govPool2.address, 0, getBytesGovVoteTreasury(1, wei("1"), [], true)]],
              [[govPool2.address, 0, getBytesGovVoteTreasury(1, wei("1"), [], false)]],
              { from: SECOND }
            )
          );
        });

        it.skip("should not create proposal due to different proposalId", async () => {
          await truffleAssert.reverts(
            govPool.createProposal(
              "",

              [[govPool2.address, 0, getBytesGovVote(1, wei("1"), [], true)]],
              [[govPool2.address, 0, getBytesGovVote(2, wei("1"), [], false)]],
              { from: SECOND }
            ),
            "Gov: invalid proposal id"
          );
        });

        it.skip("should not create proposal due to invalid vote", async () => {
          await truffleAssert.reverts(
            govPool.createProposal(
              "",

              [[govPool2.address, 0, getBytesGovVote(1, wei("1"), [], true)]],
              [[govPool2.address, 0, getBytesGovVote(1, wei("1"), [], true)]],
              { from: SECOND }
            ),
            "Gov: invalid vote"
          );

          await truffleAssert.reverts(
            govPool.createProposal(
              "",

              [[govPool2.address, 0, getBytesGovVote(1, wei("1"), [], false)]],
              [[govPool2.address, 0, getBytesGovVote(1, wei("1"), [], false)]],
              { from: SECOND }
            ),
            "Gov: invalid vote"
          );

          await truffleAssert.reverts(
            govPool.createProposal(
              "",

              [[govPool2.address, 0, getBytesGovVote(1, wei("1"), [], false)]],
              [[govPool2.address, 0, getBytesGovVote(1, wei("1"), [], true)]],
              { from: SECOND }
            ),
            "Gov: invalid vote"
          );
        });
      });

      it("should create proposal if user is Expert even due to low voting power", async () => {
        await dexeExpertNft.mint(SECOND, "");

        assert.isOk(await govPool.createProposal("", [[SECOND, 0, getBytesApprove(SECOND, 1)]], [], { from: SECOND }));
      });

      describe("validators", () => {
        it("should not create validators proposal if executors > 1", async () => {
          await truffleAssert.reverts(
            govPool.createProposal(
              "example.com",

              [
                [settings.address, 0, getBytesAddSettings([POOL_PARAMETERS.settingsParams.proposalSettings[2]])],
                [validators.address, 0, getBytesChangeBalances([wei("10")], [THIRD])],
              ],
              []
            ),
            "Gov: invalid executors length"
          );
        });

        it("should revert when creating validator proposal with non zero value", async () => {
          await truffleAssert.reverts(
            govPool.createProposal(
              "example.com",

              [[validators.address, 1, getBytesChangeBalances([wei("10")], [THIRD])]],
              []
            ),
            "Gov: invalid internal data"
          );
        });
      });

      describe("DP", () => {
        it("should revert when creating DP proposal with wrong proposal id", async () => {
          await truffleAssert.reverts(
            govPool.createProposal(
              "example.com",

              [[dp.address, 0, getBytesDistributionProposal(2, token.address, wei("100"))]],
              []
            ),
            "Gov: invalid proposalId"
          );
        });

        it("should revert when creating DP proposal with non zero value", async () => {
          await truffleAssert.reverts(
            govPool.createProposal(
              "example.com",

              [
                [token.address, 1, getBytesApprove(dp.address, wei("100"))],
                [dp.address, 0, getBytesDistributionProposal(1, token.address, wei("100"))],
              ],
              []
            ),
            "Gov: invalid internal data"
          );
        });
      });

      describe.skip("internal", () => {
        it("should create multi internal proposal", async () => {
          await truffleAssert.passes(
            govPool.createProposal(
              "example.com",

              [
                [settings.address, 0, getBytesAddSettings([POOL_PARAMETERS.settingsParams.proposalSettings[2]])],
                [userKeeper.address, 0, getBytesSetERC20Address(token.address)],
                [userKeeper.address, 0, getBytesSetERC721Address(token.address, wei("1"), 1)],
              ],
              []
            ),
            "pass"
          );
        });

        it("should revert when creating internal proposal with non zero value", async () => {
          await truffleAssert.reverts(
            govPool.createProposal(
              "example.com",

              [[settings.address, 1, getBytesEditSettings([4], [POOL_PARAMETERS.settingsParams.proposalSettings[0]])]],
              []
            ),
            "Gov: invalid internal data"
          );

          await truffleAssert.passes(
            govPool.createProposal(
              "example.com",

              [[settings.address, 0, getBytesEditSettings([4], [POOL_PARAMETERS.settingsParams.proposalSettings[0]])]],
              []
            ),
            "Created"
          );
        });
      });

      describe.skip("existing", () => {
        const NEW_SETTINGS = {
          earlyCompletion: true,
          delegatedVotingAllowed: false,
          validatorsVote: false,
          duration: 70,
          durationValidators: 800,
          quorum: PRECISION.times("1").toFixed(),
          quorumValidators: PRECISION.times("1").toFixed(),
          minVotesForVoting: 0,
          minVotesForCreating: 0,
          executionDelay: 0,
          rewardsInfo: {
            rewardToken: ZERO_ADDR,
            creationReward: 0,
            executionReward: 0,
            voteForRewardsCoefficient: 0,
            voteAgainstRewardsCoefficient: 0,
          },
          executorDescription: "new_settings",
        };

        beforeEach("setup", async () => {
          await govPool.createProposal(
            "example.com",

            [
              [settings.address, 0, getBytesAddSettings([NEW_SETTINGS])],
              [settings.address, 0, getBytesChangeExecutors([THIRD], [4])],
            ],
            []
          );

          await token.mint(SECOND, wei("100000000000000000000"));
          await token.approve(userKeeper.address, wei("100000000000000000000"), { from: SECOND });

          await depositAndVote(1, wei("1000"), [], wei("1000"), [], OWNER);
          await depositAndVote(1, wei("100000000000000000000"), [], wei("100000000000000000000"), [], SECOND);

          await govPool.moveProposalToValidators(1);

          await validators.vote(1, wei("1000000000000"), false, true, { from: SECOND });

          await govPool.execute(1);
        });

        it("should create trusted proposal", async () => {
          await govPool.createProposal(
            "example.com",

            [
              [THIRD, 0, getBytesApprove(OWNER, 1)],
              [THIRD, 0, getBytesApproveAll(OWNER, true)],
            ],
            []
          );

          const proposal = await getProposalByIndex(2);

          assert.equal(toBN(proposal.core.settings.quorum).toFixed(), NEW_SETTINGS.quorum);
        });

        it("should create default proposal", async () => {
          await govPool.createProposal(
            "example.com",

            [
              [THIRD, 0, getBytesAddSettings([NEW_SETTINGS])],
              [THIRD, 0, getBytesAddSettings([NEW_SETTINGS])],
            ],
            []
          );

          const proposal = await getProposalByIndex(2);

          assert.equal(
            toBN(proposal.core.settings.quorum).toFixed(),
            POOL_PARAMETERS.settingsParams.proposalSettings[0].quorum
          );
        });
      });
    });

    describe("voting", () => {
      beforeEach("setup", async () => {
        await govPool.deposit(OWNER, wei("1000"), [1, 2, 3, 4]);

        await govPool.createProposal("example.com", [[SECOND, 0, getBytesApprove(SECOND, 1)]], []);
        await govPool.createProposal("example.com", [[THIRD, 0, getBytesApprove(SECOND, 1)]], []);
      });

      describe.skip("vote() tokens", () => {
        it("should vote for two proposals", async () => {
          await govPool.vote(1, wei("70"), [], true);
          await govPool.vote(1, wei("30"), [], false);
          await govPool.vote(2, wei("50"), [], false);

          let proposal = await getProposalByIndex(1);

          assert.equal(proposal.descriptionURL, "example.com");
          assert.equal(proposal.core.votesFor, (await tokensToVotes(70)).toFixed());
          assert.equal(proposal.core.votesAgainst, (await tokensToVotes(30)).toFixed());

          proposal = await getProposalByIndex(2);

          assert.equal(proposal.core.votesFor, "0");
          assert.equal(proposal.core.votesAgainst, (await tokensToVotes(50)).toFixed());

          const voteInfo = await govPool.getUserVotes(1, OWNER, VoteType.PersonalVote);

          assert.equal(voteInfo.totalVotedFor, (await tokensToVotes(70)).toFixed());
          assert.equal(voteInfo.totalVotedAgainst, (await tokensToVotes(30)).toFixed());
          assert.equal(voteInfo.tokensVotedFor, wei("70"));
          assert.equal(voteInfo.tokensVotedAgainst, wei("30"));
          assert.deepEqual(voteInfo.nftsVotedFor, []);
          assert.deepEqual(voteInfo.nftsVotedAgainst, []);
        });

        it("should not vote if votes limit is reached", async () => {
          await coreProperties.setGovVotesLimit(0);

          await truffleAssert.reverts(govPool.vote(1, wei("100"), [], true), "Gov: vote limit reached");
        });

        it("should vote for proposal twice", async () => {
          await govPool.vote(1, wei("100"), [], true);
          assert.equal((await getProposalByIndex(1)).core.votesFor, (await tokensToVotes(100)).toFixed());

          await govPool.vote(1, wei("100"), [], true);
          assert.equal((await getProposalByIndex(1)).core.votesFor, (await tokensToVotes(100)).times(2).toFixed());
        });

        it("should revert when vote zero amount", async () => {
          await truffleAssert.reverts(govPool.vote(1, 0, [], true), "Gov: empty vote");
        });
      });

      describe.skip("voteDelegated() tokens", () => {
        beforeEach("setup", async () => {
          await govPool.delegate(SECOND, wei("500"), []);
          await govPool.delegate(THIRD, wei("500"), []);
        });

        it("should vote delegated tokens for two proposals", async () => {
          await govPool.voteDelegated(1, wei("70"), [], true, { from: SECOND });
          await govPool.voteDelegated(1, wei("30"), [], false, { from: SECOND });
          await govPool.voteDelegated(2, wei("50"), [], true, { from: THIRD });

          let proposal = await getProposalByIndex(1);

          assert.equal(proposal.core.votesFor, (await tokensToVotes(70)).toFixed());
          assert.equal(proposal.core.votesAgainst, (await tokensToVotes(30)).toFixed());

          proposal = await getProposalByIndex(2);

          assert.equal(proposal.core.votesFor, (await tokensToVotes(50)).toFixed());
          assert.equal(proposal.core.votesAgainst, "0");

          const voteInfo = await govPool.getUserVotes(1, SECOND, VoteType.MicropoolVote);

          assert.equal(voteInfo.totalVotedFor, (await tokensToVotes(70)).toFixed());
          assert.equal(voteInfo.totalVotedAgainst, (await tokensToVotes(30)).toFixed());
          assert.equal(voteInfo.tokensVotedFor, wei("70"));
          assert.equal(voteInfo.tokensVotedAgainst, wei("30"));
          assert.deepEqual(voteInfo.nftsVotedFor, []);
          assert.deepEqual(voteInfo.nftsVotedAgainst, []);
        });

        it("should vote delegated tokens twice", async () => {
          await govPool.voteDelegated(1, wei("100"), [], true, { from: SECOND });
          assert.equal((await getProposalByIndex(1)).core.votesFor, (await tokensToVotes(100)).toFixed());

          await govPool.voteDelegated(1, wei("100"), [], true, { from: SECOND });
          assert.equal((await getProposalByIndex(1)).core.votesFor, (await tokensToVotes(100)).times(2).toFixed());

          const total = await govPool.getTotalVotes(1, SECOND, VoteType.MicropoolVote);

          assert.equal(toBN(total[0]).toFixed(), (await tokensToVotes(100)).times(2).toFixed());
          assert.equal(toBN(total[1]).toFixed(), "0");
          assert.equal(toBN(total[2]).toFixed(), (await tokensToVotes(100)).times(2).toFixed());
          assert.equal(toBN(total[3]).toFixed(), "0");
        });

        it("should vote for all tokens", async () => {
          await govPool.voteDelegated(1, wei("500"), [], true, { from: SECOND });
          assert.equal((await getProposalByIndex(1)).core.votesFor, (await tokensToVotes(500)).toFixed());
        });

        it("should revert when vote is zero amount", async () => {
          await truffleAssert.reverts(
            govPool.voteDelegated(1, 0, [], true, { from: SECOND }),
            "Gov: empty delegated vote"
          );
        });

        it("should revert when spending undelegated tokens", async () => {
          await truffleAssert.reverts(govPool.voteDelegated(1, 1, [], true, { from: FOURTH }), "Gov: low voting power");
        });

        it("should revert if voting with amount exceeding delegation", async () => {
          await truffleAssert.reverts(
            govPool.voteDelegated(1, wei("1000"), [], true, { from: SECOND }),
            "Gov: wrong vote amount"
          );
        });
      });

      describe.skip("if high minVotingPower", () => {
        beforeEach(async () => {
          const NEW_INTERNAL_SETTINGS = {
            earlyCompletion: true,
            delegatedVotingAllowed: true,
            validatorsVote: true,
            duration: 500,
            durationValidators: 600,
            quorum: PRECISION.times("51").toFixed(),
            quorumValidators: PRECISION.times("61").toFixed(),
            minVotesForVoting: wei("3500"),
            minVotesForCreating: wei("2"),
            executionDelay: 0,
            rewardsInfo: {
              rewardToken: rewardToken.address,
              creationReward: wei("10"),
              executionReward: wei("5"),
              voteForRewardsCoefficient: PRECISION.toFixed(),
              voteAgainstRewardsCoefficient: PRECISION.toFixed(),
            },
            executorDescription: "new_internal_settings",
          };

          await token.mint(SECOND, wei("100000000000000000000"));
          await token.approve(userKeeper.address, wei("100000000000000000000"), { from: SECOND });

          const bytes = getBytesEditSettings([1], [NEW_INTERNAL_SETTINGS]);

          await govPool.createProposal("example.com", [[settings.address, 0, bytes]], []);
          await depositAndVote(3, wei("100000000000000000000"), [], wei("100000000000000000000"), [], SECOND);

          await govPool.moveProposalToValidators(3);

          await validators.vote(3, wei("100"), false, true);
          await validators.vote(3, wei("1000000000000"), false, true, { from: SECOND });

          await govPool.execute(3);

          await nft.safeMint(OWNER, 10);

          await govPool.createProposal("example.com", [[settings.address, 0, bytes]], []);
        });

        describe("vote() nfts", () => {
          const SINGLE_NFT_COST = toBN("3666666666666666666666");
          let SINGLE_NFT_POWER;

          beforeEach("setup", async () => {
            SINGLE_NFT_POWER = await weiToVotes(SINGLE_NFT_COST);
          });

          it("should vote for two proposals", async () => {
            await govPool.vote(1, 0, [1], true);
            await govPool.vote(2, 0, [2], true);
            await govPool.vote(2, 0, [3], false);

            let proposal = await getProposalByIndex(1);

            assert.equal(proposal.core.votesFor, SINGLE_NFT_POWER.toFixed());
            assert.equal(proposal.core.votesAgainst, "0");

            proposal = await getProposalByIndex(2);

            assert.equal(proposal.core.votesFor, SINGLE_NFT_POWER.toFixed());
            assert.equal(proposal.core.votesAgainst, SINGLE_NFT_POWER.toFixed());

            let voteInfo = await govPool.getUserVotes(1, OWNER, VoteType.PersonalVote);

            assert.equal(voteInfo.totalVotedFor, SINGLE_NFT_POWER.toFixed());
            assert.equal(voteInfo.totalVotedAgainst, "0");
            assert.equal(voteInfo.tokensVotedFor, "0");
            assert.equal(voteInfo.tokensVotedAgainst, "0");
            assert.deepEqual(voteInfo.nftsVotedFor, ["1"]);
            assert.deepEqual(voteInfo.nftsVotedAgainst, []);

            voteInfo = await govPool.getUserVotes(2, OWNER, VoteType.PersonalVote);

            assert.equal(voteInfo.totalVotedFor, SINGLE_NFT_POWER.toFixed());
            assert.equal(voteInfo.totalVotedAgainst, SINGLE_NFT_POWER.toFixed());
            assert.equal(voteInfo.tokensVotedFor, "0");
            assert.equal(voteInfo.tokensVotedAgainst, "0");
            assert.deepEqual(voteInfo.nftsVotedFor, ["2"]);
            assert.deepEqual(voteInfo.nftsVotedAgainst, ["3"]);
          });

          it("should vote for proposal twice", async () => {
            await govPool.vote(1, 0, [1], true);

            assert.equal((await getProposalByIndex(1)).core.votesFor, SINGLE_NFT_POWER.toFixed());

            await govPool.vote(1, 0, [2, 3], true);

            assert.equal(
              toBN((await getProposalByIndex(1)).core.votesFor)
                .idiv(3)
                .toFixed(),
              SINGLE_NFT_POWER.toFixed()
            );
          });

          it("should revert when voting with same NFTs", async () => {
            await truffleAssert.reverts(govPool.vote(1, 0, [2, 2], true), "Gov: NFT already voted");

            await govPool.vote(1, 0, [2], true);

            await truffleAssert.reverts(govPool.vote(1, 0, [2], true), "Gov: NFT already voted");

            await truffleAssert.reverts(govPool.vote(1, 0, [2], false), "Gov: NFT already voted");
          });
        });

        describe("voteDelegated() nfts", () => {
          const SINGLE_NFT_COST = toBN("3666666666666666666666");
          let SINGLE_NFT_POWER;

          beforeEach("setup", async () => {
            SINGLE_NFT_POWER = await weiToVotes(SINGLE_NFT_COST);

            await govPool.delegate(SECOND, wei("500"), [1]);
            await govPool.delegate(THIRD, wei("500"), [2, 3]);
          });

          it("should vote delegated nfts for two proposals", async () => {
            await govPool.voteDelegated(1, 0, [1], true, { from: SECOND });
            await govPool.voteDelegated(2, 0, [2, 3], true, { from: THIRD });

            assert.equal((await getProposalByIndex(1)).core.votesFor, SINGLE_NFT_POWER.toFixed());
            assert.equal(
              toBN((await getProposalByIndex(2)).core.votesFor)
                .idiv(2)
                .toFixed(),
              SINGLE_NFT_POWER.toFixed()
            );

            const voteInfo = await govPool.getUserVotes(1, SECOND, VoteType.MicropoolVote);

            assert.equal(voteInfo.totalVotedFor, SINGLE_NFT_POWER.toFixed());
            assert.equal(voteInfo.totalVotedAgainst, "0");
            assert.equal(voteInfo.tokensVotedFor, "0");
            assert.equal(voteInfo.tokensVotedAgainst, "0");
            assert.deepEqual(voteInfo.nftsVotedFor, ["1"]);
            assert.deepEqual(voteInfo.nftsVotedAgainst, []);
          });

          it("should vote delegated nfts twice", async () => {
            await govPool.voteDelegated(1, 0, [2], true, { from: THIRD });
            assert.equal((await getProposalByIndex(1)).core.votesFor, SINGLE_NFT_POWER.toFixed());

            await govPool.voteDelegated(1, 0, [3], true, { from: THIRD });
            assert.equal((await getProposalByIndex(1)).core.votesFor, SINGLE_NFT_POWER.times(2).toFixed());
          });

          it("should revert when spending undelegated nfts", async () => {
            await truffleAssert.reverts(
              govPool.voteDelegated(1, 0, [1], true, { from: FOURTH }),
              "Gov: low voting power"
            );
          });

          it("should revert when voting with not delegated nfts", async () => {
            await truffleAssert.reverts(
              govPool.voteDelegated(1, 0, [2], true, { from: SECOND }),
              "GovUK: NFT is not owned"
            );
          });

          it("should revert if nft was requested", async () => {
            await govPool.request(SECOND, 0, [1]);

            await truffleAssert.reverts(
              govPool.voteDelegated(1, 0, [1], true, { from: SECOND }),
              "GovUK: NFT is not owned or requested"
            );
          });
        });
      });

      describe("getProposalState()", () => {
        const NEW_SETTINGS = {
          earlyCompletion: true,
          delegatedVotingAllowed: false,
          validatorsVote: true,
          duration: 1,
          durationValidators: 1,
          quorum: 1,
          quorumValidators: 1,
          minVotesForVoting: 1,
          minVotesForCreating: 1,
          executionDelay: 0,
          rewardsInfo: {
            rewardToken: ZERO_ADDR,
            creationReward: 0,
            executionReward: 0,
            voteForRewardsCoefficient: 0,
            voteAgainstRewardsCoefficient: 0,
          },
          executorDescription: "new_settings",
        };

        beforeEach(async () => {
          await token.mint(SECOND, wei("100000000000000000000"));

          await token.approve(userKeeper.address, wei("100000000000000000000"), { from: SECOND });

          await govPool.deposit(OWNER, wei("1000"), []);
          await govPool.deposit(SECOND, wei("100000000000000000000"), [], { from: SECOND });
        });

        it("should return Undefined when proposal doesn't exist", async () => {
          assert.equal(await govPool.getProposalState(3), ProposalState.Undefined);
        });

        async function disableValidatorsVote() {
          const NEW_SETTINGS = {
            earlyCompletion: true,
            delegatedVotingAllowed: false,
            validatorsVote: false,
            duration: 1,
            durationValidators: 1,
            quorum: 1,
            quorumValidators: 1,
            minVotesForVoting: 1,
            minVotesForCreating: 1,
            executionDelay: 0,
            rewardsInfo: {
              rewardToken: ZERO_ADDR,
              creationReward: 0,
              executionReward: 0,
              voteForRewardsCoefficient: 0,
              voteAgainstRewardsCoefficient: 0,
            },
            executorDescription: "new_settings",
          };

          await govPool.createProposal(
            "example.com",

            [[settings.address, 0, getBytesEditSettings([0, 1], [NEW_SETTINGS, NEW_SETTINGS])]],
            []
          );
          await govPool.vote(3, wei("100000000000000000000"), [], true, { from: SECOND });
          await govPool.moveProposalToValidators(3);
          await validators.vote(3, wei("1000000000000"), false, true, { from: SECOND });

          await govPool.execute(3);
        }

        it.skip("should return ExecutedFor state", async () => {
          await disableValidatorsVote();

          await govPool.createProposal(
            "example.com",

            [[settings.address, 0, getBytesEditSettings([1], [NEW_SETTINGS])]],
            []
          );
          await govPool.vote(4, wei("100000000000000000000"), [], true, { from: SECOND });

          await govPool.execute(4);

          assert.equal(await govPool.getProposalState(4), ProposalState.ExecutedFor);
        });

        it.skip("should return ExecutedAgainst state", async () => {
          await disableValidatorsVote();

          await govPool.createProposal(
            "example.com",

            [[govPool2.address, 0, getBytesGovVote(1, wei("1"), [], true)]],
            [[govPool2.address, 0, getBytesGovVote(1, wei("1"), [], false)]]
          );
          await govPool.vote(4, wei("100000000000000000000"), [], false, { from: SECOND });

          await token.mint(SECOND, wei("10"));
          await token.approve(userKeeper2.address, wei("10"), { from: SECOND });
          await govPool2.deposit(govPool.address, wei("10"), [], { from: SECOND });
          await dexeExpertNft.mint(OWNER, "");

          await govPool2.createProposal(
            "example.com",

            [[settings2.address, 0, getBytesAddSettings([NEW_SETTINGS])]],
            []
          );

          await govPool.execute(4);

          assert.equal(await govPool.getProposalState(4), ProposalState.ExecutedAgainst);
        });

        it("should return Voting state", async () => {
          await govPool.createProposal(
            "example.com",

            [[settings.address, 0, getBytesEditSettings([3], [NEW_SETTINGS])]],
            []
          );

          assert.equal(await govPool.getProposalState(1), ProposalState.Voting);
        });

        it("should return Defeated state when quorum has not reached", async () => {
          await govPool.createProposal(
            "example.com",

            [[settings.address, 0, getBytesEditSettings([3], [NEW_SETTINGS])]],
            []
          );

          await setTime((await getCurrentBlockTime()) + 1000000);

          assert.equal(await govPool.getProposalState(1), ProposalState.Defeated);
        });

        it.skip("should return Defeated state when quorum has reached but vote result is against and no actions against", async () => {
          await disableValidatorsVote();

          await govPool.createProposal(
            "example.com",

            [[settings.address, 0, getBytesEditSettings([3], [NEW_SETTINGS])]],
            []
          );

          await govPool.vote(4, wei("100000000000000000000"), [], false, { from: SECOND });

          assert.equal(await govPool.getProposalState(4), ProposalState.Defeated);
        });

        it.skip("should return SucceededFor state when quorum has reached and vote result is for and without validators", async () => {
          await disableValidatorsVote();

          await govPool.createProposal(
            "example.com",

            [[settings.address, 0, getBytesEditSettings([3], [NEW_SETTINGS])]],
            []
          );

          await govPool.vote(4, wei("100000000000000000000"), [], true, { from: SECOND });

          await setTime((await getCurrentBlockTime()) + 1);

          assert.equal(await govPool.getProposalState(4), ProposalState.SucceededFor);
        });

        it.skip("should return SucceededAgainst state when quorum has reached and vote result is against and without validators", async () => {
          await disableValidatorsVote();

          await govPool.createProposal(
            "example.com",

            [[govPool2.address, 0, getBytesGovVote(1, wei("1"), [], true)]],
            [[govPool2.address, 0, getBytesGovVote(1, wei("1"), [], false)]]
          );

          await govPool.vote(4, wei("100000000000000000000"), [], false, { from: SECOND });

          await setTime((await getCurrentBlockTime()) + 1);

          assert.equal(await govPool.getProposalState(4), ProposalState.SucceededAgainst);
        });

        it.skip("should return WaitingForVotingTransfer state when quorum has reached and votes for and with validators", async () => {
          await govPool.createProposal(
            "example.com",

            [[settings.address, 0, getBytesEditSettings([3], [NEW_SETTINGS])]],
            []
          );

          await govPool.vote(3, wei("100000000000000000000"), [], true, { from: SECOND });

          assert.isTrue((await validators.validatorsCount()).toFixed() != 0);
          assert.equal(await govPool.getProposalState(3), ProposalState.WaitingForVotingTransfer);
        });

        it.skip("should return WaitingForVotingTransfer state when quorum has reached and votes against and with validators", async () => {
          await govPool.createProposal(
            "example.com",

            [[govPool2.address, 0, getBytesGovVote(1, wei("1"), [], true)]],
            [[govPool2.address, 0, getBytesGovVote(1, wei("1"), [], false)]]
          );

          await govPool.vote(3, wei("100000000000000000000"), [], false, { from: SECOND });

          await setTime((await getCurrentBlockTime()) + 10000);

          assert.isTrue((await validators.validatorsCount()).toFixed() != 0);
          assert.equal(await govPool.getProposalState(3), ProposalState.WaitingForVotingTransfer);
        });

        it.skip("should return SucceededFor state when quorum has reached and votes for and with validators but there count is 0", async () => {
          await createInternalProposal(ProposalType.ChangeBalances, "", [0, 0], [OWNER, SECOND]);
          await validators.vote(1, wei("1000000000000"), true, true, { from: SECOND });

          await validators.execute(1);

          await govPool.createProposal(
            "example.com",

            [[govPool2.address, 0, getBytesGovVote(1, wei("1"), [], true)]],
            [[govPool2.address, 0, getBytesGovVote(1, wei("1"), [], false)]]
          );

          await govPool.vote(3, wei("100000000000000000000"), [], true, { from: SECOND });

          assert.equal((await validators.validatorsCount()).toFixed(), "0");

          await setTime((await getCurrentBlockTime()) + 10000);

          assert.equal(await govPool.getProposalState(3), ProposalState.SucceededFor);
        });

        it.skip("should return SucceededAgainst state when quorum has reached and votes for and with validators but there count is 0", async () => {
          await createInternalProposal(ProposalType.ChangeBalances, "", [0, 0], [OWNER, SECOND]);
          await validators.vote(1, wei("1000000000000"), true, true, { from: SECOND });

          await validators.execute(1);

          await govPool.createProposal(
            "example.com",

            [[govPool2.address, 0, getBytesGovVote(1, wei("1"), [], true)]],
            [[govPool2.address, 0, getBytesGovVote(1, wei("1"), [], false)]]
          );

          await govPool.vote(3, wei("100000000000000000000"), [], false, { from: SECOND });

          assert.equal((await validators.validatorsCount()).toFixed(), "0");

          await setTime((await getCurrentBlockTime()) + 10000);

          assert.equal(await govPool.getProposalState(3), ProposalState.SucceededAgainst);
        });

        it.skip("should return ValidatorVoting state when quorum has reached and votes for and with validators", async () => {
          await govPool.createProposal(
            "example.com",

            [[govPool2.address, 0, getBytesGovVote(1, wei("1"), [], true)]],
            [[govPool2.address, 0, getBytesGovVote(1, wei("1"), [], false)]]
          );

          await govPool.vote(3, wei("100000000000000000000"), [], true, { from: SECOND });

          await setTime((await getCurrentBlockTime()) + 10000);

          await govPool.moveProposalToValidators(3);

          assert.equal(await govPool.getProposalState(3), ProposalState.ValidatorVoting);
        });

        it.skip("should return Locked state when quorum has reached and votes for and without validators", async () => {
          await disableValidatorsVote();

          await govPool.createProposal(
            "example.com",

            [[govPool2.address, 0, getBytesGovVote(1, wei("1"), [], true)]],
            [[govPool2.address, 0, getBytesGovVote(1, wei("1"), [], false)]]
          );

          await govPool.vote(4, wei("100000000000000000000"), [], true, { from: SECOND });

          assert.equal(await govPool.getProposalState(4), ProposalState.Locked);
        });

        it.skip("should return Locked state when quorum has reached and votes for and with validators voted successful", async () => {
          await govPool.createProposal(
            "example.com",

            [[govPool2.address, 0, getBytesGovVote(1, wei("1"), [], true)]],
            [[govPool2.address, 0, getBytesGovVote(1, wei("1"), [], false)]]
          );

          await govPool.vote(3, wei("100000000000000000000"), [], true, { from: SECOND });

          await setTime((await getCurrentBlockTime()) + 10000);

          await govPool.moveProposalToValidators(3);

          await validators.vote(3, wei("100"), false, true);
          await validators.vote(3, wei("1000000000000"), false, true, { from: SECOND });

          assert.equal(await govPool.getProposalState(3), ProposalState.Locked);
        });

        it.skip("should return SucceededFor state when quorum has reached and votes for and with validators voted successful", async () => {
          await govPool.createProposal(
            "example.com",

            [[govPool2.address, 0, getBytesGovVote(1, wei("1"), [], true)]],
            [[govPool2.address, 0, getBytesGovVote(1, wei("1"), [], false)]]
          );

          await govPool.vote(3, wei("100000000000000000000"), [], true, { from: SECOND });

          await setTime((await getCurrentBlockTime()) + 10000);

          await govPool.moveProposalToValidators(3);

          await validators.vote(3, wei("100"), false, true);
          await validators.vote(3, wei("1000000000000"), false, true, { from: SECOND });

          await setTime((await getCurrentBlockTime()) + 10000);

          assert.equal(await govPool.getProposalState(3), ProposalState.SucceededFor);
        });

        it.skip("should return SucceededAgainst state when quorum has reached and votes for and with validators voted successful", async () => {
          await govPool.createProposal(
            "example.com",

            [[govPool2.address, 0, getBytesGovVote(1, wei("1"), [], true)]],
            [[govPool2.address, 0, getBytesGovVote(1, wei("1"), [], false)]]
          );

          await govPool.vote(3, wei("100000000000000000000"), [], false, { from: SECOND });

          await setTime((await getCurrentBlockTime()) + 10000);

          await govPool.moveProposalToValidators(3);

          await validators.vote(3, wei("100"), false, true);
          await validators.vote(3, wei("1000000000000"), false, true, { from: SECOND });

          await setTime((await getCurrentBlockTime()) + 10000);

          assert.equal(await govPool.getProposalState(3), ProposalState.SucceededAgainst);
        });

        it.skip("should return Defeated state when quorum has reached and votes for and with validators voted against", async () => {
          await govPool.createProposal(
            "example.com",

            [[govPool2.address, 0, getBytesGovVote(1, wei("1"), [], true)]],
            [[govPool2.address, 0, getBytesGovVote(1, wei("1"), [], false)]]
          );

          await govPool.vote(3, wei("100000000000000000000"), [], true, { from: SECOND });

          await setTime((await getCurrentBlockTime()) + 10000);

          await govPool.moveProposalToValidators(3);

          await validators.vote(3, wei("1000000000000"), false, false, { from: SECOND });

          await setTime((await getCurrentBlockTime()) + 10000);

          assert.equal(await govPool.getProposalState(3), ProposalState.Defeated);
        });

        it.skip("should return Defeated state when quorum has reached and votes against and with validators voted against", async () => {
          await govPool.createProposal(
            "example.com",

            [[govPool2.address, 0, getBytesGovVote(1, wei("1"), [], true)]],
            [[govPool2.address, 0, getBytesGovVote(1, wei("1"), [], false)]]
          );

          await govPool.vote(3, wei("100000000000000000000"), [], false, { from: SECOND });

          await setTime((await getCurrentBlockTime()) + 10000);

          await govPool.moveProposalToValidators(3);

          await validators.vote(3, wei("1000000000000"), false, false, { from: SECOND });

          await setTime((await getCurrentBlockTime()) + 10000);

          assert.equal(await govPool.getProposalState(3), ProposalState.Defeated);
        });
      });

      describe("moveProposalToValidators()", () => {
        const NEW_SETTINGS = {
          earlyCompletion: true,
          delegatedVotingAllowed: false,
          validatorsVote: true,
          duration: 70,
          durationValidators: 800,
          quorum: PRECISION.times("71").toFixed(),
          quorumValidators: PRECISION.times("100").toFixed(),
          minVotesForVoting: wei("20"),
          minVotesForCreating: wei("3"),
          executionDelay: 0,
          rewardsInfo: {
            rewardToken: ZERO_ADDR,
            creationReward: 0,
            executionReward: 0,
            voteForRewardsCoefficient: 0,
            voteAgainstRewardsCoefficient: 0,
          },
          executorDescription: "new_settings",
        };

        let startTime;

        beforeEach("setup", async () => {
          startTime = await getCurrentBlockTime();

          await govPool.createProposal(
            "example.com",

            [[settings.address, 0, getBytesEditSettings([3], [NEW_SETTINGS])]],
            []
          );

          await token.mint(SECOND, wei("100000000000000000000"));
          await token.approve(userKeeper.address, wei("100000000000000000000"), { from: SECOND });
        });

        it.skip("should move proposal to validators", async () => {
          await govPool.createProposal(
            "example.com",

            [[govPool2.address, 0, getBytesGovVote(1, wei("1"), [], true)]],
            [[govPool2.address, 0, getBytesGovVote(1, wei("1"), [], false)]]
          );

          await depositAndVote(4, wei("1000"), [], wei("1000"), [], OWNER, false);
          await depositAndVote(4, wei("100000000000000000000"), [], wei("100000000000000000000"), [], SECOND, false);

          await setTime((await getCurrentBlockTime()) + 10000);

          const proposal = await getProposalByIndex(4);

          await govPool.moveProposalToValidators(4);

          const afterMove = await validators.getExternalProposal(4);

          assert.equal(await govPool.getProposalState(4), ProposalState.ValidatorVoting);

          assert.equal(proposal.core.executed, afterMove.core.executed);
          assert.equal(proposal.core.settings.quorumValidators, afterMove.core.quorum);

          await validators.vote(4, wei("100"), false, true);
          await validators.vote(4, wei("1000000000000"), false, true, { from: SECOND });

          await setTime((await getCurrentBlockTime()) + 10000);

          assert.equal(await govPool.getProposalState(4), ProposalState.SucceededAgainst);
        });

        it.skip("should be rejected by validators", async () => {
          await depositAndVote(3, wei("1000"), [], wei("1000"), [], OWNER);
          await depositAndVote(3, wei("100000000000000000000"), [], wei("100000000000000000000"), [], SECOND);

          await govPool.moveProposalToValidators(3);

          await setTime(startTime + 1000000);

          assert.equal(await govPool.getProposalState(3), ProposalState.Defeated);
        });

        it.skip("should revert when try move without vote", async () => {
          await truffleAssert.reverts(govPool.moveProposalToValidators(3), "Gov: can't be moved");
        });

        it.skip("should revert when validators count is zero", async () => {
          await depositAndVote(3, wei("1000"), [], wei("1000"), [], OWNER);
          await depositAndVote(3, wei("100000000000000000000"), [], wei("100000000000000000000"), [], SECOND);

          assert.equal((await govPool.getProposalState(3)).toFixed(), ProposalState.WaitingForVotingTransfer);

          await createInternalProposal(ProposalType.ChangeBalances, "", [0, 0], [OWNER, SECOND]);
          await validators.vote(1, wei("1000000000000"), true, true, { from: SECOND });

          await validators.execute(1);

          assert.equal((await validators.validatorsCount()).toFixed(), "0");
          assert.equal((await govPool.getProposalState(3)).toFixed(), ProposalState.SucceededFor);

          await truffleAssert.reverts(govPool.moveProposalToValidators(3), "Gov: can't be moved");
        });
      });

      describe("canVote()", () => {
        beforeEach("setup", async () => {
          await token.mint(SECOND, wei("200000000000000000000"));
          await token.approve(userKeeper.address, wei("200000000000000000000"), { from: SECOND });
          await govPool.deposit(SECOND, wei("200000000000000000000"), [], { from: SECOND });

          await token.mint(THIRD, wei("1000"));
          await token.approve(userKeeper.address, wei("1000"), { from: THIRD });
          await govPool.deposit(THIRD, wei("1000"), [], { from: THIRD });
        });

        it.skip("should correctly determine use vote ability when delegatedVotingAllowed is true", async () => {
          const NEW_SETTINGS = {
            earlyCompletion: true,
            delegatedVotingAllowed: true,
            validatorsVote: false,
            duration: 70,
            durationValidators: 800,
            quorum: PRECISION.times("1").toFixed(),
            quorumValidators: PRECISION.times("1").toFixed(),
            minVotesForVoting: 0,
            minVotesForCreating: 0,
            executionDelay: 0,
            rewardsInfo: {
              rewardToken: ZERO_ADDR,
              creationReward: 0,
              executionReward: 0,
              voteForRewardsCoefficient: 0,
              voteAgainstRewardsCoefficient: 0,
            },
            executorDescription: "new_settings",
          };

          await govPool.createProposal(
            "example.com",

            [[settings.address, 0, getBytesEditSettings([1], [NEW_SETTINGS])]],
            []
          );

          await govPool.vote(3, wei("200000000000000000000"), [], true, { from: SECOND });

          await setTime((await getCurrentBlockTime()) + 10000);

          await govPool.moveProposalToValidators(3);
          await validators.vote(3, wei("1000000000000"), false, true, { from: SECOND });

          await setTime((await getCurrentBlockTime()) + 10000);

          await govPool.execute(3);

          await govPool.createProposal(
            "example.com",

            [[settings.address, 0, getBytesAddSettings([NEW_SETTINGS])]],
            []
          );

          await govPool.delegate(SECOND, wei("1000"), [1, 2, 3, 4]);

          assert.isTrue((await getProposalByIndex(4))[0][0].delegatedVotingAllowed);

          assert.isOk(await govPool.vote(4, wei("1000"), [], true));
          await truffleAssert.reverts(
            govPool.voteDelegated(4, wei("1000"), [], true, { from: SECOND }),
            "Gov: micropool voting is off"
          );
        });

        it.skip("should correctly determine use vote ability when delegatedVotingAllowed is false", async () => {
          const NEW_SETTINGS = {
            earlyCompletion: true,
            delegatedVotingAllowed: false,
            validatorsVote: false,
            duration: 70,
            durationValidators: 800,
            quorum: PRECISION.times("1").toFixed(),
            quorumValidators: PRECISION.times("1").toFixed(),
            minVotesForVoting: 0,
            minVotesForCreating: 0,
            executionDelay: 0,
            rewardsInfo: {
              rewardToken: ZERO_ADDR,
              creationReward: 0,
              executionReward: 0,
              voteForRewardsCoefficient: 0,
              voteAgainstRewardsCoefficient: 0,
            },
            executorDescription: "new_settings",
          };

          await govPool.createProposal(
            "example.com",

            [[settings.address, 0, getBytesEditSettings([1], [NEW_SETTINGS])]],
            []
          );

          await govPool.vote(3, wei("200000000000000000000"), [], true, { from: SECOND });

          await setTime((await getCurrentBlockTime()) + 10000);

          await govPool.moveProposalToValidators(3);

          await validators.vote(3, wei("1000000000000"), false, true, { from: SECOND });

          await setTime((await getCurrentBlockTime()) + 10000);

          await govPool.execute(3);

          await govPool.createProposal(
            "example.com",

            [[settings.address, 0, getBytesAddSettings([NEW_SETTINGS])]],
            []
          );

          assert.isFalse((await getProposalByIndex(4))[0][0].delegatedVotingAllowed);

          await govPool.delegate(SECOND, wei("1000"), [1, 2, 3, 4]);
          await truffleAssert.reverts(govPool.vote(4, wei("1000"), [], true), "Gov: wrong vote amount");
          await govPool.voteDelegated(4, wei("1000"), [], true, { from: SECOND });
        });

        describe.skip("when action is For", () => {
          it("should restrict user when proposal is undelegateTreasury", async () => {
            await delegateTreasury(SECOND, wei("100"), ["10", "11"]);

            await truffleAssert.reverts(
              undelegateTreasury(SECOND, wei("100"), ["10"], true),
              "Gov: user restricted from voting in this proposal"
            );

            await truffleAssert.reverts(
              govPool.vote(await govPool.latestProposalId(), wei("100"), [], true, { from: THIRD }),
              "Gov: user restricted from voting in this proposal"
            );

            await truffleAssert.reverts(
              govPool.vote(await govPool.latestProposalId(), wei("100"), [], false, { from: THIRD }),
              "Gov: user restricted from voting in this proposal"
            );

            await token.mint(OWNER, wei("1000"));
            await token.approve(userKeeper.address, wei("1000"), { from: OWNER });
            await govPool.deposit(OWNER, wei("1000"), [], { from: OWNER });

            assert.isOk(await govPool.vote(await govPool.latestProposalId(), wei("100"), [], true, { from: OWNER }));

            await govPool.createProposal("example.com", [[SECOND, 0, getBytesApprove(SECOND, 1)]], []);

            assert.isOk(await govPool.vote(await govPool.latestProposalId(), wei("100"), [], true, { from: SECOND }));
          });
        });

        describe.skip("when action is Against", () => {
          it("should restrict user when proposal is undelegateTreasury", async () => {
            await delegateTreasury(SECOND, wei("100"), ["10", "11"]);

            await truffleAssert.reverts(
              undelegateTreasury(SECOND, wei("100"), ["10"], false),
              "Gov: user restricted from voting in this proposal"
            );

            await truffleAssert.reverts(
              govPool.vote(await govPool.latestProposalId(), wei("100"), [], true, { from: THIRD }),
              "Gov: user restricted from voting in this proposal"
            );

            await token.mint(OWNER, wei("1000"));
            await token.approve(userKeeper.address, wei("1000"), { from: OWNER });
            await govPool.deposit(OWNER, wei("1000"), [], { from: OWNER });

            assert.isOk(await govPool.vote(await govPool.latestProposalId(), wei("100"), [], true, { from: OWNER }));

            await govPool.createProposal("example.com", [[SECOND, 0, getBytesApprove(SECOND, 1)]], []);

            assert.isOk(await govPool.vote(await govPool.latestProposalId(), wei("100"), [], true, { from: SECOND }));
          });
        });
      });
    });

    describe("deposit, vote, withdraw", () => {
      it.skip("should deposit, vote and withdraw tokens", async () => {
        await govPool.deposit(OWNER, wei("1000"), [1, 2, 3, 4]);

        await govPool.createProposal("example.com", [[SECOND, 0, getBytesApprove(SECOND, 1)]], []);

        await token.mint(SECOND, wei("1000"));
        await token.approve(userKeeper.address, wei("1000"), { from: SECOND });

        await depositAndVote(1, wei("1000"), [], wei("500"), [], SECOND);

        let withdrawable = await govPool.getWithdrawableAssets(SECOND, ZERO_ADDR);

        assert.equal(toBN(withdrawable.tokens).toFixed(), wei("500"));
        assert.equal(withdrawable.nfts.length, "0");

        await govPool.vote(1, wei("1000"), [1, 2, 3, 4], true);

        await truffleAssert.reverts(govPool.vote(1, 0, [1, 4], true), "Gov: NFT already voted");

        await setTime((await getCurrentBlockTime()) + 10000);

        withdrawable = await govPool.getWithdrawableAssets(SECOND, ZERO_ADDR);

        assert.equal(toBN(withdrawable.tokens).toFixed(), wei("1000"));
        assert.equal(withdrawable.nfts.length, "0");

        assert.equal(toBN(await token.balanceOf(SECOND)).toFixed(), "0");

        await govPool.withdraw(SECOND, wei("1000"), [], { from: SECOND });
        await govPool.withdraw(OWNER, 0, [1]);

        assert.equal(toBN(await token.balanceOf(SECOND)).toFixed(), wei("1000"));
        assert.equal(await nft.ownerOf(1), OWNER);
      });

      it.skip("should deposit, vote, unlock", async () => {
        await govPool.deposit(OWNER, wei("1000"), [1, 2, 3, 4]);

        await govPool.createProposal("example.com", [[SECOND, 0, getBytesApprove(SECOND, 1)]], []);
        await govPool.createProposal("example.com", [[SECOND, 0, getBytesApprove(SECOND, 1)]], []);

        await govPool.vote(1, wei("1000"), [1, 2, 3, 4], true);
        await govPool.vote(2, wei("510"), [1, 2], true);

        let withdrawable = await govPool.getWithdrawableAssets(OWNER, ZERO_ADDR);

        assert.equal(toBN(withdrawable.tokens).toFixed(), "0");
        assert.equal(withdrawable.nfts.length, "0");

        await govPool.unlock(OWNER, VoteType.PersonalVote);

        withdrawable = await govPool.getWithdrawableAssets(OWNER, ZERO_ADDR);

        assert.equal(toBN(withdrawable.tokens).toFixed(), "0");
        assert.equal(withdrawable.nfts.length, "0");

        await setTime((await getCurrentBlockTime()) + 10000);

        await govPool.unlock(OWNER, VoteType.PersonalVote);

        await govPool.withdraw(OWNER, wei("510"), [1]);

        assert.equal(await nft.ownerOf(1), OWNER);
      });

      it.skip("should deposit, vote, unlock with vote against", async () => {
        await govPool.deposit(OWNER, wei("1000"), [1, 2, 3, 4]);

        await govPool.createProposal(
          "example.com",

          [[govPool2.address, 0, getBytesGovVote(1, wei("1"), [], true)]],
          [[govPool2.address, 0, getBytesGovVote(1, wei("1"), [], false)]]
        );

        await govPool.vote(1, wei("1000"), [1, 2, 3, 4], false);

        let withdrawable = await govPool.getWithdrawableAssets(OWNER, ZERO_ADDR);

        assert.equal(toBN(withdrawable.tokens).toFixed(), "0");
        assert.equal(withdrawable.nfts.length, "0");

        await govPool.unlock(OWNER, VoteType.PersonalVote);

        withdrawable = await govPool.getWithdrawableAssets(OWNER, ZERO_ADDR);

        assert.equal(toBN(withdrawable.tokens).toFixed(), "0");
        assert.equal(withdrawable.nfts.length, "0");
      });

      it("should not deposit zero tokens", async () => {
        await truffleAssert.reverts(govPool.deposit(OWNER, 0, []), "Gov: empty deposit");
      });

      it("should not withdraw zero tokens", async () => {
        await truffleAssert.reverts(govPool.withdraw(OWNER, 0, []), "Gov: empty withdrawal");
      });

      it("should not delegate zero tokens", async () => {
        await truffleAssert.reverts(govPool.delegate(OWNER, 0, []), "Gov: empty delegation");
      });

      it("should not undelegate zero tokens", async () => {
        await truffleAssert.reverts(govPool.undelegate(OWNER, 0, []), "Gov: empty undelegation");
      });
    });

    describe.skip("deposit, delegate, vote, withdraw", () => {
      it("should deposit, delegate, vote delegated, undelegate and withdraw nfts", async () => {
        await govPool.deposit(OWNER, wei("1000"), [1, 2, 3, 4]);

        await govPool.createProposal("example.com", [[SECOND, 0, getBytesApprove(SECOND, 1)]], []);

        await govPool.delegate(SECOND, wei("250"), [2]);
        await govPool.delegate(SECOND, wei("250"), []);
        await govPool.delegate(SECOND, 0, [4]);

        await govPool.voteDelegated(1, wei("400"), [4], true, { from: SECOND });

        let undelegateable = await govPool.getWithdrawableAssets(OWNER, SECOND);

        assert.equal(toBN(undelegateable.tokens).toFixed(), wei("100"));
        assert.deepEqual(
          undelegateable.nfts.map((e) => e.toFixed()),
          ["2"]
        );

        await govPool.vote(1, wei("500"), [1, 3], true);

        await setTime((await getCurrentBlockTime()) + 10000);

        undelegateable = await govPool.getWithdrawableAssets(OWNER, SECOND);

        assert.equal(toBN(undelegateable.tokens).toFixed(), wei("500"));
        assert.deepEqual(
          undelegateable.nfts.map((e) => e.toFixed()),
          ["2", "4"]
        );

        await govPool.undelegate(SECOND, wei("250"), [2]);
        await govPool.undelegate(SECOND, wei("250"), []);
        await govPool.undelegate(SECOND, 0, [4]);

        await govPool.withdraw(OWNER, wei("1000"), [1, 2, 3, 4]);
      });
    });

    describe.skip("execute()", () => {
      const NEW_SETTINGS = {
        earlyCompletion: true,
        delegatedVotingAllowed: false,
        validatorsVote: true,
        duration: 1,
        durationValidators: 1,
        quorum: 1,
        quorumValidators: 1,
        minVotesForVoting: 1,
        minVotesForCreating: 1,
        executionDelay: 101,
        rewardsInfo: {
          rewardToken: ZERO_ADDR,
          creationReward: 0,
          executionReward: 0,
          voteForRewardsCoefficient: 0,
          voteAgainstRewardsCoefficient: 0,
        },
        executorDescription: "new_settings",
      };

      const NEW_INTERNAL_SETTINGS = {
        earlyCompletion: true,
        delegatedVotingAllowed: true,
        validatorsVote: true,
        duration: 500,
        durationValidators: 60,
        quorum: PRECISION.times("1").toFixed(),
        quorumValidators: PRECISION.times("1").toFixed(),
        minVotesForVoting: wei("1"),
        minVotesForCreating: wei("1"),
        executionDelay: 0,
        rewardsInfo: {
          rewardToken: ZERO_ADDR,
          creationReward: 0,
          executionReward: 0,
          voteForRewardsCoefficient: 0,
          voteAgainstRewardsCoefficient: 0,
        },
        executorDescription: "new_internal_settings",
      };

      beforeEach(async () => {
        await token.mint(SECOND, wei("100000000000000000000"));

        await token.approve(userKeeper.address, wei("100000000000000000000"), { from: SECOND });

        await govPool.deposit(OWNER, wei("1000"), []);
        await govPool.deposit(SECOND, wei("100000000000000000000"), [], { from: SECOND });
      });

      it("should add new settings", async () => {
        const bytes = getBytesAddSettings([NEW_SETTINGS]);

        await govPool.createProposal("example.com", [[settings.address, 0, bytes]], []);
        await govPool.vote(1, wei("1000"), [], true);
        await govPool.vote(1, wei("100000000000000000000"), [], true, { from: SECOND });

        assert.equal((await govPool.getWithdrawableAssets(OWNER, ZERO_ADDR)).tokens.toFixed(), "0");

        await govPool.moveProposalToValidators(1);
        await validators.vote(1, wei("100"), false, true);
        await validators.vote(1, wei("1000000000000"), false, true, { from: SECOND });

        assert.equal((await govPool.getWithdrawableAssets(OWNER, ZERO_ADDR)).tokens.toFixed(), 0);

        await setTime((await getCurrentBlockTime()) + 1);

        assert.equal((await govPool.getWithdrawableAssets(OWNER, ZERO_ADDR)).tokens.toFixed(), wei("1000"));

        await govPool.execute(1);

        assert.equal((await govPool.getWithdrawableAssets(OWNER, ZERO_ADDR)).tokens.toFixed(), wei("1000"));

        const addedSettings = await settings.settings(4);

        assert.isTrue(addedSettings.earlyCompletion);
        assert.isFalse(addedSettings.delegatedVotingAllowed);
        assert.equal(addedSettings.duration, 1);
        assert.equal(addedSettings.durationValidators, 1);
        assert.equal(addedSettings.quorum, 1);
        assert.equal(addedSettings.quorumValidators, 1);
        assert.equal(addedSettings.minVotesForVoting, 1);
        assert.equal(addedSettings.minVotesForCreating, 1);
        assert.equal(addedSettings.executionDelay, 101);

        assert.isTrue((await getProposalByIndex(1)).core.executed);
      });

      it("should not execute random proposals", async () => {
        await truffleAssert.reverts(govPool.execute(1), "Gov: invalid status");
      });

      it("should change settings then full vote", async () => {
        const bytes = getBytesEditSettings([1], [NEW_INTERNAL_SETTINGS]);

        await govPool.createProposal("example.com", [[settings.address, 0, bytes]], []);
        await govPool.vote(1, wei("1000"), [], true);
        await govPool.vote(1, wei("100000000000000000000"), [], true, { from: SECOND });

        await govPool.moveProposalToValidators(1);
        await validators.vote(1, wei("100"), false, true);
        await validators.vote(1, wei("1000000000000"), false, true, { from: SECOND });

        await govPool.execute(1);

        await govPool.deposit(OWNER, 0, [1, 2, 3, 4]);
        await govPool.delegate(SECOND, wei("1000"), [1, 2, 3, 4]);

        await govPool.createProposal("example.com", [[settings.address, 0, bytes]], []);
        await govPool.vote(2, wei("1000"), [1, 2, 3, 4], true);
        await truffleAssert.reverts(
          govPool.voteDelegated(2, wei("1000"), [1, 2, 3, 4], true, { from: SECOND }),
          "Gov: micropool voting is off"
        );
      });

      it("should change validator balances through execution", async () => {
        const validatorsBytes = getBytesChangeBalances([wei("10")], [THIRD]);

        await govPool.createProposal("example.com", [[validators.address, 0, validatorsBytes]], []);

        await govPool.vote(1, wei("1000"), [], true);
        await govPool.vote(1, wei("100000000000000000000"), [], true, { from: SECOND });

        await govPool.moveProposalToValidators(1);
        await validators.vote(1, wei("100"), false, true);
        await validators.vote(1, wei("1000000000000"), false, true, { from: SECOND });

        await govPool.execute(1);

        await truffleAssert.reverts(govPool.vote(1, wei("1000"), [], true), "Gov: vote unavailable");

        const validatorsToken = await ERC20Mock.at(await validators.govValidatorsToken());

        assert.equal((await validatorsToken.balanceOf(THIRD)).toFixed(), wei("10"));
      });

      it("should not execute defeated proposal", async () => {
        const validatorsBytes = getBytesChangeBalances([wei("10")], [THIRD]);

        await govPool.createProposal("example.com", [[validators.address, 0, validatorsBytes]], []);

        await govPool.vote(1, wei("1000"), [], true);
        await govPool.vote(1, wei("100000000000000000000"), [], true, { from: SECOND });

        await govPool.moveProposalToValidators(1);

        await setTime((await getCurrentBlockTime()) + 100000);

        await truffleAssert.reverts(govPool.execute(1), "Gov: invalid status");
      });

      it("should not execute defeated because of against votes", async () => {
        const validatorsBytes = getBytesChangeBalances([wei("10")], [THIRD]);

        await govPool.createProposal("example.com", [[validators.address, 0, validatorsBytes]], []);

        await govPool.vote(1, wei("1000"), [], false);
        await govPool.vote(1, wei("100000000000000000000"), [], false, { from: SECOND });

        await truffleAssert.reverts(govPool.moveProposalToValidators(1), "Gov: can't be moved");
      });

      it("should add new settings, change executors and create default trusted proposal", async () => {
        const executorTransfer = await ExecutorTransferMock.new(govPool.address, token.address);

        const addSettingsBytes = getBytesAddSettings([NEW_SETTINGS]);
        const changeExecutorBytes = getBytesChangeExecutors([executorTransfer.address], [4]);

        assert.equal(await govPool.getProposalState(1), ProposalState.Undefined);

        await govPool.createProposal(
          "example.com",

          [
            [settings.address, 0, addSettingsBytes],
            [settings.address, 0, changeExecutorBytes],
          ],
          []
        );

        await govPool.vote(1, wei("1000"), [], true);
        await govPool.vote(1, wei("100000000000000000000"), [], true, { from: SECOND });

        await govPool.moveProposalToValidators(1);
        await validators.vote(1, wei("100"), false, true);
        await validators.vote(1, wei("1000000000000"), false, true, { from: SECOND });

        await govPool.execute(1);

        assert.equal(await govPool.getProposalState(1), ProposalState.ExecutedFor);
        assert.equal((await validators.getProposalState(1, false)).toFixed(), ValidatorsProposalState.Executed);
        assert.equal(toBN(await settings.executorToSettings(executorTransfer.address)).toFixed(), "4");

        const bytesExecute = getBytesExecute();
        const bytesApprove = getBytesApprove(executorTransfer.address, wei("99"));

        await govPool.createProposal(
          "example.com",

          [
            [token.address, wei("1"), bytesApprove],
            [executorTransfer.address, wei("1"), bytesExecute],
          ],
          []
        );

        assert.equal(
          (await getProposalByIndex(2)).core.settings.executorDescription,
          POOL_PARAMETERS.settingsParams.proposalSettings[0].executorDescription
        );

        await govPool.createProposal(
          "example.com",

          [
            [token.address, "0", bytesApprove],
            [executorTransfer.address, wei("1"), bytesExecute],
          ],
          []
        );

        assert.equal((await getProposalByIndex(3)).core.settings.executorDescription, NEW_SETTINGS.executorDescription);
      });

      it("should execute proposal and send ether", async () => {
        let startTime = await getCurrentBlockTime();

        const executorTransfer = await ExecutorTransferMock.new(govPool.address, token.address);
        await executorTransfer.setTransferAmount(wei("99"));

        await token.transfer(govPool.address, wei("100"));
        await govPool.sendTransaction({ value: wei("1"), from: OWNER });

        const bytesExecute = getBytesExecute();
        const bytesApprove = getBytesApprove(executorTransfer.address, wei("99"));

        await govPool.createProposal(
          "example.com",

          [
            [token.address, "0", bytesApprove],
            [executorTransfer.address, wei("1"), bytesExecute],
          ],
          []
        );
        await govPool.vote(1, wei("1000"), [], true);
        await govPool.vote(1, wei("100000000000000000000"), [], true, { from: SECOND });

        await setTime(startTime + 999);

        await govPool.moveProposalToValidators(1);
        await validators.vote(1, wei("100"), false, true);
        await validators.vote(1, wei("1000000000000"), false, true, { from: SECOND });

        assert.equal(await web3.eth.getBalance(executorTransfer.address), "0");

        await truffleAssert.passes(govPool.execute(1), "Executed");

        assert.equal(await web3.eth.getBalance(executorTransfer.address), wei("1"));
      });

      it("should get revert from proposal call", async () => {
        let startTime = await getCurrentBlockTime();

        const executorTransfer = await ExecutorTransferMock.new(govPool.address, token.address);
        await executorTransfer.setTransferAmount(wei("99"));

        await token.transfer(govPool.address, wei("100"));

        const bytesExecute = getBytesExecute();

        await govPool.createProposal("example.com", [[executorTransfer.address, 0, bytesExecute]], []);
        await govPool.vote(1, wei("1000"), [], true);
        await govPool.vote(1, wei("100000000000000000000"), [], true, { from: SECOND });

        await setTime(startTime + 999);

        await govPool.moveProposalToValidators(1);
        await validators.vote(1, wei("100"), false, true);
        await validators.vote(1, wei("1000000000000"), false, true, { from: SECOND });

        await truffleAssert.reverts(govPool.execute(1), "ERC20: insufficient allowance");
      });

      describe("self execution", () => {
        describe("editDescriptionURL()", () => {
          it.skip("should create proposal for editDescriptionURL", async () => {
            const newUrl = "new_url";
            const bytesEditUrl = getBytesEditUrl(newUrl);

            await govPool.createProposal("example.com", [[govPool.address, 0, bytesEditUrl]], []);

            await govPool.vote(1, wei("1000"), [], true);
            await govPool.vote(1, wei("100000000000000000000"), [], true, { from: SECOND });

            await govPool.moveProposalToValidators(1);
            await validators.vote(1, wei("100"), false, true);
            await validators.vote(1, wei("1000000000000"), false, true, { from: SECOND });

            await govPool.execute(1);

            assert.equal(await govPool.descriptionURL(), newUrl);
          });

          it("should revert when call is from non govPool address", async () => {
            await truffleAssert.reverts(govPool.editDescriptionURL("new_url"), "Gov: not this contract");
          });
        });

        describe("setNftMultiplierAddress()", () => {
          it.skip("should create proposal for setNftMultiplierAddress", async () => {
            await setNftMultiplierAddress(nftMultiplier.address);
            assert.equal((await govPool.getNftContracts()).nftMultiplier, nftMultiplier.address);
          });

          it.skip("should set zero address", async () => {
            await setNftMultiplierAddress(nftMultiplier.address);

            await setNftMultiplierAddress(ZERO_ADDR);

            assert.equal((await govPool.getNftContracts()).nftMultiplier, ZERO_ADDR);
          });

          it.skip("should change nftMultiplier to newer", async () => {
            await setNftMultiplierAddress(nftMultiplier.address);

            const newNftMultiplier = await ERC721Multiplier.new();

            await setNftMultiplierAddress(newNftMultiplier.address);

            assert.equal((await govPool.getNftContracts()).nftMultiplier, newNftMultiplier.address);
          });

          it("should revert when call is from non govPool address", async () => {
            await truffleAssert.reverts(
              govPool.setNftMultiplierAddress(nftMultiplier.address),
              "Gov: not this contract"
            );
          });
        });

        describe("expert", () => {
          it.skip("should mint an expert NFT and change coefficients", async () => {
            assert.isFalse(await expertNft.isExpert(SECOND));
            assert.equal(
              (await govPool.getVoteModifierForUser(SECOND)).toFixed(),
              (await govPool.getVoteModifiers())[0].toFixed()
            );

            await changeVoteModifiers(wei("1.01", 25), wei("1.02", 25));

            await setExpert(SECOND);

            assert.isTrue(await expertNft.isExpert(SECOND));

            const modifiers = await govPool.getVoteModifiers();

            assert.equal((await govPool.getVoteModifierForUser(SECOND)).toFixed(), wei("1.02", 25));
            assert.equal(modifiers["0"].toFixed(), wei("1.01", 25));
            assert.equal(modifiers["1"].toFixed(), wei("1.02", 25));
          });

          it("should be an expert if dexe nft is minted", async () => {
            assert.isFalse(await govPool.getExpertStatus(SECOND));

            await dexeExpertNft.mint(SECOND, "");

            assert.isTrue(await govPool.getExpertStatus(SECOND));
          });

          it("should revert if call is not from gov pool", async () => {
            await truffleAssert.reverts(govPool.changeVoteModifiers(1, 1), "Gov: not this contract");
          });

          it.skip("should revert if user is provided modifiers less than 1", async () => {
            await truffleAssert.reverts(
              changeVoteModifiers(wei("1", 25), wei("0.99", 25)),
              "Gov: vote modifiers are less than 1"
            );
            await truffleAssert.reverts(
              changeVoteModifiers(wei("0.99", 25), wei("1", 25)),
              "Gov: vote modifiers are less than 1"
            );
          });
        });

        describe.skip("delegateTreasury() undelegateTreasury() voteTreasury()", () => {
          it("should create proposal for delegateTreasury and undelegateTreasury", async () => {
            assert.equal((await token.balanceOf(THIRD)).toFixed(), "0");
            assert.equal((await nft.balanceOf(THIRD)).toFixed(), "0");

            assert.equal((await userKeeper.tokenBalance(THIRD, VoteType.TreasuryVote)).totalBalance.toFixed(), "0");
            assert.equal((await userKeeper.tokenBalance(THIRD, VoteType.TreasuryVote)).ownedBalance.toFixed(), "0");

            assert.deepEqual((await userKeeper.nftExactBalance(THIRD, VoteType.TreasuryVote)).nfts, []);
            assert.deepEqual(
              (await userKeeper.nftExactBalance(THIRD, VoteType.TreasuryVote)).ownedLength.toFixed(),
              "0"
            );

            await delegateTreasury(THIRD, wei("100"), ["10", "11"]);

            assert.equal((await token.balanceOf(THIRD)).toFixed(), "0");
            assert.equal((await nft.balanceOf(THIRD)).toFixed(), "0");

            assert.equal(
              (await userKeeper.tokenBalance(THIRD, VoteType.TreasuryVote)).totalBalance.toFixed(),
              wei("100")
            );
            assert.equal((await userKeeper.tokenBalance(THIRD, VoteType.TreasuryVote)).ownedBalance.toFixed(), "0");

            assert.deepEqual(
              (await userKeeper.nftExactBalance(THIRD, VoteType.TreasuryVote)).nfts.map((e) => e.toFixed()),
              ["10", "11"]
            );
            assert.deepEqual(
              (await userKeeper.nftExactBalance(THIRD, VoteType.TreasuryVote)).ownedLength.toFixed(),
              "0"
            );

            const govPoolBalance = await token.balanceOf(govPool.address);
            await govPool.createProposal(
              "example.com",

              [[govPool.address, 0, getBytesUndelegateTreasury(THIRD, wei(50), ["10"])]],
              []
            );
            let proposalId = await govPool.latestProposalId();
            await govPool.vote(proposalId, wei("1000"), [], true);
            await govPool.vote(proposalId, wei("100000000000000000000"), [], true, { from: SECOND });
            await govPool.moveProposalToValidators(proposalId);
            await validators.vote(proposalId, wei("1000000000000"), false, true, { from: SECOND });
            await govPool.execute(proposalId);

            assert.equal((await token.balanceOf(govPool.address)).toFixed(), govPoolBalance.plus(wei("50")).toFixed());
            assert.equal(await nft.ownerOf("10"), govPool.address);
            assert.equal(await nft.ownerOf("11"), userKeeper.address);

            await govPool.createProposal(
              "example.com",

              [[govPool.address, 0, getBytesUndelegateTreasury(THIRD, wei(50), [])]],
              []
            );
            proposalId = await govPool.latestProposalId();
            await govPool.vote(proposalId, wei("1000"), [], true);
            await govPool.vote(proposalId, wei("100000000000000000000"), [], true, { from: SECOND });
            await govPool.moveProposalToValidators(proposalId);
            await validators.vote(proposalId, wei("1000000000000"), false, true, { from: SECOND });
            await govPool.execute(proposalId);

            assert.equal((await token.balanceOf(govPool.address)).toFixed(), govPoolBalance.plus(wei("100")).toFixed());
            await govPool.createProposal(
              "example.com",

              [[govPool.address, 0, getBytesUndelegateTreasury(THIRD, "0", ["11"])]],
              []
            );
            proposalId = await govPool.latestProposalId();
            await govPool.vote(proposalId, wei("1000"), [], true);
            await govPool.vote(proposalId, wei("100000000000000000000"), [], true, { from: SECOND });
            await govPool.moveProposalToValidators(proposalId);
            await validators.vote(proposalId, wei("1000000000000"), false, true, { from: SECOND });
            await govPool.execute(proposalId);

            assert.equal(await nft.ownerOf("11"), govPool.address);

            assert.equal((await token.balanceOf(THIRD)).toFixed(), "0");
            assert.equal((await nft.balanceOf(THIRD)).toFixed(), "0");

            assert.equal((await userKeeper.tokenBalance(THIRD, VoteType.TreasuryVote)).totalBalance.toFixed(), "0");
            assert.equal((await userKeeper.tokenBalance(THIRD, VoteType.TreasuryVote)).ownedBalance.toFixed(), "0");

            assert.deepEqual((await userKeeper.nftExactBalance(THIRD, VoteType.TreasuryVote)).nfts, []);
            assert.deepEqual(
              (await userKeeper.nftExactBalance(THIRD, VoteType.TreasuryVote)).ownedLength.toFixed(),
              "0"
            );
          });

          it("should NOT give the rewards for delegated ERC20 + ERC721", async () => {
            await delegateTreasury(THIRD, wei("100"), ["10", "11"]);

            await govPool.createProposal("example.com", [[SECOND, 0, getBytesApprove(SECOND, 1)]], []);

            await govPool.voteTreasury(3, wei("50"), ["10", "11"], true, { from: THIRD });
            await govPool.voteTreasury(3, wei("50"), [], false, { from: THIRD });
            await govPool.vote(3, wei("100000000000000000000"), [], true, { from: SECOND });

            await setTime((await getCurrentBlockTime()) + 10000);

            await govPool.moveProposalToValidators(3);

            await validators.vote(3, wei("100"), false, true);
            await validators.vote(3, wei("1000000000000"), false, true, { from: SECOND });

            await govPool.execute(3);

            const expectedReward = (
              await weiToVotes(
                (await userKeeper.getNftsPowerInTokensBySnapshot(["10", "11"], 3)).plus(wei("50")),
                THIRD
              )
            )
              .times(809 / 50000)
              .decimalPlaces(0);

            assert.equal((await govPool.getPendingRewards(THIRD, [3]))[0][0], expectedReward.toFixed());

            await govPool.claimRewards([3], { from: THIRD });

            assert.equal(await rewardToken.balanceOf(THIRD), expectedReward.toFixed());

            const treasuryBalance = await rewardToken.balanceOf(govPool.address);

            await truffleAssert.reverts(
              undelegateTreasury(THIRD, wei("101"), ["10", "11"]),
              "GovUK: can't withdraw this"
            );
            assert.equal((await rewardToken.balanceOf(govPool.address)).toFixed(), treasuryBalance.toFixed());
          });

          it("should NOT claim delegate reward properly if nft multiplier has been set", async () => {
            const bytesSetAddress = getBytesSetNftMultiplierAddress(nftMultiplier.address);
            await govPool.createProposal("example.com", [[govPool.address, 0, bytesSetAddress]], []);
            await govPool.vote(1, wei("100000000000000000000"), [], true, { from: SECOND });
            await govPool.moveProposalToValidators(1);
            await validators.vote(1, wei("1000000000000"), false, true, { from: SECOND });
            await govPool.execute(1);

            await nftMultiplier.mint(THIRD, PRECISION.times("2.5"), 10000000000);
            await nftMultiplier.lock(1, { from: THIRD });

            await delegateTreasury(THIRD, wei("100"), ["10", "11"]);

            await govPool.createProposal("example.com", [[SECOND, 0, getBytesApprove(SECOND, 1)]], []);

            await govPool.voteTreasury(4, wei("100"), ["10", "11"], true, { from: THIRD });
            await govPool.vote(4, wei("100000000000000000000"), [], true, { from: SECOND });

            await setTime((await getCurrentBlockTime()) + 10000);

            await govPool.moveProposalToValidators(4);

            await validators.vote(4, wei("100"), false, true);
            await validators.vote(4, wei("1000000000000"), false, true, { from: SECOND });

            await govPool.execute(4);

            const expectedReward = (
              await weiToVotes(
                (await userKeeper.getNftsPowerInTokensBySnapshot(["10", "11"], 4)).plus(wei("100")),
                THIRD
              )
            )
              .times(809 / 50000)
              .decimalPlaces(0);

            assert.equal((await govPool.getPendingRewards(THIRD, [4]))[0][0], expectedReward.toFixed());

            await govPool.claimRewards([4], { from: THIRD });

            assert.equal((await rewardToken.balanceOf(THIRD)).toFixed(), expectedReward.toFixed());
          });

          it("should work properly with multiple delegateTreasury", async () => {
            await delegateTreasury(THIRD, wei("100"), ["10", "11"]);

            await govPool.createProposal("example.com", [[SECOND, 0, getBytesApprove(SECOND, 1)]], []);

            await govPool.voteTreasury(3, wei("100"), ["10"], true, { from: THIRD });

            await govPool.voteTreasury(3, 0, ["11"], true, { from: THIRD });

            await truffleAssert.reverts(
              govPool.voteTreasury(3, wei("100"), [], true, { from: THIRD }),
              "Gov: wrong vote amount"
            );

            await delegateTreasury(THIRD, wei("100"), []);
            await delegateTreasury(THIRD, 0, ["12"]);

            await govPool.voteTreasury(3, wei("100"), ["12"], true, { from: THIRD });
          });

          it("should calculate reward properly regarding to treasuryVoteCoefficient and resulting coefficient < 1", async () => {
            await delegateTreasury(THIRD, wei("10000000000000000000"), []);
            await delegateTreasury(FOURTH, wei("100"), []);

            await govPool.createProposal("example.com", [[SECOND, 0, getBytesApprove(SECOND, 1)]], []);

            await govPool.voteTreasury(5, wei("10000000000000000000"), [], true, { from: THIRD });
            await govPool.voteTreasury(5, wei("50"), [], true, { from: FOURTH });
            await govPool.vote(5, wei("100000000000000000000"), [], true, { from: SECOND });

            await setTime((await getCurrentBlockTime()) + 10000);

            await govPool.moveProposalToValidators(5);

            await validators.vote(5, wei("100"), false, true);
            await validators.vote(5, wei("1000000000000"), false, true, { from: SECOND });

            await govPool.execute(5);

            const expectedReward = (await weiToVotes(wei("10000000000000000000"), THIRD))
              .times(809 / 50000)
              .decimalPlaces(0);

            assert.equal((await govPool.getPendingRewards(THIRD, [5]))[0][0], expectedReward.toFixed());
          });

          it("should calculate reward properly regarding to treasuryVoteCoefficient and resulting coefficient > 1", async () => {
            await delegateTreasury(THIRD, wei("50"), []);
            await delegateTreasury(FOURTH, wei("100"), []);

            await govPool.createProposal("example.com", [[SECOND, 0, getBytesApprove(SECOND, 1)]], []);

            await changeVoteModifiers(wei("1", 25), wei("1.01", 25));

            await govPool.voteTreasury(5, wei("50"), [], true, { from: THIRD });
            await govPool.voteTreasury(5, wei("50"), [], true, { from: FOURTH });
            await govPool.vote(5, wei("100000000000000000000"), [], true, { from: SECOND });

            await setTime((await getCurrentBlockTime()) + 10000);

            await govPool.moveProposalToValidators(5);

            await validators.vote(5, wei("100"), false, true);
            await validators.vote(5, wei("1000000000000"), false, true, { from: SECOND });

            await govPool.execute(5);

            const expectedReward = (await weiToVotes(wei("50"), THIRD, true)).times(809 / 50000).decimalPlaces(0);

            assert.equal((await govPool.getPendingRewards(THIRD, [5]))[0][0], expectedReward.toFixed());
          });

          it("should clean userProposals correctly when ExecutedFor", async () => {
            await delegateTreasury(THIRD, wei("100"), ["10"]);

            await govPool.createProposal("example.com", [[SECOND, 0, getBytesApprove(SECOND, 1)]], []);

            await govPool.voteTreasury(3, wei("100"), ["10"], true, { from: THIRD });

            await govPool.vote(3, wei("1000"), [], true);
            await govPool.vote(3, wei("100000000000000000000"), [], true, { from: SECOND });

            await setTime((await getCurrentBlockTime()) + 10000);

            await govPool.moveProposalToValidators(3);

            await validators.vote(3, wei("100"), false, true);
            await validators.vote(3, wei("1000000000000"), false, true, { from: SECOND });

            await setTime((await getCurrentBlockTime()) + 10000);

            await govPool.execute(3);

            await setTime((await getCurrentBlockTime()) + 10000);

            await govPool.unlock(THIRD, VoteType.TreasuryVote);
          });

          it("should clean userProposals correctly when ExecutedAgainst", async () => {
            await delegateTreasury(THIRD, wei("100"), ["10"]);

            await govPool.createProposal(
              "example.com",

              [[govPool2.address, 0, getBytesGovVote(1, wei("1"), [], true)]],
              [[govPool2.address, 0, getBytesGovVote(1, wei("1"), [], false)]]
            );

            await govPool.voteTreasury(3, wei("100"), ["10"], true, { from: THIRD });

            await govPool.vote(3, wei("1000"), [], false);
            await govPool.vote(3, wei("100000000000000000000"), [], false, { from: SECOND });

            await setTime((await getCurrentBlockTime()) + 10000);

            await govPool.moveProposalToValidators(3);

            await validators.vote(3, wei("100"), false, true);
            await validators.vote(3, wei("1000000000000"), false, true, { from: SECOND });

            await setTime((await getCurrentBlockTime()) + 10000);

            await token.mint(SECOND, wei("10"));
            await token.approve(userKeeper2.address, wei("10"), { from: SECOND });
            await govPool2.deposit(govPool.address, wei("10"), [], { from: SECOND });
            await dexeExpertNft.mint(OWNER, "");
            await govPool2.createProposal(
              "example.com",

              [[settings2.address, 0, getBytesAddSettings([NEW_SETTINGS])]],
              []
            );

            await govPool.execute(3);

            await setTime((await getCurrentBlockTime()) + 10000);

            await govPool.unlock(THIRD, VoteType.TreasuryVote);
          });

          it("should clean userProposals correctly when Defeated", async () => {
            await delegateTreasury(THIRD, wei("100"), ["10"]);

            await govPool.createProposal("example.com", [[SECOND, 0, getBytesApprove(SECOND, 1)]], []);

            await govPool.voteTreasury(3, wei("100"), ["10"], true, { from: THIRD });

            await govPool.vote(3, wei("1000"), [], false);
            await govPool.vote(3, wei("100000000000000000000"), [], false, { from: SECOND });

            await setTime((await getCurrentBlockTime()) + 10000);

            await govPool.unlock(THIRD, VoteType.TreasuryVote);
          });

          it("should clean userProposals correctly when SucceededFor", async () => {
            await delegateTreasury(THIRD, wei("100"), ["10"]);

            await govPool.createProposal("example.com", [[SECOND, 0, getBytesApprove(SECOND, 1)]], []);

            await govPool.voteTreasury(3, wei("100"), ["10"], true, { from: THIRD });

            await govPool.vote(3, wei("1000"), [], true);
            await govPool.vote(3, wei("100000000000000000000"), [], true, { from: SECOND });

            await setTime((await getCurrentBlockTime()) + 10000);

            await govPool.moveProposalToValidators(3);

            await validators.vote(3, wei("1000000000000"), false, true, { from: SECOND });

            await setTime((await getCurrentBlockTime()) + 10000);

            await govPool.unlock(THIRD, VoteType.TreasuryVote);
          });

          it("should clean userProposals correctly when SucceededAgainst", async () => {
            await delegateTreasury(THIRD, wei("100"), ["10"]);

            await govPool.createProposal(
              "example.com",

              [[govPool2.address, 0, getBytesGovVote(1, wei("1"), [], true)]],
              [[govPool2.address, 0, getBytesGovVote(1, wei("1"), [], false)]]
            );

            await govPool.voteTreasury(3, wei("100"), ["10"], true, { from: THIRD });

            await govPool.vote(3, wei("1000"), [], false);
            await govPool.vote(3, wei("100000000000000000000"), [], false, { from: SECOND });

            await setTime((await getCurrentBlockTime()) + 10000);

            await govPool.moveProposalToValidators(3);

            await validators.vote(3, wei("1000000000000"), false, true, { from: SECOND });

            await setTime((await getCurrentBlockTime()) + 10000);

            await govPool.unlock(THIRD, VoteType.TreasuryVote);
          });

          it("should revert when vote is zero amount", async () => {
            await truffleAssert.reverts(govPool.voteTreasury(1, 0, [], true), "Gov: empty delegated vote");
          });

          it("should not delegate zero tokens", async () => {
            await truffleAssert.reverts(delegateTreasury(THIRD, 0, []), "Gov: empty delegation");
          });

          it("should revert voting when delegatedVotingAllowed", async () => {
            await delegateTreasury(THIRD, wei("100"), ["10"]);

            const NEW_SETTINGS = {
              earlyCompletion: true,
              delegatedVotingAllowed: true,
              validatorsVote: false,
              duration: 70,
              durationValidators: 800,
              quorum: PRECISION.times("1").toFixed(),
              quorumValidators: PRECISION.times("1").toFixed(),
              minVotesForVoting: 0,
              minVotesForCreating: 0,
              executionDelay: 0,
              rewardsInfo: {
                rewardToken: ZERO_ADDR,
                creationReward: 0,
                executionReward: 0,
                voteForRewardsCoefficient: 0,
                voteAgainstRewardsCoefficient: 0,
              },
              executorDescription: "new_settings",
            };
            await govPool.createProposal(
              "example.com",

              [[settings.address, 0, getBytesEditSettings([1], [NEW_SETTINGS])]],
              []
            );
            await token.mint(SECOND, wei("200000000000000000000"));
            await token.approve(userKeeper.address, wei("200000000000000000000"), { from: SECOND });

            await depositAndVote(3, wei("200000000000000000000"), [], wei("200000000000000000000"), [], SECOND);

            await setTime((await getCurrentBlockTime()) + 10000);

            await govPool.moveProposalToValidators(3);

            await validators.vote(3, wei("1000000000000"), false, true, { from: SECOND });

            await setTime((await getCurrentBlockTime()) + 10000);

            await govPool.execute(3);

            await govPool.createProposal(
              "example.com",

              [[settings.address, 0, getBytesAddSettings([NEW_SETTINGS])]],
              []
            );

            await truffleAssert.reverts(
              govPool.voteTreasury(4, wei("100"), ["10"], true, { from: THIRD }),
              "Gov: treasury voting is off"
            );
          });

          it("should revert if call is not from expert", async () => {
            await token.mint(govPool.address, wei("1"));

            const bytesDelegateTreasury = getBytesDelegateTreasury(THIRD, wei("1"), []);

            await govPool.createProposal("example.com", [[govPool.address, 0, bytesDelegateTreasury]], []);

            const proposalId = await govPool.latestProposalId();

            await govPool.vote(proposalId, wei("1000"), [], true);
            await govPool.vote(proposalId, wei("100000000000000000000"), [], true, { from: SECOND });

            await govPool.moveProposalToValidators(proposalId);

            await validators.vote(proposalId, wei("1000000000000"), false, true, { from: SECOND });
            await truffleAssert.reverts(govPool.execute(proposalId), "Gov: delegatee is not an expert");
          });

          it("should not undelegate zero tokens", async () => {
            await truffleAssert.reverts(undelegateTreasury(THIRD, 0, []), "Gov: empty undelegation");
          });

          it("should revert if call is not from gov pool", async () => {
            await truffleAssert.reverts(govPool.delegateTreasury(SECOND, 0, []), "Gov: not this contract");

            await truffleAssert.reverts(govPool.undelegateTreasury(SECOND, 0, []), "Gov: not this contract");
          });
        });

        describe("changeVerifier", () => {
          it("should correctly set new verifier", async () => {
            const newAddress = SECOND;
            const bytesChangeVerifier = getBytesChangeVerifier(newAddress);

            await govPool.createProposal("example.com", [[govPool.address, 0, bytesChangeVerifier]], []);

            await govPool.vote(1, wei("1000"), [], true);
            await govPool.vote(1, wei("100000000000000000000"), [], true, { from: SECOND });

            await govPool.moveProposalToValidators(1);
            await validators.vote(1, wei("100"), false, true);
            await validators.vote(1, wei("1000000000000"), false, true, { from: SECOND });

            await govPool.execute(1);

            assert.equal((await govPool.getOffchainInfo()).validator, newAddress);
          });

          it("should revert when call is from non govPool address", async () => {
            await truffleAssert.reverts(govPool.changeVerifier(SECOND), "Gov: not this contract");
          });
        });

        describe("changeBABTRestriction", () => {
          it("should change restriction", async () => {
            assert.isFalse(await govPool.onlyBABTHolders());

            const bytesChangeBABTRestriction = getBytesChangeBABTRestriction(true);

            await govPool.createProposal("example.com", [[govPool.address, 0, bytesChangeBABTRestriction]], []);

            await govPool.vote(1, wei("1000"), [], true);
            await govPool.vote(1, wei("100000000000000000000"), [], true, { from: SECOND });

            await govPool.moveProposalToValidators(1);
            await validators.vote(1, wei("100"), false, true);
            await validators.vote(1, wei("1000000000000"), false, true, { from: SECOND });

            await govPool.execute(1);

            assert.isTrue(await govPool.onlyBABTHolders());
          });

          it("should revert when call is from non govPool address", async () => {
            await truffleAssert.reverts(govPool.changeBABTRestriction(true), "Gov: not this contract");
          });
        });

        describe("vote and execute in one block", () => {
          describe("vote-execute flashloan protection", () => {
            const USER_KEERER_SETTINGS = {
              earlyCompletion: true,
              delegatedVotingAllowed: false,
              validatorsVote: false,
              duration: 500,
              durationValidators: 500,
              quorum: PRECISION.times("1").toFixed(),
              quorumValidators: 0,
              minVotesForVoting: 0,
              minVotesForCreating: 0,
              executionDelay: 0,
              rewardsInfo: {
                rewardToken: ZERO_ADDR,
                creationReward: 0,
                executionReward: 0,
                voteForRewardsCoefficient: 0,
                voteAgainstRewardsCoefficient: 0,
              },
              executorDescription: "new_internal_settings",
            };

            let VICTIM;
            let DELEGATOR;

            beforeEach(async () => {
              const addSettingsBytes = getBytesAddSettings([USER_KEERER_SETTINGS]);

              await govPool.createProposal("example.com", [[settings.address, 0, addSettingsBytes]], []);
              await govPool.vote(1, wei("1000"), [], true);
              await govPool.vote(1, wei("100000000000000000000"), [], true, { from: SECOND });

              await govPool.moveProposalToValidators(1);

              await validators.vote(1, wei("100"), false, true);
              await validators.vote(1, wei("1000000000000"), false, true, { from: SECOND });

              await govPool.execute(1);

              const changeExecutorBytes = getBytesChangeExecutors([userKeeper.address], [4]);

              await govPool.createProposal("example.com", [[settings.address, 0, changeExecutorBytes]], []);
              await govPool.vote(2, wei("1000"), [], true);
              await govPool.vote(2, wei("100000000000000000000"), [], true, { from: SECOND });

              await govPool.moveProposalToValidators(2);

              await validators.vote(2, wei("100"), false, true);
              await validators.vote(2, wei("1000000000000"), false, true, { from: SECOND });

              await govPool.execute(2);

              VICTIM = THIRD;
              DELEGATOR = FOURTH;

              await token.mint(VICTIM, wei("111222"));
              await token.approve(userKeeper.address, wei("111222"), { from: VICTIM });
              await govPool.deposit(VICTIM, wei("111222"), [], { from: VICTIM });

              await token.mint(DELEGATOR, wei("100000000000000000000"));
              await token.approve(userKeeper.address, wei("100000000000000000000"), { from: DELEGATOR });

              await govPool.deposit(DELEGATOR, wei("100000000000000000000"), [], { from: DELEGATOR });
              await govPool.delegate(SECOND, wei("100000000000000000000"), [], { from: DELEGATOR });
            });

            it("should not withdraw victim's tokens in the same block if vote", async () => {
              const bytes = getBytesKeeperWithdrawTokens(VICTIM, SECOND, wei("111222"));

              await govPool.createProposal("example.com", [[userKeeper.address, 0, bytes]], [], {
                from: SECOND,
              });

              await truffleAssert.reverts(
                govPool.multicall([getBytesGovVote(3, wei("100000000000000000000"), []), getBytesGovExecute(3)], {
                  from: SECOND,
                }),
                "Gov: invalid status"
              );
            });

            it("should not withdraw victim's tokens in the same block if vote delegated", async () => {
              const bytes = getBytesKeeperWithdrawTokens(VICTIM, SECOND, wei("111222"));

              await govPool.createProposal("example.com", [[userKeeper.address, 0, bytes]], [], {
                from: SECOND,
              });

              await truffleAssert.reverts(
                govPool.multicall(
                  [getBytesGovVoteDelegated(3, wei("100000000000000000000"), []), getBytesGovExecute(3)],
                  {
                    from: SECOND,
                  }
                ),
                "Gov: invalid status"
              );
            });
          });
        });
      });
    });

    describe("getProposals() latestProposalId()", () => {
      const proposalViewToObject = (proposalView) => {
        return {
          proposal: {
            descriptionURL: proposalView.proposal[1],
            actionsOnFor: proposalView.proposal[2],
            actionsOnAgainst: proposalView.proposal[3],
          },
          validatorProposal: {
            core: {
              voteEnd: proposalView.validatorProposal.core.voteEnd,
              executeAfter: proposalView.validatorProposal.core.executeAfter,
              quorum: proposalView.validatorProposal.core.quorum,
            },
          },
        };
      };

      it("should not return proposals if no proposals", async () => {
        const proposals = await govPool.getProposals(0, 1);
        assert.deepEqual(proposals, []);
      });

      it("should return zero latestProposalId if no proposals", async () => {
        assert.equal(await govPool.latestProposalId(), 0);
      });

      describe.skip("after adding internal proposals", async () => {
        const NEW_SETTINGS = {
          earlyCompletion: true,
          delegatedVotingAllowed: false,
          validatorsVote: true,
          duration: 70,
          durationValidators: 800,
          quorum: PRECISION.times("71").toFixed(),
          quorumValidators: PRECISION.times("100").toFixed(),
          minVotesForVoting: wei("20"),
          minVotesForCreating: wei("3"),
          executionDelay: 0,
          rewardsInfo: {
            rewardToken: ZERO_ADDR,
            creationReward: 0,
            executionReward: 0,
            voteForRewardsCoefficient: 0,
            voteAgainstRewardsCoefficient: 0,
          },
          executorDescription: "new_settings",
        };

        let proposalViews;

        beforeEach("setup", async () => {
          const { durationValidators, quorumValidators } = POOL_PARAMETERS.settingsParams.proposalSettings[3];
          const startTime = await getCurrentBlockTime();

          proposalViews = [
            {
              proposal: {
                descriptionURL: "example.com",
                actionsOnFor: [[SECOND, "0", getBytesApprove(SECOND, 1)]],
                actionsOnAgainst: [],
              },
              validatorProposal: {
                core: {
                  voteEnd: "0",
                  executeAfter: "0",
                  quorum: "0",
                },
              },
            },
            {
              proposal: {
                descriptionURL: "example2.com",
                actionsOnFor: [[THIRD, "0", getBytesApprove(SECOND, 1)]],
                actionsOnAgainst: [],
              },
              validatorProposal: {
                core: {
                  voteEnd: "0",
                  executeAfter: "0",
                  quorum: "0",
                },
              },
            },
            {
              proposal: {
                descriptionURL: "example3.com",
                actionsOnFor: [[settings.address, "0", getBytesEditSettings([3], [NEW_SETTINGS])]],
                actionsOnAgainst: [],
              },
              validatorProposal: {
                core: {
                  voteEnd: (durationValidators + startTime + 1000000 + 1).toString(),
                  executeAfter: "0",
                  quorum: quorumValidators,
                },
              },
            },
          ];

          await govPool.deposit(OWNER, wei("1000"), []);

          for (const proposalView of proposalViews) {
            const { descriptionURL, actionsOnFor, actionsOnAgainst } = proposalView.proposal;
            await govPool.createProposal(descriptionURL, actionsOnFor, actionsOnAgainst);
          }

          await token.mint(SECOND, wei("100000000000000000000"));
          await token.approve(userKeeper.address, wei("100000000000000000000"), { from: SECOND });

          await govPool.vote(3, wei("1000"), [], true);
          await depositAndVote(3, wei("100000000000000000000"), [], wei("100000000000000000000"), [], SECOND);

          await setTime(startTime + 1000000);
          await govPool.moveProposalToValidators(3);
        });

        it("should return latestProposalId properly", async () => {
          assert.equal(await govPool.latestProposalId(), proposalViews.length);
        });

        it("should return whole range properly", async () => {
          const proposals = (await govPool.getProposals(0, 3)).map(proposalViewToObject);
          assert.deepEqual(proposals, proposalViews);
        });

        it("should return proposals properly from the middle of the range", async () => {
          const proposals = (await govPool.getProposals(1, 1)).map(proposalViewToObject);
          assert.deepEqual(proposals, proposalViews.slice(1, 2));
        });

        it("should return proposals properly if offset + limit > latestProposalId", async () => {
          const proposals = (await govPool.getProposals(1, 6)).map(proposalViewToObject);
          assert.deepEqual(proposals, proposalViews.slice(1));
        });

        it("should not return proposals if offset > latestProposalId", async () => {
          const proposals = (await govPool.getProposals(4, 1)).map(proposalViewToObject);
          assert.deepEqual(proposals, []);
        });
      });
    });

    describe.skip("reward", () => {
      let NEW_SETTINGS = {
        earlyCompletion: true,
        delegatedVotingAllowed: false,
        validatorsVote: false,
        duration: 1,
        durationValidators: 1,
        quorum: 1,
        quorumValidators: 1,
        minVotesForVoting: 1,
        minVotesForCreating: 1,
        executionDelay: 0,
        rewardsInfo: {
          rewardToken: ETHER_ADDR,
          creationReward: wei("10"),
          executionReward: wei("5"),
          voteForRewardsCoefficient: PRECISION.toFixed(),
          voteAgainstRewardsCoefficient: PRECISION.toFixed(),
        },
        executorDescription: "new_settings",
      };

      let treasury;

      beforeEach(async () => {
        treasury = await contractsRegistry.getTreasuryContract();

        await token.mint(SECOND, wei("100000000000000000000"));

        await token.approve(userKeeper.address, wei("100000000000000000000"), { from: SECOND });

        await govPool.deposit(OWNER, wei("1000"), []);
        await govPool.deposit(SECOND, wei("100000000000000000000"), [], { from: SECOND });
      });

      it("should claim reward on For", async () => {
        const bytes = getBytesAddSettings([NEW_SETTINGS]);

        await govPool.createProposal("example.com", [[settings.address, 0, bytes]], []);
        await govPool.vote(1, wei("1000"), [], true);
        await govPool.vote(1, wei("100000000000000000000"), [], true, { from: SECOND });

        await govPool.moveProposalToValidators(1);
        await validators.vote(1, wei("100"), false, true);
        await validators.vote(1, wei("1000000000000"), false, true, { from: SECOND });

        assert.equal((await rewardToken.balanceOf(treasury)).toFixed(), "0");

        let rewards = await govPool.getPendingRewards(OWNER, [1]);

        assert.deepEqual(rewards.onchainRewards, ["0"]);
        assert.deepEqual(rewards.offchainTokens, []);
        assert.deepEqual(rewards.offchainRewards, []);

        await govPool.execute(1);

        assert.equal(
          (await rewardToken.balanceOf(treasury)).toFixed(),
          (await tokensToVotes("100000000000000000000"))
            .plus(await tokensToVotes("1000"))
            .plus(wei(25))
            .idiv(5)
            .toFixed()
        );

        rewards = await govPool.getPendingRewards(OWNER, [1]);

        let ownerReward = (await tokensToVotes(1000)).plus(wei(25));
        assert.equal(rewards.onchainRewards[0], ownerReward.toFixed());

        await govPool.claimRewards([1]);

        assert.equal((await rewardToken.balanceOf(OWNER)).toFixed(), ownerReward.toFixed());
      });

      it("should claim reward on Against", async () => {
        await govPool.createProposal(
          "example.com",

          [[govPool2.address, 0, getBytesGovVote(1, wei("1"), [], true)]],
          [[govPool2.address, 0, getBytesGovVote(1, wei("1"), [], false)]]
        );
        await govPool.vote(1, wei("1000"), [], false);
        await govPool.vote(1, wei("100000000000000000000"), [], false, { from: SECOND });

        await setTime((await getCurrentBlockTime()) + 10000);

        await govPool.moveProposalToValidators(1);
        await validators.vote(1, wei("100"), false, true);
        await validators.vote(1, wei("1000000000000"), false, true, { from: SECOND });

        assert.equal((await rewardToken.balanceOf(treasury)).toFixed(), "0");

        let rewards = await govPool.getPendingRewards(OWNER, [1]);

        assert.deepEqual(rewards.onchainRewards, ["0"]);
        assert.deepEqual(rewards.offchainTokens, []);
        assert.deepEqual(rewards.offchainRewards, []);

        await token.mint(SECOND, wei("10"));
        await token.approve(userKeeper2.address, wei("10"), { from: SECOND });
        await govPool2.deposit(govPool.address, wei("10"), [], { from: SECOND });
        await dexeExpertNft.mint(OWNER, "");
        await govPool2.createProposal(
          "example.com",

          [[settings2.address, 0, getBytesAddSettings([NEW_SETTINGS])]],
          []
        );

        await govPool.execute(1);

        assert.equal(
          (await rewardToken.balanceOf(treasury)).toFixed(),
          (await tokensToVotes("100000000000000000000"))
            .plus(await tokensToVotes("1000"))
            .plus(wei(25))
            .idiv(5)
            .toFixed()
        );

        rewards = await govPool.getPendingRewards(OWNER, [1]);

        let ownerReward = (await tokensToVotes(1000)).plus(wei(25));
        assert.equal(rewards.onchainRewards[0], ownerReward.toFixed());

        await govPool.claimRewards([1]);

        assert.equal((await rewardToken.balanceOf(OWNER)).toFixed(), ownerReward.toFixed());
      });

      it("should claim reward properly if nft multiplier has been set", async () => {
        await setNftMultiplierAddress(nftMultiplier.address);

        await nftMultiplier.mint(OWNER, PRECISION.times("2.5"), 1000);
        await nftMultiplier.lock(1);

        const bytes = getBytesAddSettings([NEW_SETTINGS]);

        await govPool.createProposal("example.com", [[settings.address, 0, bytes]], []);
        await govPool.vote(2, wei("1000"), [], true);
        await govPool.vote(2, wei("100000000000000000000"), [], true, { from: SECOND });

        await govPool.moveProposalToValidators(2);
        await validators.vote(2, wei("100"), false, true);
        await validators.vote(2, wei("1000000000000"), false, true, { from: SECOND });

        await govPool.execute(2);
        await govPool.claimRewards([2]);

        assert.equal(
          (await rewardToken.balanceOf(OWNER)).toFixed(),
          (await tokensToVotes(1000)).plus(wei(25)).times(3.5).toFixed()
        ); // f(1025) + f(1025) * 2.5
      });

      it("should execute and claim", async () => {
        const bytes = getBytesAddSettings([NEW_SETTINGS]);

        await govPool.createProposal("example.com", [[settings.address, 0, bytes]], []);
        await govPool.vote(1, wei("1000"), [], true);
        await govPool.vote(1, wei("100000000000000000000"), [], true, { from: SECOND });

        await govPool.moveProposalToValidators(1);
        await validators.vote(1, wei("100"), false, true);
        await validators.vote(1, wei("1000000000000"), false, true, { from: SECOND });

        assert.equal((await rewardToken.balanceOf(treasury)).toFixed(), "0");

        await executeAndClaim(1, OWNER);

        assert.equal(
          (await rewardToken.balanceOf(treasury)).toFixed(),
          (await tokensToVotes("100000000000000000000"))
            .plus(await tokensToVotes("1000"))
            .plus(wei(25))
            .idiv(5)
            .toFixed()
        );
        assert.equal(
          (await rewardToken.balanceOf(OWNER)).toFixed(),
          (await tokensToVotes(1000)).plus(wei(25)).toFixed()
        );
      });

      it("should claim reward in native", async () => {
        const bytes = getBytesEditSettings([1], [NEW_SETTINGS]);

        await govPool.createProposal("example.com", [[settings.address, 0, bytes]], []);
        await govPool.vote(1, wei("100000000000000000000"), [], true, { from: SECOND });

        await govPool.moveProposalToValidators(1);
        await validators.vote(1, wei("1000000000000"), false, true, { from: SECOND });

        await network.provider.send("hardhat_setBalance", [govPool.address, "0x" + wei("100")]);

        await govPool.execute(1);

        await govPool.createProposal(
          "example.com",

          [[settings.address, 0, getBytesAddSettings([NEW_SETTINGS])]],
          []
        );
        await govPool.vote(2, wei("1"), [], true);

        assert.equal(await web3.eth.getBalance(treasury), "0");

        await govPool.execute(2);

        assert.equal(await web3.eth.getBalance(treasury), wei("3.2"));

        let balance = toBN(await web3.eth.getBalance(OWNER));

        let rewards = await govPool.getPendingRewards(OWNER, [1, 2]);

        assert.deepEqual(rewards.onchainRewards, [wei("25"), wei("16")]);
        assert.deepEqual(rewards.offchainTokens, []);
        assert.deepEqual(rewards.offchainRewards, []);

        let tx = await govPool.claimRewards([2]);

        assert.equal(
          await web3.eth.getBalance(OWNER),
          balance.plus(wei("16")).minus(toBN(tx.receipt.gasUsed).times(tx.receipt.effectiveGasPrice)).toFixed()
        );
      });

      it("should not transfer commission if treasury is address(this)", async () => {
        treasury = govPool.address;

        await contractsRegistry.addContract(await contractsRegistry.TREASURY_NAME(), treasury);

        await contractsRegistry.injectDependencies(await contractsRegistry.CORE_PROPERTIES_NAME());

        const bytes = getBytesAddSettings([NEW_SETTINGS]);

        await govPool.createProposal("example.com", [[settings.address, 0, bytes]], []);
        await govPool.vote(1, wei("1000"), [], true);
        await govPool.vote(1, wei("100000000000000000000"), [], true, { from: SECOND });

        await govPool.moveProposalToValidators(1);
        await validators.vote(1, wei("100"), false, true);
        await validators.vote(1, wei("1000000000000"), false, true, { from: SECOND });

        assert.equal((await rewardToken.balanceOf(treasury)).toFixed(), wei("10000000000000000000000"));

        await govPool.execute(1);

        assert.equal((await rewardToken.balanceOf(treasury)).toFixed(), wei("10000000000000000000000"));
      });

      it("should not claim rewards in native", async () => {
        const bytes = getBytesEditSettings([1], [NEW_SETTINGS]);

        await govPool.createProposal("example.com", [[settings.address, 0, bytes]], []);
        await govPool.vote(1, wei("1000"), [], true);
        await govPool.vote(1, wei("100000000000000000000"), [], true, { from: SECOND });

        await govPool.moveProposalToValidators(1);
        await validators.vote(1, wei("100"), false, true);
        await validators.vote(1, wei("1000000000000"), false, true, { from: SECOND });

        await executeAndClaim(1, OWNER);

        await impersonate(coreProperties.address);

        await token.mint(coreProperties.address, wei("100000000000000000000"));
        await token.approve(userKeeper.address, wei("100000000000000000000"), { from: coreProperties.address });

        await govPool.deposit(coreProperties.address, wei("100000000000000000000"), [], {
          from: coreProperties.address,
        });

        await network.provider.send("hardhat_setBalance", [
          govPool.address, // address
          "0xFFFFFFFFFFFFFFFFFFFFFFFFFFFFFFFF", // balance
        ]);

        await govPool.createProposal(
          "example.com",

          [[settings.address, 0, getBytesAddSettings([NEW_SETTINGS])]],
          [],
          {
            from: coreProperties.address,
          }
        );

        await govPool.vote(2, wei("100000000000000000000"), [], true, { from: coreProperties.address });

        await govPool.execute(2);

        await truffleAssert.reverts(
          govPool.claimRewards([2], { from: coreProperties.address }),
          "Gov: failed to send eth"
        );
      });

      it("should revert when rewards off", async () => {
        let NO_REWARDS_SETTINGS = {
          earlyCompletion: true,
          delegatedVotingAllowed: false,
          validatorsVote: false,
          duration: 1,
          durationValidators: 1,
          quorum: 1,
          quorumValidators: 1,
          minVotesForVoting: 1,
          minVotesForCreating: 1,
          executionDelay: 0,
          rewardsInfo: {
            rewardToken: ZERO_ADDR,
            creationReward: wei("10"),
            executionReward: wei("5"),
            voteForRewardsCoefficient: PRECISION.toFixed(),
            voteAgainstRewardsCoefficient: PRECISION.toFixed(),
          },
          executorDescription: "new_settings",
        };

        const bytes = getBytesEditSettings([1], [NO_REWARDS_SETTINGS]);

        await govPool.createProposal("example.com", [[settings.address, 0, bytes]], []);
        await govPool.vote(1, wei("100000000000000000000"), [], true, { from: SECOND });

        await govPool.moveProposalToValidators(1);
        await validators.vote(1, wei("1000000000000"), false, true, { from: SECOND });

        await govPool.execute(1);

        await govPool.createProposal(
          "example.com",

          [[settings.address, 0, getBytesAddSettings([NEW_SETTINGS])]],
          []
        );
        await govPool.vote(2, wei("1"), [], true);

        await govPool.execute(2);

        await truffleAssert.reverts(govPool.claimRewards([2]), "Gov: rewards are off");
      });

      it("should revert when try claim reward before execute", async () => {
        const bytes = getBytesEditSettings([1], [NEW_SETTINGS]);

        await govPool.createProposal("example.com", [[settings.address, 0, bytes]], []);
        await govPool.vote(1, wei("100000000000000000000"), [], true, { from: SECOND });

        await govPool.moveProposalToValidators(1);
        await validators.vote(1, wei("1000000000000"), false, true, { from: SECOND });

        await truffleAssert.reverts(govPool.claimRewards([1]), "Gov: proposal is not executed");
      });

      it("should mint when balance < rewards", async () => {
        let newToken = await ERC20Mock.new("NT", "NT", 18);

        NEW_SETTINGS.rewardsInfo.rewardToken = newToken.address;

        const bytes = getBytesEditSettings([1], [NEW_SETTINGS]);

        await govPool.createProposal("example.com", [[settings.address, 0, bytes]], []);
        await govPool.vote(1, wei("100000000000000000000"), [], true, { from: SECOND });

        await govPool.moveProposalToValidators(1);
        await validators.vote(1, wei("1000000000000"), false, true, { from: SECOND });

        await govPool.execute(1);

        await govPool.createProposal(
          "example.com",

          [[settings.address, 0, getBytesAddSettings([NEW_SETTINGS])]],
          []
        );
        await govPool.vote(2, wei("1"), [], true);

        assert.equal((await newToken.balanceOf(treasury)).toFixed(), "0");
        assert.equal((await newToken.balanceOf(OWNER)).toFixed(), wei("0"));

        await executeAndClaim(2, OWNER);

        assert.equal((await newToken.balanceOf(treasury)).toFixed(), wei("0"));
        assert.equal((await newToken.balanceOf(OWNER)).toFixed(), wei("16"));
      });

      it("should not revert when mint failed, but during transfer", async () => {
        let newToken = await ERC20.new("NT", "NT");

        NEW_SETTINGS.rewardsInfo.rewardToken = newToken.address;

        const bytes = getBytesEditSettings([1], [NEW_SETTINGS]);

        await govPool.createProposal("example.com", [[settings.address, 0, bytes]], []);
        await govPool.vote(1, wei("100000000000000000000"), [], true, { from: SECOND });

        await govPool.moveProposalToValidators(1);
        await validators.vote(1, wei("1000000000000"), false, true, { from: SECOND });

        await govPool.execute(1);

        await govPool.createProposal(
          "example.com",

          [[settings.address, 0, getBytesAddSettings([NEW_SETTINGS])]],
          []
        );
        await govPool.vote(2, wei("1"), [], true);

        assert.equal((await newToken.balanceOf(treasury)).toFixed(), "0");
        assert.equal((await newToken.balanceOf(OWNER)).toFixed(), wei("0"));

        await govPool.execute(2);

        await truffleAssert.reverts(govPool.claimRewards([2]), "ERC20: transfer amount exceeds balance");

        assert.equal((await newToken.balanceOf(treasury)).toFixed(), "0");
        assert.equal((await newToken.balanceOf(OWNER)).toFixed(), wei("0"));
      });
    });

    describe("staking", () => {
      let NEW_SETTINGS = {
        earlyCompletion: true,
        delegatedVotingAllowed: false,
        validatorsVote: false,
        duration: 1,
        durationValidators: 1,
        quorum: 1,
        quorumValidators: 1,
        minVotesForVoting: 1,
        minVotesForCreating: 1,
        executionDelay: 0,
        rewardsInfo: {
          rewardToken: ETHER_ADDR,
          creationReward: wei("10"),
          executionReward: wei("5"),
          voteForRewardsCoefficient: PRECISION.toFixed(),
          voteAgainstRewardsCoefficient: PRECISION.toFixed(),
        },
        executorDescription: "new_settings",
      };

      let micropool;
      let micropool2;
      let delegator1;
      let delegator2;
      let delegator3;

      beforeEach(async () => {
        micropool = SECOND;
        micropool2 = THIRD;
        delegator1 = FOURTH;
        delegator2 = FIFTH;
        delegator3 = SIXTH;

        await token.mint(delegator1, wei("100000000000000000000"));
        await token.mint(delegator2, wei("100000000000000000000"));
        await token.mint(delegator3, wei("50000000000000000000"));

        for (let i = 10; i <= 13; i++) {
          await nft.safeMint(delegator1, i);
          await nft.approve(userKeeper.address, i, { from: delegator1 });
        }

        for (let i = 20; i <= 23; i++) {
          await nft.safeMint(delegator2, i);
          await nft.approve(userKeeper.address, i, { from: delegator2 });
        }

        for (let i = 30; i <= 31; i++) {
          await nft.safeMint(delegator3, i);
          await nft.approve(userKeeper.address, i, { from: delegator3 });
        }

        await token.approve(userKeeper.address, wei("100000000000000000000"), { from: delegator1 });
        await token.approve(userKeeper.address, wei("100000000000000000000"), { from: delegator2 });
        await token.approve(userKeeper.address, wei("50000000000000000000"), { from: delegator3 });

        await govPool.deposit(OWNER, wei("2000"), [1, 2, 3, 4]);

        await govPool.deposit(delegator1, wei("100000000000000000000"), [10, 11, 12, 13], { from: delegator1 });
        await govPool.deposit(delegator2, wei("100000000000000000000"), [20, 21, 22, 23], { from: delegator2 });
        await govPool.deposit(delegator3, wei("50000000000000000000"), [30, 31], { from: delegator3 });
      });

      describe.skip("delegate() undelegate() voteDelegated()", () => {
        it("should give the proportional rewards for delegated ERC20 + ERC721", async () => {
          await govPool.createProposal("example.com", [[SECOND, 0, getBytesApprove(SECOND, 1)]], []);

          await govPool.delegate(micropool, wei("100000000000000000000"), [10, 11, 12, 13], { from: delegator1 });
          await govPool.delegate(micropool, wei("100000000000000000000"), [20, 21, 22, 23], { from: delegator2 });
          await govPool.delegate(micropool, wei("50000000000000000000"), [30, 31], { from: delegator3 });

          await govPool.voteDelegated(1, wei("250000000000000000000"), [], true, { from: micropool });

          await setTime((await getCurrentBlockTime()) + 10000);

          await govPool.moveProposalToValidators(1);

          await validators.vote(1, wei("100"), false, true);
          await validators.vote(1, wei("1000000000000"), false, true, { from: SECOND });

          await govPool.execute(1);
          await govPool.claimRewards([1], { from: micropool });

          await govPool.undelegate(micropool, wei("100000000000000000000"), [], { from: delegator1 });
          await govPool.undelegate(micropool, wei("100000000000000000000"), [], { from: delegator2 });
          await govPool.undelegate(micropool, wei("50000000000000000000"), [], { from: delegator3 });

          const micropoolBalance = await rewardToken.balanceOf(micropool);
          const balance1 = await rewardToken.balanceOf(delegator1);
          const balance2 = await rewardToken.balanceOf(delegator2);
          const balance3 = await rewardToken.balanceOf(delegator3);

          assertNoZerosBalanceDistribution([balance1, balance2, balance3, micropoolBalance], [32, 32, 16, 20]);
        });

        it("should claim delegate reward properly if nft multiplier has been set", async () => {
          await token.mint(SECOND, wei("25000000000000000000000000"));
          await token.approve(userKeeper.address, wei("25000000000000000000000000"), { from: SECOND });
          await govPool.deposit(SECOND, wei("25000000000000000000000000"), [], { from: SECOND });

          const bytesSetAddress = getBytesSetNftMultiplierAddress(nftMultiplier.address);
          await govPool.createProposal("example.com", [[govPool.address, 0, bytesSetAddress]], []);
          await govPool.vote(1, wei("25000000000000000000000000"), [], true, { from: SECOND });
          await govPool.moveProposalToValidators(1);
          await validators.vote(1, wei("1000000000000"), false, true, { from: SECOND });

          await govPool.execute(1);
          await nftMultiplier.mint(micropool, PRECISION.times("2.5"), 10000000000);
          await nftMultiplier.lock(1, { from: micropool });

          await govPool.createProposal("example.com", [[SECOND, 0, getBytesApprove(SECOND, 1)]], []);

          await token.mint(delegator1, wei("1000000000000000000000000000"));
          await token.approve(userKeeper.address, wei("1000000000000000000000000000"), { from: delegator1 });
          await govPool.deposit(delegator1, wei("1000000000000000000000000000"), [], { from: delegator1 });
          await govPool.delegate(micropool, wei("1000000000000000000000000000"), [10, 11, 12, 13], {
            from: delegator1,
          });

          await govPool.voteDelegated(2, wei("1000000000000000000000000000"), [], true, { from: micropool });

          await setTime((await getCurrentBlockTime()) + 10000);

          await govPool.moveProposalToValidators(2);

          await validators.vote(2, wei("100"), false, true);
          await validators.vote(2, wei("1000000000000"), false, true, { from: SECOND });

          await govPool.execute(2);

          await govPool.claimRewards([2], { from: micropool });

          assert.equal((await rewardToken.balanceOf(micropool)).toFixed(), wei("200000000000000000000000000")); // 1000000000000000000000000000 * 0.2
        });

        it("should claim delegate reward properly if nft multiplier and vote modifier have been set", async () => {
          await token.mint(SECOND, wei("25000000000000000000000000"));
          await token.approve(userKeeper.address, wei("25000000000000000000000000"), { from: SECOND });
          await govPool.deposit(SECOND, wei("25000000000000000000000000"), [], { from: SECOND });

          const bytesSetAddress = getBytesSetNftMultiplierAddress(nftMultiplier.address);
          await govPool.createProposal("example.com", [[govPool.address, 0, bytesSetAddress]], []);
          await govPool.vote(1, wei("25000000000000000000000000"), [], true, { from: SECOND });
          await govPool.moveProposalToValidators(1);
          await validators.vote(1, wei("1000000000000"), false, true, { from: SECOND });

          await govPool.execute(1);
          await nftMultiplier.mint(micropool, PRECISION.times("2.5"), 10000000000);
          await nftMultiplier.lock(1, { from: micropool });

          await setExpert(THIRD, async (proposalId) => {
            await govPool.vote(proposalId, wei("25000000000000000000000000"), [], true, { from: SECOND });
            await setTime((await getCurrentBlockTime()) + 10000);
            await govPool.moveProposalToValidators(proposalId);
            await validators.vote(proposalId, wei("100"), false, true);
            await validators.vote(proposalId, wei("1000000000000"), false, true, { from: SECOND });
            await setTime((await getCurrentBlockTime()) + 10000);
          });

          await changeVoteModifiers(wei("1.01", 25), wei("1.02", 25));

          await govPool.createProposal("example.com", [[SECOND, 0, getBytesApprove(SECOND, 1)]], []);

          await token.mint(delegator1, wei("1000000000000000000000000000"));
          await token.approve(userKeeper.address, wei("1000000000000000000000000000"), { from: delegator1 });
          await govPool.deposit(delegator1, wei("1000000000000000000000000000"), [], { from: delegator1 });
          await govPool.delegate(micropool, wei("1000000000000000000000000000"), [10, 11, 12, 13], {
            from: delegator1,
          });
          await govPool.voteDelegated(4, wei("1000000000000000000000000000"), [], true, { from: micropool });
          await token.mint(THIRD, wei("25000000000000000000000000"));
          await token.approve(userKeeper.address, wei("25000000000000000000000000"), { from: THIRD });
          await govPool.deposit(THIRD, wei("25000000000000000000000000"), [], { from: THIRD });
          await govPool.vote(4, wei("25000000000000000000000000"), [], true, { from: THIRD });

          await setTime((await getCurrentBlockTime()) + 10000);

          await govPool.moveProposalToValidators(4);

          await validators.vote(4, wei("100"), false, true);
          await validators.vote(4, wei("1000000000000"), false, true, { from: SECOND });

          await govPool.execute(4);

          await govPool.claimRewards([4], { from: micropool });

          assert.equal(
            (await rewardToken.balanceOf(micropool)).toFixed(),
            (await weiToVotes(wei("1000000000000000000000000000"), micropool)).times(0.2).toFixed()
          ); // f(1000000000000000000000000000) * 0.2
        });

        it("should give the proper rewards with multiple async delegates", async () => {
          await govPool.createProposal("example.com", [[SECOND, 0, getBytesApprove(SECOND, 1)]], []);

          await govPool.delegate(micropool, wei("1000"), [10, 11, 12, 13], { from: delegator1 });
          await govPool.voteDelegated(1, wei("800"), [], true, { from: micropool });

          await govPool.delegate(micropool, wei("1000"), [20, 21, 22, 23], { from: delegator2 });
          await govPool.voteDelegated(1, wei("800"), [], true, { from: micropool });

          await govPool.delegate(micropool, wei("500"), [30, 31], { from: delegator3 });
          await govPool.voteDelegated(1, wei("800"), [], true, { from: micropool });

          await setTime((await getCurrentBlockTime()) + 10000);

          await govPool.undelegate(micropool, wei("1000"), [10, 11, 12, 13], { from: delegator1 });
          await govPool.undelegate(micropool, wei("1000"), [20, 21, 22, 23], { from: delegator2 });
          await govPool.undelegate(micropool, wei("500"), [30, 31], { from: delegator3 });

          const balance1 = await rewardToken.balanceOf(delegator1);
          const balance2 = await rewardToken.balanceOf(delegator2);
          const balance3 = await rewardToken.balanceOf(delegator3);

          assertNoZerosBalanceDistribution([balance1, balance2, balance3], [19, 9, 2]);
        });

        it("should give the proper rewards when the same user delegates twice", async () => {
          await govPool.createProposal("example.com", [[SECOND, 0, getBytesApprove(SECOND, 1)]], []);

          await govPool.delegate(micropool, wei("250"), [], { from: delegator2 });
          await govPool.delegate(micropool, wei("500"), [], { from: delegator1 });
          await govPool.delegate(micropool, wei("1250"), [], { from: delegator2 });

          await govPool.voteDelegated(1, wei("2000"), [], true, { from: micropool });

          await govPool.delegate(micropool, wei("2500"), [], { from: delegator1 });
          await govPool.delegate(micropool, wei("500"), [], { from: delegator2 });

          await govPool.voteDelegated(1, wei("3000"), [], true, { from: micropool });

          await setTime((await getCurrentBlockTime()) + 10000);

          await govPool.undelegate(micropool, wei("3000"), [], { from: delegator1 });
          await govPool.undelegate(micropool, wei("2000"), [], { from: delegator2 });

          const balance1 = await rewardToken.balanceOf(delegator1);
          const balance2 = await rewardToken.balanceOf(delegator2);

          assertNoZerosBalanceDistribution([balance1, balance2], [23, 27]);
        });

        it("should give the proper rewards in native currency", async () => {
          await network.provider.send("hardhat_setBalance", [govPool.address, "0x" + wei("250000000000000000000")]);

          const bytes = getBytesEditSettings([1], [NEW_SETTINGS]);

          await govPool.createProposal("example.com", [[settings.address, 0, bytes]], []);

          await govPool.delegate(micropool, wei("100000000000000000000"), [], { from: delegator1 });
          await govPool.delegate(micropool, wei("100000000000000000000"), [], { from: delegator2 });
          await govPool.delegate(micropool, wei("50000000000000000000"), [], { from: delegator3 });

          await govPool.voteDelegated(1, wei("250000000000000000000"), [], true, { from: micropool });

          await govPool.moveProposalToValidators(1);

          await validators.vote(1, wei("1000000000000"), false, true, { from: SECOND });

          await govPool.execute(1);

          await govPool.createProposal(
            "example.com",

            [[settings.address, 0, getBytesAddSettings([NEW_SETTINGS])]],
            []
          );

          await govPool.voteDelegated(2, wei("250000000000000000000"), [], true, { from: micropool });

          await govPool.execute(2);

          const balancesBefore = [
            toBN(await web3.eth.getBalance(micropool)),
            toBN(await web3.eth.getBalance(delegator1)),
            toBN(await web3.eth.getBalance(delegator2)),
            toBN(await web3.eth.getBalance(delegator3)),
          ];

          const txs = [
            await govPool.claimRewards([1, 2], { from: micropool }),
            await govPool.undelegate(micropool, wei("100000000000000000000"), [], { from: delegator1 }),
            await govPool.undelegate(micropool, wei("100000000000000000000"), [], { from: delegator2 }),
            await govPool.undelegate(micropool, wei("50000000000000000000"), [], { from: delegator3 }),
          ];

          const etherRewards = [
            toBN(await web3.eth.getBalance(micropool))
              .plus(toBN(txs[0].receipt.gasUsed).times(txs[0].receipt.effectiveGasPrice))
              .minus(balancesBefore[0]),
            toBN(await web3.eth.getBalance(delegator1))
              .plus(toBN(txs[1].receipt.gasUsed).times(txs[1].receipt.effectiveGasPrice))
              .minus(balancesBefore[1]),
            toBN(await web3.eth.getBalance(delegator2))
              .plus(toBN(txs[2].receipt.gasUsed).times(txs[2].receipt.effectiveGasPrice))
              .minus(balancesBefore[2]),
            toBN(await web3.eth.getBalance(delegator3))
              .plus(toBN(txs[3].receipt.gasUsed).times(txs[3].receipt.effectiveGasPrice))
              .minus(balancesBefore[3]),
          ];

          const firstTokenBalances = [
            await rewardToken.balanceOf(micropool),
            await rewardToken.balanceOf(delegator1),
            await rewardToken.balanceOf(delegator2),
            await rewardToken.balanceOf(delegator3),
          ];

          assertNoZerosBalanceDistribution([...firstTokenBalances, ...etherRewards], [20, 32, 32, 16, 20, 32, 32, 16]);
        });

        it("should give the proper rewards in multiple reward tokens", async () => {
          const newRewardToken = await ERC20Mock.new("Mock", "Mock", 18);

          await newRewardToken.mint(govPool.address, wei("10000000000000000000000"));

          NEW_SETTINGS.rewardsInfo.rewardToken = newRewardToken.address;

          const bytes = getBytesEditSettings([1], [NEW_SETTINGS]);

          await govPool.createProposal("example.com", [[settings.address, 0, bytes]], []);

          await govPool.delegate(micropool, wei("100000000000000000000"), [], { from: delegator1 });
          await govPool.delegate(micropool, wei("100000000000000000000"), [], { from: delegator2 });
          await govPool.delegate(micropool, wei("50000000000000000000"), [], { from: delegator3 });

          await govPool.voteDelegated(1, wei("250000000000000000000"), [], true, { from: micropool });

          await govPool.moveProposalToValidators(1);

          await validators.vote(1, wei("1000000000000"), false, true, { from: SECOND });

          await govPool.execute(1);

          await govPool.createProposal(
            "example.com",

            [[settings.address, 0, getBytesAddSettings([NEW_SETTINGS])]],
            []
          );

          await govPool.voteDelegated(2, wei("250000000000000000000"), [], true, { from: micropool });

          await govPool.execute(2);

          await govPool.undelegate(micropool, wei("100000000000000000000"), [], { from: delegator1 });
          await govPool.undelegate(micropool, wei("100000000000000000000"), [], { from: delegator2 });
          await govPool.undelegate(micropool, wei("50000000000000000000"), [], { from: delegator3 });

          await govPool.claimRewards([1, 2], { from: micropool });

          const firstTokenBalances = [
            await rewardToken.balanceOf(micropool),
            await rewardToken.balanceOf(delegator1),
            await rewardToken.balanceOf(delegator2),
            await rewardToken.balanceOf(delegator3),
          ];

          const secondTokenBalances = [
            await newRewardToken.balanceOf(micropool),
            await newRewardToken.balanceOf(delegator1),
            await newRewardToken.balanceOf(delegator2),
            await newRewardToken.balanceOf(delegator3),
          ];

          assertNoZerosBalanceDistribution(
            [...firstTokenBalances, ...secondTokenBalances],
            [20, 32, 32, 16, 20, 32, 32, 16]
          );
        });
      });

      describe.skip("request()", () => {
        it("should block tokens for future usage", async () => {
          await govPool.createProposal("example.com", [[SECOND, 0, getBytesApprove(SECOND, 1)]], []);

          await govPool.delegate(micropool, wei("1000"), [], { from: delegator1 });
          await govPool.delegate(micropool, wei("1000"), [], { from: delegator2 });
          await govPool.delegate(micropool, wei("500"), [], { from: delegator3 });

          await govPool.request(micropool, wei("500"), [], { from: delegator1 });

          await truffleAssert.reverts(
            govPool.voteDelegated(1, wei("2001"), [], true, { from: micropool }),
            "Gov: wrong vote amount"
          );

          assert.ok(await govPool.voteDelegated(1, wei("2000"), [], true, { from: micropool }));
        });

        it("should block nfts for future usage", async () => {
          await govPool.createProposal("example.com", [[SECOND, 0, getBytesApprove(SECOND, 1)]], []);

          await govPool.delegate(micropool, "0", [10, 11, 12, 13], { from: delegator1 });
          await govPool.delegate(micropool, "0", [20, 21, 22, 23], { from: delegator2 });
          await govPool.delegate(micropool, "0", [30, 31], { from: delegator3 });

          await govPool.request(micropool, "0", [10, 11, 12, 13], { from: delegator1 });

          await truffleAssert.reverts(
            govPool.voteDelegated(1, "0", [10, 20], true, { from: micropool }),
            "GovUK: NFT is not owned or requested"
          );

          assert.ok(await govPool.voteDelegated(1, "0", [20, 21, 22, 23, 30, 31], true, { from: micropool }));
        });

        it("should not give rewards for blocked tokens", async () => {
          await govPool.createProposal("example.com", [[SECOND, 0, getBytesApprove(SECOND, 1)]], []);

          await govPool.delegate(micropool, wei("100000000000000000000"), [], { from: delegator1 });
          await govPool.delegate(micropool, wei("100000000000000000000"), [], { from: delegator2 });
          await govPool.delegate(micropool, wei("50000000000000000000"), [], { from: delegator3 });

          await govPool.voteDelegated(1, wei("100000000000000000000"), [], true, { from: micropool });

          await govPool.request(micropool, wei("10000000000000000000"), [], { from: delegator1 });

          await govPool.voteDelegated(1, wei("140000000000000000000"), [], true, { from: micropool });

          await setTime((await getCurrentBlockTime()) + 10000);

          await govPool.moveProposalToValidators(1);

          await validators.vote(1, wei("100"), false, true);
          await validators.vote(1, wei("1000000000000"), false, true, { from: SECOND });

          await govPool.execute(1);
          await govPool.claimRewards([1], { from: micropool });

          await govPool.undelegate(micropool, wei("100000000000000000000"), [], { from: delegator1 });
          await govPool.undelegate(micropool, wei("100000000000000000000"), [], { from: delegator2 });

          const balance1 = await rewardToken.balanceOf(delegator1);
          const balance2 = await rewardToken.balanceOf(delegator2);

          assert.notEqual(balance1.toFixed(), balance2.toFixed());
        });

        it("should not undelegate requested but unavailable tokens", async () => {
          await govPool.createProposal("examplenft.com", [[SECOND, 0, getBytesApprove(SECOND, 1)]], []);

          await govPool.delegate(micropool, wei("1000"), [], { from: delegator1 });
          await govPool.delegate(micropool, wei("1000"), [], { from: delegator2 });
          await govPool.delegate(micropool, wei("500"), [], { from: delegator3 });

          await govPool.voteDelegated(1, wei("2500"), [], true, { from: micropool });

          await govPool.request(micropool, wei("500"), [], { from: delegator1 });

          await truffleAssert.reverts(
            govPool.undelegate(micropool, wei("1"), [], { from: delegator1 }),
            "GovUK: amount exceeds delegation"
          );
        });

        it("should not undelegate requested but unavailable nfts", async () => {
          await govPool.createProposal("example.com", [[SECOND, 0, getBytesApprove(SECOND, 1)]], []);

          await govPool.delegate(micropool, "0", [10, 11, 12, 13], { from: delegator1 });
          await govPool.delegate(micropool, "0", [20, 21, 22, 23], { from: delegator2 });
          await govPool.delegate(micropool, "0", [30, 31], { from: delegator3 });

          await govPool.voteDelegated(1, "0", [10, 11, 12, 13, 20, 21, 22, 23, 30, 31], true, { from: micropool });

          await govPool.request(micropool, "0", [10, 11, 12, 13], { from: delegator1 });

          await truffleAssert.reverts(
            govPool.undelegate(micropool, "0", [10, 11, 12, 13], { from: delegator1 }),
            "GovUK: NFT is not owned or locked"
          );
        });

        it("should revert if requested amount is greater than the delegated", async () => {
          await govPool.delegate(micropool, wei("1000"), [], { from: delegator1 });
          await govPool.delegate(micropool, wei("1000"), [], { from: delegator2 });
          await govPool.delegate(micropool, wei("500"), [], { from: delegator3 });

          await truffleAssert.reverts(
            govPool.request(micropool, wei("1001"), [], { from: delegator1 }),
            "GovUK: overrequest"
          );

          await truffleAssert.reverts(
            govPool.request(micropool, wei("501"), [], { from: delegator3 }),
            "GovUK: overrequest"
          );

          await govPool.request(micropool, wei("1000"), [], { from: delegator1 });

          await truffleAssert.reverts(
            govPool.request(micropool, wei("1"), [], { from: delegator1 }),
            "GovUK: overrequest"
          );
        });

        it("should not revert if requested nftIds have already be requested", async () => {
          await govPool.delegate(micropool, "0", [10, 11, 12, 13], { from: delegator1 });

          await truffleAssert.reverts(
            govPool.request(micropool, "0", [10, 11, 12, 13, 20, 21, 22, 23], { from: delegator1 }),
            "GovUK: NFT is not owned"
          );

          assert.ok(await govPool.request(micropool, "0", [10], { from: delegator1 }));

          assert.ok(await govPool.request(micropool, "0", [10, 11, 12, 13], { from: delegator1 }));
        });

        it("should revert if delegatee is zero", async () => {
          await truffleAssert.reverts(
            govPool.request(ZERO_ADDR, wei("100000000000000000000"), [], { from: delegator1 }),
            "GovUK: overrequest"
          );

          await truffleAssert.reverts(
            govPool.request(ZERO_ADDR, "0", [10, 11, 12, 13], { from: delegator1 }),
            "GovUK: NFT is not owned"
          );
        });

        it("should revert if amount and nftIds length are zero", async () => {
          await truffleAssert.reverts(govPool.request(micropool, 0, [], { from: delegator1 }), "Gov: empty request");
        });
      });

      describe.skip("getDelegatorStakingRewards()", () => {
        const userStakeRewardsViewToObject = (rewards) => {
          return {
            micropool: rewards.micropool,
            rewardTokens: rewards.rewardTokens,
            expectedRewards: rewards.expectedRewards,
            realRewards: rewards.realRewards,
          };
        };

        const userStakeRewardsArrayToObject = (rewardsArray) => {
          return rewardsArray.map((rewards) => userStakeRewardsViewToObject(rewards));
        };

        it("should return delegator staking rewards properly", async () => {
          const zeroRewards = await govPool.getDelegatorStakingRewards(delegator1);

          assert.deepEqual(zeroRewards, []);

          await govPool.delegate(micropool, wei("50000000000000000000"), [], { from: delegator1 });
          await govPool.delegate(micropool, wei("50000000000000000000"), [], { from: delegator2 });
          await govPool.delegate(micropool, wei("25000000000000000000"), [], { from: delegator3 });

          await govPool.delegate(micropool2, wei("50000000000000000000"), [], { from: delegator1 });
          await govPool.delegate(micropool2, wei("50000000000000000000"), [], { from: delegator2 });
          await govPool.delegate(micropool2, wei("25000000000000000000"), [], { from: delegator3 });

          const newRewardToken = await ERC20Mock.new("Mock", "Mock", 18);

          await newRewardToken.mint(govPool.address, wei("80000000000000000000"));

          NEW_SETTINGS.rewardsInfo.rewardToken = newRewardToken.address;
          NEW_SETTINGS.earlyCompletion = false;
          NEW_SETTINGS.duration = 2;
          NEW_SETTINGS.delegatedVotingAllowed = false;
          NEW_SETTINGS.rewardsInfo.creationReward = 0;
          NEW_SETTINGS.rewardsInfo.executionReward = 0;

          const bytes = getBytesEditSettings([1], [NEW_SETTINGS]);

          await govPool.createProposal("example.com", [[settings.address, 0, bytes]], []);

          await govPool.voteDelegated(1, wei("125000000000000000000"), [], true, { from: micropool });
          await govPool.voteDelegated(1, wei("125000000000000000000"), [], true, { from: micropool2 });

          await govPool.moveProposalToValidators(1);

          await validators.vote(1, wei("1000000000000"), false, true, { from: SECOND });

          await govPool.execute(1);

          await govPool.createProposal(
            "example.com",

            [[settings.address, 0, getBytesAddSettings([NEW_SETTINGS])]],
            []
          );
          await govPool.voteDelegated(2, wei("125000000000000000000"), [], true, { from: micropool });
          await govPool.voteDelegated(2, wei("125000000000000000000"), [], true, { from: micropool2 });

          await govPool.execute(2);

          const rewards1 = userStakeRewardsArrayToObject(await govPool.getDelegatorStakingRewards(delegator1));
          const rewards2 = userStakeRewardsArrayToObject(await govPool.getDelegatorStakingRewards(delegator2));
          const rewards3 = userStakeRewardsArrayToObject(await govPool.getDelegatorStakingRewards(delegator3));

          await govPool.undelegate(micropool, wei("50000000000000000000"), [], { from: delegator1 });
          await govPool.undelegate(micropool, wei("50000000000000000000"), [], { from: delegator2 });
          await govPool.undelegate(micropool, wei("25000000000000000000"), [], { from: delegator3 });

          await govPool.undelegate(micropool2, wei("50000000000000000000"), [], { from: delegator1 });
          await govPool.undelegate(micropool2, wei("50000000000000000000"), [], { from: delegator2 });
          await govPool.undelegate(micropool2, wei("25000000000000000000"), [], { from: delegator3 });

          assert.deepEqual(rewards1, [
            {
              micropool: micropool,
              rewardTokens: [rewardToken.address, newRewardToken.address],
              expectedRewards: [wei("40000000000000000000"), wei("40000000000000000000")],
              realRewards: [wei("40000000000000000000"), wei("30000000000000000000")],
            },
            {
              micropool: micropool2,
              rewardTokens: [rewardToken.address, newRewardToken.address],
              expectedRewards: [wei("40000000000000000000"), wei("40000000000000000000")],
              realRewards: [wei("40000000000000000000"), wei("30000000000000000000")],
            },
          ]);
          assert.deepEqual(rewards2, rewards1);
          assert.deepEqual(rewards3, [
            {
              micropool: micropool,
              rewardTokens: [rewardToken.address, newRewardToken.address],
              expectedRewards: [wei("20000000000000000000"), wei("20000000000000000000")],
              realRewards: [wei("20000000000000000000"), wei("20000000000000000000")],
            },
            {
              micropool: micropool2,
              rewardTokens: [rewardToken.address, newRewardToken.address],
              expectedRewards: [wei("20000000000000000000"), wei("20000000000000000000")],
              realRewards: [wei("20000000000000000000"), wei("20000000000000000000")],
            },
          ]);
        });

        it("should return delegator staking rewards properly when vote modifier applied", async () => {
          await changeVoteModifiers(wei("1.001", 25), wei("1", 25), async (proposalId) => {
            await token.mint(OWNER, wei("100000000000000000000000"));
            await token.approve(userKeeper.address, wei("100000000000000000000000"), { from: OWNER });
            await govPool.deposit(OWNER, wei("100000000000000000000000"), [], { from: OWNER });
            await govPool.vote(proposalId, wei("100000000000000000000000"), [], true, { from: OWNER });
            await govPool.moveProposalToValidators(proposalId);
            await validators.vote(proposalId, wei("1000000000000"), false, true, { from: SECOND });
          });

          const zeroRewards = await govPool.getDelegatorStakingRewards(delegator1);

          assert.deepEqual(zeroRewards, []);

          await govPool.delegate(micropool, wei("50000000000000000000"), [], { from: delegator1 });
          await govPool.delegate(micropool, wei("50000000000000000000"), [], { from: delegator2 });
          await govPool.delegate(micropool, wei("25000000000000000000"), [], { from: delegator3 });

          await govPool.delegate(micropool2, wei("50000000000000000000"), [], { from: delegator1 });
          await govPool.delegate(micropool2, wei("50000000000000000000"), [], { from: delegator2 });
          await govPool.delegate(micropool2, wei("25000000000000000000"), [], { from: delegator3 });

          const newRewardToken = await ERC20Mock.new("Mock", "Mock", 18);

          await newRewardToken.mint(govPool.address, wei("80000000000000000000"));

          NEW_SETTINGS.rewardsInfo.rewardToken = newRewardToken.address;
          NEW_SETTINGS.earlyCompletion = false;
          NEW_SETTINGS.duration = 2;
          NEW_SETTINGS.delegatedVotingAllowed = false;
          NEW_SETTINGS.rewardsInfo.creationReward = 0;
          NEW_SETTINGS.rewardsInfo.executionReward = 0;

          const bytes = getBytesEditSettings([1], [NEW_SETTINGS]);

          await govPool.createProposal("example.com", [[settings.address, 0, bytes]], []);

          await govPool.voteDelegated(2, wei("125000000000000000000"), [], true, { from: micropool });
          await govPool.voteDelegated(2, wei("125000000000000000000"), [], true, { from: micropool2 });
          await govPool.vote(2, wei("100000000000000000000000"), [], true, { from: OWNER });

          await govPool.moveProposalToValidators(2);

          await validators.vote(2, wei("1000000000000"), false, true, { from: SECOND });

          await govPool.execute(2);

          await govPool.createProposal(
            "example.com",

            [[settings.address, 0, getBytesAddSettings([NEW_SETTINGS])]],
            []
          );
          await govPool.voteDelegated(3, wei("125000000000000000000"), [], true, { from: micropool });
          await govPool.voteDelegated(3, wei("125000000000000000000"), [], true, { from: micropool2 });

          await govPool.execute(3);

          let rewards1 = userStakeRewardsArrayToObject(await govPool.getDelegatorStakingRewards(delegator1));
          let rewards2 = userStakeRewardsArrayToObject(await govPool.getDelegatorStakingRewards(delegator2));
          let rewards3 = userStakeRewardsArrayToObject(await govPool.getDelegatorStakingRewards(delegator3));

          const expectedRewardPart = toBN("20947244682111850187763362500000000000");
          const realRewardPart = toBN("27631888294720374530591588300581479024");

          assert.deepEqual(rewards1, [
            {
              micropool: micropool,
              rewardTokens: [rewardToken.address, newRewardToken.address],
              expectedRewards: [expectedRewardPart.times(2).toFixed(), expectedRewardPart.times(2).toFixed()],
              realRewards: ["0", realRewardPart.toFixed()],
            },
            {
              micropool: micropool2,
              rewardTokens: [rewardToken.address, newRewardToken.address],
              expectedRewards: [expectedRewardPart.times(2).toFixed(), expectedRewardPart.times(2).toFixed()],
              realRewards: ["0", realRewardPart.toFixed()],
            },
          ]);
          assert.deepEqual(rewards2, rewards1);
          assert.deepEqual(rewards3, [
            {
              micropool: micropool,
              rewardTokens: [rewardToken.address, newRewardToken.address],
              expectedRewards: [expectedRewardPart.toFixed(), expectedRewardPart.toFixed()],
              realRewards: ["0", expectedRewardPart.toFixed()],
            },
            {
              micropool: micropool2,
              rewardTokens: [rewardToken.address, newRewardToken.address],
              expectedRewards: [expectedRewardPart.toFixed(), expectedRewardPart.toFixed()],
              realRewards: ["0", expectedRewardPart.toFixed()],
            },
          ]);

          await rewardToken.mint(govPool.address, wei("100000000000000000000000"));

          rewards1 = userStakeRewardsArrayToObject(await govPool.getDelegatorStakingRewards(delegator1));
          rewards2 = userStakeRewardsArrayToObject(await govPool.getDelegatorStakingRewards(delegator2));
          rewards3 = userStakeRewardsArrayToObject(await govPool.getDelegatorStakingRewards(delegator3));

          assert.deepEqual(rewards1, [
            {
              micropool: micropool,
              rewardTokens: [rewardToken.address, newRewardToken.address],
              expectedRewards: [expectedRewardPart.times(2).toFixed(), expectedRewardPart.times(2).toFixed()],
              realRewards: [expectedRewardPart.times(2).toFixed(), realRewardPart.toFixed()],
            },
            {
              micropool: micropool2,
              rewardTokens: [rewardToken.address, newRewardToken.address],
              expectedRewards: [expectedRewardPart.times(2).toFixed(), expectedRewardPart.times(2).toFixed()],
              realRewards: [expectedRewardPart.times(2).toFixed(), realRewardPart.toFixed()],
            },
          ]);
          assert.deepEqual(rewards2, rewards1);
          assert.deepEqual(rewards3, [
            {
              micropool: micropool,
              rewardTokens: [rewardToken.address, newRewardToken.address],
              expectedRewards: [expectedRewardPart.toFixed(), expectedRewardPart.toFixed()],
              realRewards: [expectedRewardPart.toFixed(), expectedRewardPart.toFixed()],
            },
            {
              micropool: micropool2,
              rewardTokens: [rewardToken.address, newRewardToken.address],
              expectedRewards: [expectedRewardPart.toFixed(), expectedRewardPart.toFixed()],
              realRewards: [expectedRewardPart.toFixed(), expectedRewardPart.toFixed()],
            },
          ]);

          await govPool.undelegate(micropool, wei("50000000000000000000"), [], { from: delegator1 });
          await govPool.undelegate(micropool, wei("50000000000000000000"), [], { from: delegator2 });
          await govPool.undelegate(micropool, wei("25000000000000000000"), [], { from: delegator3 });

          await govPool.undelegate(micropool2, wei("50000000000000000000"), [], { from: delegator1 });
          await govPool.undelegate(micropool2, wei("50000000000000000000"), [], { from: delegator2 });
          await govPool.undelegate(micropool2, wei("25000000000000000000"), [], { from: delegator3 });
        });
      });
    });

    describe("credit", () => {
      beforeEach(async () => {
        await setTime(10000000);
      });

      describe("setCreditInfo()", () => {
        let GOVPOOL;

        beforeEach(() => {
          GOVPOOL = govPool.address;
          impersonate(govPool.address);
        });

        it("empty credit after deploy", async () => {
          assert.deepEqual(await govPool.getCreditInfo(), []);
        });

        it("reverts if sender not a govpool", async () => {
          await truffleAssert.reverts(govPool.setCreditInfo([SECOND], ["50000"]), "Gov: not this contract");
        });

        it("reverts with different lenth of arrays", async () => {
          await truffleAssert.reverts(
            govPool.setCreditInfo([SECOND, THIRD], ["50000"], { from: GOVPOOL }),
            "GPC: Number of tokens and amounts are not equal"
          );
        });

        it("reverts with zero address", async () => {
          await truffleAssert.reverts(
            govPool.setCreditInfo([ZERO_ADDR], ["50000"], { from: GOVPOOL }),
            "GPC: Token address could not be zero"
          );
        });

        it("sets new token correct", async () => {
          await govPool.setCreditInfo([SECOND], ["50000"], { from: GOVPOOL });
          assert.deepEqual(await govPool.getCreditInfo(), [[SECOND, "50000", "50000"]]);
        });

        it("batch set", async () => {
          const TOKENS = [
            [SECOND, "2000", "2000"],
            [THIRD, "3000", "3000"],
            [FOURTH, "4000", "4000"],
            [FIFTH, "5000", "5000"],
            [SIXTH, "6000", "6000"],
          ];

          for (let i = 0; i < 2; i++) {
            let tokensArray = [];
            let amountArray = [];

            for (let j = 1; j <= 4; j++) {
              tokensArray.push(TOKENS[i + j - 1][0]);
              amountArray.push(TOKENS[i + j - 1][1]);

              await govPool.setCreditInfo(tokensArray, amountArray, { from: GOVPOOL });

              assert.deepEqual(await govPool.getCreditInfo(), TOKENS.slice(i, i + j));

              await govPool.setCreditInfo([], [], { from: GOVPOOL });
              assert.deepEqual(await govPool.getCreditInfo(), []);
            }
          }
        });
      });

      describe("transferCreditAmount()", () => {
        let GOVPOOL;
        let VALIDATORS;
        let CREDIT_TOKEN_1;
        let CREDIT_TOKEN_2;
        let startTime;

        beforeEach(async () => {
          GOVPOOL = govPool.address;
          VALIDATORS = validators.address;

          impersonate(govPool.address);
          impersonate(validators.address);

          CREDIT_TOKEN_1 = await ERC20Mock.new("Mock", "Mock", 18);
          await CREDIT_TOKEN_1.mint(govPool.address, wei("10000"));

          CREDIT_TOKEN_2 = await ERC20Mock.new("Mock", "Mock", 18);
          await CREDIT_TOKEN_2.mint(govPool.address, wei("100000"));
        });

        it("cant call if not validator contract", async () => {
          await govPool.setCreditInfo([CREDIT_TOKEN_1.address], ["1000"], { from: GOVPOOL });
          await truffleAssert.reverts(
            govPool.transferCreditAmount([CREDIT_TOKEN_1.address], ["1000"], SECOND),
            "Gov: not the validators contract"
          );
          await truffleAssert.reverts(
            govPool.transferCreditAmount([CREDIT_TOKEN_1.address], ["1000"], SECOND, { from: GOVPOOL }),
            "Gov: not the validators contract"
          );
        });

        it("reverts if number of tokens different from amounts number ", async () => {
          await truffleAssert.reverts(
            govPool.transferCreditAmount([CREDIT_TOKEN_1.address], ["1000", "2000"], SECOND, { from: VALIDATORS }),
            "GPC: Number of tokens and amounts are not equal"
          );
        });

        it("could transfer", async () => {
          await govPool.setCreditInfo([CREDIT_TOKEN_1.address], ["1000"], { from: GOVPOOL });

          assert.equal((await CREDIT_TOKEN_1.balanceOf(SECOND)).toFixed(), "0");

          await govPool.transferCreditAmount([CREDIT_TOKEN_1.address], ["1000"], SECOND, { from: VALIDATORS });

          assert.equal((await CREDIT_TOKEN_1.balanceOf(SECOND)).toFixed(), "1000");
        });

        it("cant get more than month limit", async () => {
          await govPool.setCreditInfo([CREDIT_TOKEN_1.address], ["1000"], { from: GOVPOOL });
          await truffleAssert.reverts(
            govPool.transferCreditAmount([CREDIT_TOKEN_1.address], ["1001"], SECOND, { from: VALIDATORS }),
            "GPC: Current credit permission < amount to withdraw"
          );
        });

        it("shows correct limit after transfer", async () => {
          await govPool.setCreditInfo([CREDIT_TOKEN_1.address], ["1000"], { from: GOVPOOL });
          await govPool.transferCreditAmount([CREDIT_TOKEN_1.address], ["300"], SECOND, { from: VALIDATORS });

          assert.deepEqual(await govPool.getCreditInfo(), [[CREDIT_TOKEN_1.address, "1000", "700"]]);

          await govPool.transferCreditAmount([CREDIT_TOKEN_1.address], ["700"], SECOND, { from: VALIDATORS });

          assert.deepEqual(await govPool.getCreditInfo(), [[CREDIT_TOKEN_1.address, "1000", "0"]]);
        });

        it("cant transfer on second withdraw more than reminder", async () => {
          await govPool.setCreditInfo([CREDIT_TOKEN_1.address], ["1000"], { from: GOVPOOL });
          await govPool.transferCreditAmount([CREDIT_TOKEN_1.address], ["300"], SECOND, { from: VALIDATORS });
          await truffleAssert.reverts(
            govPool.transferCreditAmount([CREDIT_TOKEN_1.address], ["701"], SECOND, { from: VALIDATORS }),
            "GPC: Current credit permission < amount to withdraw"
          );
        });

        it("can wait for 1 month and withdraw again", async () => {
          await govPool.setCreditInfo([CREDIT_TOKEN_1.address], ["1000"], { from: GOVPOOL });

          assert.equal((await CREDIT_TOKEN_1.balanceOf(SECOND)).toFixed(), "0");

          await govPool.transferCreditAmount([CREDIT_TOKEN_1.address], ["1000"], SECOND, { from: VALIDATORS });

          startTime = await getCurrentBlockTime();

          await setTime(startTime + 30 * 24 * 60 * 60);

          assert.deepEqual(await govPool.getCreditInfo(), [[CREDIT_TOKEN_1.address, "1000", "1000"]]);

          await govPool.transferCreditAmount([CREDIT_TOKEN_1.address], ["1000"], SECOND, { from: VALIDATORS });

          assert.equal((await CREDIT_TOKEN_1.balanceOf(SECOND)).toFixed(), "2000");
        });

        it("can withdraw once more before 1 month", async () => {
          await govPool.setCreditInfo([CREDIT_TOKEN_1.address], ["1000"], { from: GOVPOOL });
          await govPool.transferCreditAmount([CREDIT_TOKEN_1.address], ["1000"], SECOND, { from: VALIDATORS });

          startTime = await getCurrentBlockTime();
          await setTime(startTime + 30 * 24 * 60 * 60 - 100);

          await truffleAssert.reverts(
            govPool.transferCreditAmount([CREDIT_TOKEN_1.address], ["1000"], SECOND, { from: VALIDATORS }),
            "GPC: Current credit permission < amount to withdraw"
          );
        });

        it("correctly shows limit after great amount of time", async () => {
          await govPool.setCreditInfo([CREDIT_TOKEN_1.address], ["1000"], { from: GOVPOOL });

          assert.deepEqual(await govPool.getCreditInfo(), [[CREDIT_TOKEN_1.address, "1000", "1000"]]);

          await govPool.transferCreditAmount([CREDIT_TOKEN_1.address], ["1000"], SECOND, { from: VALIDATORS });

          assert.deepEqual(await govPool.getCreditInfo(), [[CREDIT_TOKEN_1.address, "1000", "0"]]);

          startTime = await getCurrentBlockTime();
          await setTime(startTime + 200 * 24 * 60 * 60);

          assert.deepEqual(await govPool.getCreditInfo(), [[CREDIT_TOKEN_1.address, "1000", "1000"]]);

          await govPool.transferCreditAmount([CREDIT_TOKEN_1.address], ["1000"], SECOND, { from: VALIDATORS });
        });

        it("correctly counts amount to withdraw according to time", async () => {
          const WEEK = (30 * 24 * 60 * 60) / 4;
          const TWO_WEEKS = WEEK * 2;

          await govPool.setCreditInfo([CREDIT_TOKEN_1.address], ["1000"], { from: GOVPOOL });
          await govPool.transferCreditAmount([CREDIT_TOKEN_1.address], ["500"], SECOND, { from: VALIDATORS });

          assert.deepEqual(await govPool.getCreditInfo(), [[CREDIT_TOKEN_1.address, "1000", "500"]]);

          startTime = await getCurrentBlockTime();
          await setTime(startTime + TWO_WEEKS);

          assert.deepEqual(await govPool.getCreditInfo(), [[CREDIT_TOKEN_1.address, "1000", "500"]]);

          await govPool.transferCreditAmount([CREDIT_TOKEN_1.address], ["500"], SECOND, { from: VALIDATORS });

          assert.deepEqual(await govPool.getCreditInfo(), [[CREDIT_TOKEN_1.address, "1000", "0"]]);

          await setTime(startTime + TWO_WEEKS + WEEK);

          await truffleAssert.reverts(
            govPool.transferCreditAmount([CREDIT_TOKEN_1.address], ["1"], SECOND, { from: VALIDATORS }),
            "GPC: Current credit permission < amount to withdraw"
          );

          await setTime(startTime + TWO_WEEKS + TWO_WEEKS);

          assert.deepEqual(await govPool.getCreditInfo(), [[CREDIT_TOKEN_1.address, "1000", "500"]]);

          await truffleAssert.reverts(
            govPool.transferCreditAmount([CREDIT_TOKEN_1.address], ["501"], SECOND, { from: VALIDATORS }),
            "GPC: Current credit permission < amount to withdraw"
          );

          await govPool.transferCreditAmount([CREDIT_TOKEN_1.address], ["500"], SECOND, { from: VALIDATORS });
          await setTime(startTime + TWO_WEEKS + TWO_WEEKS + TWO_WEEKS + 1);

          assert.deepEqual(await govPool.getCreditInfo(), [[CREDIT_TOKEN_1.address, "1000", "500"]]);

          await govPool.transferCreditAmount([CREDIT_TOKEN_1.address], ["500"], SECOND, { from: VALIDATORS });
        });

        it("shows correct balance if withdraw amount was reduced", async () => {
          await govPool.setCreditInfo([CREDIT_TOKEN_1.address], ["1000"], { from: GOVPOOL });
          await govPool.transferCreditAmount([CREDIT_TOKEN_1.address], ["500"], SECOND, { from: VALIDATORS });

          assert.deepEqual(await govPool.getCreditInfo(), [[CREDIT_TOKEN_1.address, "1000", "500"]]);

          await govPool.setCreditInfo([CREDIT_TOKEN_1.address], ["600"], { from: GOVPOOL });

          assert.deepEqual(await govPool.getCreditInfo(), [[CREDIT_TOKEN_1.address, "600", "100"]]);
        });

        it("shows correct balance if amount was overreduced", async () => {
          await govPool.setCreditInfo([CREDIT_TOKEN_1.address], ["1000"], { from: GOVPOOL });
          await govPool.transferCreditAmount([CREDIT_TOKEN_1.address], ["500"], SECOND, { from: VALIDATORS });

          assert.deepEqual(await govPool.getCreditInfo(), [[CREDIT_TOKEN_1.address, "1000", "500"]]);

          await govPool.setCreditInfo([CREDIT_TOKEN_1.address], ["200"], { from: GOVPOOL });

          assert.deepEqual(await govPool.getCreditInfo(), [[CREDIT_TOKEN_1.address, "200", "0"]]);
        });
      });

      describe.skip("correct proposal workflow", () => {
        let startTime;
        let CREDIT_TOKEN;

        beforeEach("setup", async () => {
          CREDIT_TOKEN = await ERC20Mock.new("Mock", "Mock", 18);
          await CREDIT_TOKEN.mint(govPool.address, wei("1000"));

          await token.mint(SECOND, wei("100000000000000000000"));

          await token.approve(userKeeper.address, wei("100000000000000000000"), { from: SECOND });

          await govPool.deposit(OWNER, wei("1000"), []);
          await govPool.deposit(SECOND, wei("100000000000000000000"), [], { from: SECOND });

          await govPool.createProposal(
            "example.com",

            [[govPool.address, 0, getBytesSetCreditInfo([CREDIT_TOKEN.address], [wei("1000")])]],
            []
          );

          startTime = await getCurrentBlockTime();

          await govPool.vote(1, wei("100000000000000000000"), [], true, { from: SECOND });

          await govPool.moveProposalToValidators(1);
          await validators.vote(1, wei("100"), false, true);
          await validators.vote(1, wei("1000000000000"), false, true, { from: SECOND });

          await govPool.execute(1);
        });

        it("proposal sets credit info", async () => {
          assert.deepEqual(await govPool.getCreditInfo(), [[CREDIT_TOKEN.address, wei("1000"), wei("1000")]]);
        });

        it("could withdraw with internal proposal", async () => {
          await createInternalProposal(
            ProposalType.MonthlyWithdraw,
            "example.com",
            [wei("777")],
            [CREDIT_TOKEN.address, SECOND],
            OWNER
          );

          const proposalId = await validators.latestInternalProposalId();
          await validators.vote(proposalId, wei("100"), true, true);
          await validators.vote(proposalId, wei("1000000000000"), true, true, { from: SECOND });

          assert.equal((await CREDIT_TOKEN.balanceOf(SECOND)).toFixed(), "0");
          await validators.execute(proposalId);
          assert.equal((await CREDIT_TOKEN.balanceOf(SECOND)).toFixed(), wei("777"));
          assert.deepEqual(await govPool.getCreditInfo(), [[CREDIT_TOKEN.address, wei("1000"), wei("223")]]);
        });

        it("execute reverts if credit balance was dropped", async () => {
          await createInternalProposal(
            ProposalType.MonthlyWithdraw,
            "example.com",
            [wei("777")],
            [CREDIT_TOKEN.address, SECOND],
            OWNER
          );

          const proposalId = await validators.latestInternalProposalId();
          await validators.vote(proposalId, wei("100"), true, true);
          await validators.vote(proposalId, wei("1000000000000"), true, true, { from: SECOND });

          await govPool.createProposal(
            "example.com",

            [[govPool.address, 0, getBytesSetCreditInfo([CREDIT_TOKEN.address], [0])]],
            []
          );

          await govPool.vote(2, wei("100000000000000000000"), [], true, { from: SECOND });

          await govPool.moveProposalToValidators(2);
          await validators.vote(2, wei("100"), false, true);
          await validators.vote(2, wei("1000000000000"), false, true, { from: SECOND });

          await govPool.execute(2);

          await truffleAssert.reverts(validators.execute(proposalId), "Validators: failed to execute");
        });

        it("should correctly execute `MonthlyWithdraw` proposal", async () => {
          assert.equal(await validators.getProposalState(1, true), ValidatorsProposalState.Undefined);

          await createInternalProposal(
            ProposalType.MonthlyWithdraw,
            "example.com",
            [wei("777")],
            [CREDIT_TOKEN.address, SECOND],
            OWNER
          );

          await validators.vote(1, wei("1000000000000"), true, true, { from: SECOND });

          assert.equal(await validators.getProposalState(1, true), ValidatorsProposalState.Locked);

          await setTime((await getCurrentBlockTime()) + 1);

          assert.equal(await validators.getProposalState(1, true), ValidatorsProposalState.Succeeded);

          assert.equal((await CREDIT_TOKEN.balanceOf(SECOND)).toFixed(), "0");
          await validators.execute(1);
          assert.equal((await CREDIT_TOKEN.balanceOf(SECOND)).toFixed(), wei("777"));
          assert.deepEqual(await govPool.getCreditInfo(), [[CREDIT_TOKEN.address, wei("1000"), wei("223")]]);

          assert.equal(await validators.getProposalState(1, true), ValidatorsProposalState.Executed);
        });
      });
    });
  });

  describe("ERC721Power", () => {
    let POOL_PARAMETERS;

    beforeEach("setup", async () => {
      POOL_PARAMETERS = await getPoolParameters(nftPower.address);

      const poolContracts = await deployPool(POOL_PARAMETERS);
      settings = poolContracts.settings;
      govPool = poolContracts.govPool;
      userKeeper = poolContracts.userKeeper;
      validators = poolContracts.validators;
      dp = poolContracts.distributionProposal;
      expertNft = poolContracts.expertNft;

      await setupTokens();
    });

    describe.skip("staking", () => {
      let micropool;
      let delegator1;
      let delegator2;

      beforeEach(async () => {
        micropool = SECOND;
        delegator1 = THIRD;
        delegator2 = FOURTH;

        for (let i = 10; i <= 12; i++) {
          await nftPower.safeMint(delegator1, i);
          await nftPower.approve(userKeeper.address, i, { from: delegator1 });
        }

        for (let i = 20; i <= 22; i++) {
          await nftPower.safeMint(delegator2, i);
          await nftPower.approve(userKeeper.address, i, { from: delegator2 });
        }

        await govPool.deposit(delegator1, 0, [10, 11, 12], { from: delegator1 });
        await govPool.deposit(delegator2, 0, [20, 21, 22], { from: delegator2 });

        await govPool.deposit(OWNER, wei("3"), []);
        await govPool.createProposal("example.com", [[SECOND, 0, getBytesApprove(SECOND, 1)]], []);
      });

      it("should not give rewards for zero power nfts staking", async () => {
        await govPool.delegate(micropool, 0, [10, 11, 12], { from: delegator1 });
        await govPool.delegate(micropool, 0, [20, 21, 22], { from: delegator2 });

        await govPool.voteDelegated(1, 0, [10, 11, 12, 20, 21, 22], true, { from: micropool });

        await setTime((await getCurrentBlockTime()) + 10000);

        await govPool.undelegate(micropool, 0, [10, 11, 12], { from: delegator1 });
        await govPool.undelegate(micropool, 0, [20, 21, 22], { from: delegator2 });

        const balance1 = await rewardToken.balanceOf(delegator1);
        const balance2 = await rewardToken.balanceOf(delegator2);

        assert.equal(balance1.toFixed(), "0");
        assert.equal(balance2.toFixed(), "0");
      });

      it("should properly divide rewards by deviation", async () => {
        await setTime((await getCurrentBlockTime()) + 200);

        await govPool.delegate(micropool, 0, [10, 11, 12], { from: delegator1 });
        await govPool.delegate(micropool, 0, [20, 21, 22], { from: delegator2 });

        await govPool.voteDelegated(1, 0, [10, 11, 12, 20, 21, 22], true, { from: micropool });

        await setTime((await getCurrentBlockTime()) + 1000);
        await govPool.undelegate(micropool, 0, [20, 21, 22], { from: delegator2 });

        await setTime((await getCurrentBlockTime()) + 4465);
        await govPool.undelegate(micropool, 0, [10, 11, 12], { from: delegator1 });

        const balance1 = await rewardToken.balanceOf(delegator1);
        const balance2 = await rewardToken.balanceOf(delegator2);

        assertNoZerosBalanceDistribution([balance1, balance2], [1, 2], 150);
      });
    });
  });

  describe("saveOffchainResults", () => {
    const OWNER_PRIVATE_KEY = "ac0974bec39a17e36ba4a6b4d238ff944bacb478cbed5efcae784d7bf4f2ff80";
    const NOT_OWNER_PRIVATE_KEY = "59c6995e998f97a5a0044966f0945389dc9e86dae88c7a8412f4603b6b78690d";

    beforeEach("setup", async () => {
      const POOL_PARAMETERS = await getPoolParameters(nft.address);

      const poolContracts = await deployPool(POOL_PARAMETERS);
      settings = poolContracts.settings;
      govPool = poolContracts.govPool;
      userKeeper = poolContracts.userKeeper;
      validators = poolContracts.validators;
      dp = poolContracts.distributionProposal;
      expertNft = poolContracts.expertNft;

      await setupTokens();
    });

    it("should correctly add results hash", async () => {
      const resultsHash = "0xc4f46c912cc2a1f30891552ac72871ab0f0e977886852bdd5dccd221a595647d";
      const privateKey = Buffer.from(OWNER_PRIVATE_KEY, "hex");

      let signHash = await govPool.getOffchainSignHash(resultsHash);
      let signature = ethSigUtil.personalSign({ privateKey: privateKey, data: signHash });

      const treasury = await contractsRegistry.getTreasuryContract();

      assert.equal((await rewardToken.balanceOf(treasury)).toFixed(), "0");

      await govPool.saveOffchainResults(resultsHash, signature);

      assert.equal((await rewardToken.balanceOf(treasury)).toFixed(), wei("1"));

      const storedHash = (await govPool.getOffchainInfo()).resultsHash;

      assert.deepEqual(resultsHash, storedHash);
    });

    it("should claim offchain rewards", async () => {
      const resultsHash = "0xc4f46c912cc2a1f30891552ac72871ab0f0e977886852bdd5dccd221a595647d";
      const privateKey = Buffer.from(OWNER_PRIVATE_KEY, "hex");

      let signHash = await govPool.getOffchainSignHash(resultsHash);
      let signature = ethSigUtil.personalSign({ privateKey: privateKey, data: signHash });

      await govPool.saveOffchainResults(resultsHash, signature);

      const rewards = await govPool.getPendingRewards(OWNER, []);

      assert.deepEqual(rewards.onchainRewards, []);
      assert.deepEqual(rewards.offchainTokens, [rewardToken.address]);
      assert.deepEqual(
        rewards.offchainRewards.map((e) => toBN(e).toFixed()),
        [wei("5")]
      );

      assert.equal((await rewardToken.balanceOf(OWNER)).toFixed(), "0");

      await govPool.claimRewards([0]);

      assert.equal((await rewardToken.balanceOf(OWNER)).toFixed(), wei("5"));
    });

    it("should not transfer commission if treasury is address(this)", async () => {
      const resultsHash = "";
      const privateKey = Buffer.from(OWNER_PRIVATE_KEY, "hex");

      await contractsRegistry.addContract(await contractsRegistry.TREASURY_NAME(), govPool.address);

      await contractsRegistry.injectDependencies(await contractsRegistry.CORE_PROPERTIES_NAME());

      let signHash = await govPool.getOffchainSignHash(resultsHash);
      let signature = ethSigUtil.personalSign({ privateKey: privateKey, data: signHash });

      const balance = await rewardToken.balanceOf(govPool.address);

      await govPool.saveOffchainResults(resultsHash, signature);

      assert.equal((await rewardToken.balanceOf(govPool.address)).toFixed(), balance.toFixed());
    });

    it("should revert when signer is not verifier", async () => {
      const resultsHash = "IPFS";
      const privateKey = Buffer.from(NOT_OWNER_PRIVATE_KEY, "hex");

      let signHash = await govPool.getOffchainSignHash(resultsHash);
      let signature = ethSigUtil.personalSign({ privateKey: privateKey, data: signHash });

      await truffleAssert.reverts(govPool.saveOffchainResults(resultsHash, signature), "Gov: invalid signer");
    });

    it("should revert if same signHash is used", async () => {
      const resultsHash = "0xc4f46c912cc2a1f30891552ac72871ab0f0e977886852bdd5dccd221a595647d";
      const privateKey = Buffer.from(OWNER_PRIVATE_KEY, "hex");

      let signHash = await govPool.getOffchainSignHash(resultsHash);
      let signature = ethSigUtil.personalSign({ privateKey: privateKey, data: signHash });

      await govPool.saveOffchainResults(resultsHash, signature);
      await truffleAssert.reverts(govPool.saveOffchainResults(resultsHash, signature), "Gov: already used");
    });
  });

  describe("pool with babt feature", () => {
    const REVERT_STRING = "Gov: not BABT holder";

    beforeEach("setup", async () => {
      const POOL_PARAMETERS = await getPoolParameters(nft.address);
      POOL_PARAMETERS.onlyBABTHolders = true;

      await babt.attest(SECOND);

      const poolContracts = await deployPool(POOL_PARAMETERS);
      settings = poolContracts.settings;
      govPool = poolContracts.govPool;
      userKeeper = poolContracts.userKeeper;
      validators = poolContracts.validators;
      dp = poolContracts.distributionProposal;
      expertNft = poolContracts.expertNft;

      await setupTokens();

      await token.mint(SECOND, wei("100000000000000000000"));
      await token.approve(userKeeper.address, wei("100000000000000000000"), { from: SECOND });

      await govPool.deposit(SECOND, wei("3"), [], { from: SECOND });
    });

    describe("onlyBABTHolder modifier reverts", () => {
      it("createProposal()", async () => {
        await truffleAssert.reverts(
          govPool.createProposal("example.com", [[SECOND, 0, getBytesApprove(SECOND, 1)]], []),
          REVERT_STRING
        );
      });

<<<<<<< HEAD
      it.skip("vote()", async () => {
        await govPool.createProposal("example.com", "misc", [[SECOND, 0, getBytesApprove(SECOND, 1)]], [], {
=======
      it("vote()", async () => {
        await govPool.createProposal("example.com", [[SECOND, 0, getBytesApprove(SECOND, 1)]], [], {
>>>>>>> e57d3668
          from: SECOND,
        });
        await truffleAssert.reverts(govPool.vote(1, wei("100"), [], true), REVERT_STRING);
      });

      it.skip("voteDelegated()", async () => {
        await govPool.deposit(SECOND, wei("1000"), [], { from: SECOND });
        await govPool.delegate(OWNER, wei("500"), [], { from: SECOND });
        await govPool.createProposal("example.com", [[SECOND, 0, getBytesApprove(SECOND, 1)]], [], {
          from: SECOND,
        });
        await truffleAssert.reverts(govPool.voteDelegated(1, wei("100"), [], true), REVERT_STRING);
      });

      it.skip("voteTreasury()", async () => {
        await govPool.deposit(SECOND, wei("1000"), [], { from: SECOND });
        await govPool.delegate(OWNER, wei("500"), [], { from: SECOND });
        await govPool.createProposal("example.com", [[SECOND, 0, getBytesApprove(SECOND, 1)]], [], {
          from: SECOND,
        });
        await truffleAssert.reverts(govPool.voteTreasury(1, wei("100"), [], true), REVERT_STRING);
      });

      it("deposit()", async () => {
        await truffleAssert.reverts(govPool.deposit(SECOND, wei("1000"), []), REVERT_STRING);
      });

      it("withdraw()", async () => {
        await truffleAssert.reverts(govPool.withdraw(SECOND, wei("1000"), []), REVERT_STRING);
      });

      it("delegate()", async () => {
        await truffleAssert.reverts(govPool.delegate(OWNER, wei("500"), []), REVERT_STRING);
      });

      it("undelegate()", async () => {
        await truffleAssert.reverts(govPool.undelegate(OWNER, wei("500"), []), REVERT_STRING);
      });

      it.skip("request()", async () => {
        await truffleAssert.reverts(govPool.request(OWNER, wei("500"), []), REVERT_STRING);
      });

      it("unlock()", async () => {
        await truffleAssert.reverts(govPool.unlock(OWNER, VoteType.PersonalVote), REVERT_STRING);
      });

      it("execute()", async () => {
        await truffleAssert.reverts(govPool.execute(1), REVERT_STRING);
      });

      it("claimRewards()", async () => {
        await truffleAssert.reverts(govPool.claimRewards([1]), REVERT_STRING);
      });

      it("saveOffchainResults()", async () => {
        await truffleAssert.reverts(
          govPool.saveOffchainResults(
            "0xc4f46c912cc2a1f30891552ac72871ab0f0e977886852bdd5dccd221a595647d",
            "0xc4f46c912cc2a1f30891552ac72871ab0f0e977886852bdd5dccd221a595647d"
          ),
          REVERT_STRING
        );
      });
    });
  });
});<|MERGE_RESOLUTION|>--- conflicted
+++ resolved
@@ -804,13 +804,8 @@
         );
       });
 
-<<<<<<< HEAD
       it.skip("should create 2 proposals", async () => {
-        await govPool.createProposal("example.com", "misc", [[SECOND, 0, getBytesApprove(SECOND, 1)]], []);
-=======
-      it("should create 2 proposals", async () => {
         await govPool.createProposal("example.com", [[SECOND, 0, getBytesApprove(SECOND, 1)]], []);
->>>>>>> e57d3668
 
         let proposal = await getProposalByIndex(1);
         let defaultSettings = POOL_PARAMETERS.settingsParams.proposalSettings[0];
@@ -5300,13 +5295,8 @@
         );
       });
 
-<<<<<<< HEAD
       it.skip("vote()", async () => {
-        await govPool.createProposal("example.com", "misc", [[SECOND, 0, getBytesApprove(SECOND, 1)]], [], {
-=======
-      it("vote()", async () => {
         await govPool.createProposal("example.com", [[SECOND, 0, getBytesApprove(SECOND, 1)]], [], {
->>>>>>> e57d3668
           from: SECOND,
         });
         await truffleAssert.reverts(govPool.vote(1, wei("100"), [], true), REVERT_STRING);
