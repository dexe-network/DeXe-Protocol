--- conflicted
+++ resolved
@@ -788,23 +788,9 @@
           await govPool.vote(1, wei("30"), [], false);
           await govPool.vote(2, wei("50"), [], false);
 
-          let proposal = await getProposalByIndex(1);
-<<<<<<< HEAD
-          assert.equal(proposal.descriptionURL, "example.com");
-          assert.equal(proposal.core.votesFor, wei("70"));
-          assert.equal(proposal.core.votesAgainst, wei("30"));
-          proposal = await getProposalByIndex(2);
-=======
-
-          assert.equal(proposal.descriptionURL, "example.com");
-          assert.equal(proposal.core.votesFor, wei("70"));
-          assert.equal(proposal.core.votesAgainst, wei("30"));
-
-          proposal = await getProposalByIndex(2);
-
->>>>>>> 1b347d81
-          assert.equal(proposal.core.votesFor, "0");
-          assert.equal(proposal.core.votesAgainst, wei("50"));
+          assert.equal((await getProposalByIndex(1)).descriptionURL, "example.com");
+          assert.equal((await getProposalByIndex(1)).core.votesFor, wei("100"));
+          assert.equal((await getProposalByIndex(2)).core.votesFor, wei("50"));
 
           const voteInfo = await govPool.getUserVotes(1, OWNER, false);
 
@@ -852,21 +838,8 @@
           await govPool.voteDelegated(1, wei("30"), [], false, { from: SECOND });
           await govPool.voteDelegated(2, wei("50"), [], true, { from: THIRD });
 
-          let proposal = await getProposalByIndex(1);
-<<<<<<< HEAD
-          assert.equal(proposal.core.votesFor, wei("70"));
-          assert.equal(proposal.core.votesAgainst, wei("30"));
-          proposal = await getProposalByIndex(2);
-=======
-
-          assert.equal(proposal.core.votesFor, wei("70"));
-          assert.equal(proposal.core.votesAgainst, wei("30"));
-
-          proposal = await getProposalByIndex(2);
-
->>>>>>> 1b347d81
-          assert.equal(proposal.core.votesFor, wei("50"));
-          assert.equal(proposal.core.votesAgainst, "0");
+          assert.equal((await getProposalByIndex(1)).core.votesFor, wei("100"));
+          assert.equal((await getProposalByIndex(2)).core.votesFor, wei("50"));
 
           const voteInfo = await govPool.getUserVotes(1, SECOND, true);
 
@@ -976,39 +949,14 @@
             await govPool.vote(2, 0, [2], true);
             await govPool.vote(2, 0, [3], false);
 
-            let proposal = await getProposalByIndex(1);
-<<<<<<< HEAD
-            assert.equal(proposal.core.votesFor, SINGLE_NFT_COST.toFixed());
-            assert.equal(proposal.core.votesAgainst, "0");
-            proposal = await getProposalByIndex(2);
-=======
-
-            assert.equal(proposal.core.votesFor, SINGLE_NFT_COST.toFixed());
-            assert.equal(proposal.core.votesAgainst, "0");
-
-            proposal = await getProposalByIndex(2);
-
->>>>>>> 1b347d81
-            assert.equal(proposal.core.votesFor, SINGLE_NFT_COST.toFixed());
-            assert.equal(proposal.core.votesAgainst, SINGLE_NFT_COST.toFixed());
+            assert.equal((await getProposalByIndex(1)).core.votesFor, SINGLE_NFT_COST.toFixed());
+            assert.equal((await getProposalByIndex(2)).core.votesFor, SINGLE_NFT_COST.times(2).plus(1).toFixed());
 
             let voteInfo = await govPool.getUserVotes(1, OWNER, false);
 
-            assert.equal(voteInfo.totalVotedFor, SINGLE_NFT_COST.toFixed());
-            assert.equal(voteInfo.totalVotedAgainst, "0");
-            assert.equal(voteInfo.tokensVotedFor, "0");
-            assert.equal(voteInfo.tokensVotedAgainst, "0");
-            assert.deepEqual(voteInfo.nftsVotedFor, ["1"]);
-            assert.deepEqual(voteInfo.nftsVotedAgainst, []);
-
-            voteInfo = await govPool.getUserVotes(2, OWNER, false);
-
-            assert.equal(voteInfo.totalVotedFor, SINGLE_NFT_COST.toFixed());
-            assert.equal(voteInfo.totalVotedAgainst, SINGLE_NFT_COST.toFixed());
-            assert.equal(voteInfo.tokensVotedFor, "0");
-            assert.equal(voteInfo.tokensVotedAgainst, "0");
-            assert.deepEqual(voteInfo.nftsVotedFor, ["2"]);
-            assert.deepEqual(voteInfo.nftsVotedAgainst, ["3"]);
+            assert.equal(voteInfo.totalVoted, SINGLE_NFT_COST.toFixed());
+            assert.equal(voteInfo.tokensVoted, "0");
+            assert.deepEqual(voteInfo.nftsVoted, ["1"]);
           });
 
           it("should vote for proposal twice", async () => {
@@ -1016,11 +964,7 @@
 
             assert.equal((await getProposalByIndex(1)).core.votesFor, SINGLE_NFT_COST.toFixed());
 
-            await govPool.vote(1, 0, [2, 3], true);
-<<<<<<< HEAD
-=======
-
->>>>>>> 1b347d81
+            await govPool.vote(1, 0, [2, 3]);
             assert.equal((await getProposalByIndex(1)).core.votesFor, SINGLE_NFT_COST.times(3).plus(1).toFixed());
           });
 
@@ -1086,344 +1030,6 @@
               "Gov: low current vote power"
             );
           });
-        });
-      });
-
-      describe("getProposalState()", () => {
-        const NEW_SETTINGS = {
-          earlyCompletion: true,
-          delegatedVotingAllowed: false,
-          validatorsVote: true,
-          duration: 1,
-          durationValidators: 1,
-          quorum: 1,
-          quorumValidators: 1,
-          minVotesForVoting: 1,
-          minVotesForCreating: 1,
-<<<<<<< HEAD
-          rewardsInfo: {
-            rewardToken: ZERO_ADDR,
-            creationReward: 0,
-            executionReward: 0,
-            voteForRewardsCoefficient: 0,
-            voteAgainstRewardsCoefficient: 0,
-          },
-=======
-          rewardToken: ZERO_ADDR,
-          creationReward: 0,
-          executionReward: 0,
-          voteRewardsCoefficient: 0,
->>>>>>> 1b347d81
-          executorDescription: "new_settings",
-        };
-
-        beforeEach(async () => {
-          await token.mint(SECOND, wei("100000000000000000000"));
-
-          await token.approve(userKeeper.address, wei("100000000000000000000"), { from: SECOND });
-
-          await govPool.deposit(OWNER, wei("1000"), []);
-          await govPool.deposit(SECOND, wei("100000000000000000000"), [], { from: SECOND });
-        });
-
-        it("should return Undefined when proposal doesn't exist", async () => {
-          assert.equal(await govPool.getProposalState(3), ProposalState.Undefined);
-        });
-
-        async function disableValidatorsVote() {
-          const NEW_SETTINGS = {
-            earlyCompletion: true,
-            delegatedVotingAllowed: false,
-            validatorsVote: false,
-            duration: 1,
-            durationValidators: 1,
-            quorum: 1,
-            quorumValidators: 1,
-            minVotesForVoting: 1,
-            minVotesForCreating: 1,
-<<<<<<< HEAD
-            rewardsInfo: {
-              rewardToken: ZERO_ADDR,
-              creationReward: 0,
-              executionReward: 0,
-              voteForRewardsCoefficient: 0,
-              voteAgainstRewardsCoefficient: 0,
-            },
-=======
-            rewardToken: ZERO_ADDR,
-            creationReward: 0,
-            executionReward: 0,
-            voteRewardsCoefficient: 0,
->>>>>>> 1b347d81
-            executorDescription: "new_settings",
-          };
-
-          await govPool.createProposal(
-            "example.com",
-            "misc",
-            [[settings.address, 0, getBytesEditSettings([1], [NEW_SETTINGS])]],
-            []
-          );
-          await govPool.vote(3, wei("100000000000000000000"), [], true, { from: SECOND });
-          await govPool.moveProposalToValidators(3);
-          await validators.vote(3, wei("1000000000000"), false, true, { from: SECOND });
-          await govPool.execute(3);
-        }
-
-<<<<<<< HEAD
-        it("should return ExecutedFor state", async () => {
-=======
-        it("should return Executed state", async () => {
->>>>>>> 1b347d81
-          await disableValidatorsVote();
-
-          await govPool.createProposal(
-            "example.com",
-            "misc",
-            [[settings.address, 0, getBytesEditSettings([1], [NEW_SETTINGS])]],
-            []
-          );
-          await govPool.vote(4, wei("100000000000000000000"), [], true, { from: SECOND });
-
-          await govPool.execute(4);
-
-<<<<<<< HEAD
-          assert.equal(await govPool.getProposalState(4), ProposalState.ExecutedFor);
-        });
-
-        it("should return ExecutedAgainst state", async () => {
-          await disableValidatorsVote();
-
-          await govPool.createProposal(
-            "example.com",
-            "misc",
-            [[settings.address, 0, getBytesEditSettings([1], [NEW_SETTINGS])]],
-            [[settings.address, 0, getBytesEditSettings([1], [NEW_SETTINGS])]]
-          );
-          await govPool.vote(4, wei("100000000000000000000"), [], false, { from: SECOND });
-
-          await govPool.execute(4);
-
-          assert.equal(await govPool.getProposalState(4), ProposalState.ExecutedAgainst);
-=======
-          assert.equal(await govPool.getProposalState(4), ProposalState.Executed);
->>>>>>> 1b347d81
-        });
-
-        it("should return Voting state", async () => {
-          await govPool.createProposal(
-            "example.com",
-            "misc",
-            [[settings.address, 0, getBytesEditSettings([3], [NEW_SETTINGS])]],
-            []
-          );
-
-          assert.equal(await govPool.getProposalState(1), ProposalState.Voting);
-        });
-
-        it("should return Defeated state when quorum has not reached", async () => {
-          await govPool.createProposal(
-            "example.com",
-            "misc",
-            [[settings.address, 0, getBytesEditSettings([3], [NEW_SETTINGS])]],
-            []
-          );
-
-          await setTime((await getCurrentBlockTime()) + 1000000);
-
-          assert.equal(await govPool.getProposalState(1), ProposalState.Defeated);
-        });
-
-        it("should return Defeated state when quorum has reached but vote result is against and no actions against", async () => {
-          await disableValidatorsVote();
-
-          await govPool.createProposal(
-            "example.com",
-            "misc",
-            [[settings.address, 0, getBytesEditSettings([3], [NEW_SETTINGS])]],
-            []
-          );
-
-          await govPool.vote(4, wei("100000000000000000000"), [], false, { from: SECOND });
-
-          assert.equal(await govPool.getProposalState(4), ProposalState.Defeated);
-        });
-
-        it("should return SucceededFor state when quorum has reached and vote result is for and without validators", async () => {
-          await disableValidatorsVote();
-
-          await govPool.createProposal(
-            "example.com",
-            "misc",
-            [[settings.address, 0, getBytesEditSettings([3], [NEW_SETTINGS])]],
-            []
-          );
-
-          await govPool.vote(4, wei("100000000000000000000"), [], true, { from: SECOND });
-
-          assert.equal(await govPool.getProposalState(4), ProposalState.SucceededFor);
-        });
-
-        it("should return SucceededAgainst state when quorum has reached and vote result is against and without validators", async () => {
-          await disableValidatorsVote();
-
-          await govPool.createProposal(
-            "example.com",
-            "misc",
-            [[settings.address, 0, getBytesEditSettings([3], [NEW_SETTINGS])]],
-            [[settings.address, 0, getBytesEditSettings([3], [NEW_SETTINGS])]]
-          );
-
-          await govPool.vote(4, wei("100000000000000000000"), [], false, { from: SECOND });
-
-          assert.equal(await govPool.getProposalState(4), ProposalState.SucceededAgainst);
-        });
-
-        it("should return WaitingForVotingTransfer state when quorum has reached and votes for and with validators", async () => {
-          await govPool.createProposal(
-            "example.com",
-            "misc",
-            [[settings.address, 0, getBytesEditSettings([3], [NEW_SETTINGS])]],
-            []
-          );
-
-          await govPool.vote(3, wei("100000000000000000000"), [], true, { from: SECOND });
-
-          assert.isTrue((await validators.validatorsCount()).toFixed() != 0);
-          assert.equal(await govPool.getProposalState(3), ProposalState.WaitingForVotingTransfer);
-        });
-
-        it("should return WaitingForVotingTransfer state when quorum has reached and votes against and with validators", async () => {
-          await govPool.createProposal(
-            "example.com",
-            "misc",
-            [[settings.address, 0, getBytesEditSettings([3], [NEW_SETTINGS])]],
-            [[settings.address, 0, getBytesEditSettings([3], [NEW_SETTINGS])]]
-          );
-
-          await govPool.vote(3, wei("100000000000000000000"), [], false, { from: SECOND });
-
-          assert.isTrue((await validators.validatorsCount()).toFixed() != 0);
-          assert.equal(await govPool.getProposalState(3), ProposalState.WaitingForVotingTransfer);
-        });
-
-        it("should return SucceededFor state when quorum has reached and votes for and with validators but there count is 0", async () => {
-          await validators.createInternalProposal(3, "", [0, 0], [OWNER, SECOND]);
-          await validators.vote(1, wei("1000000000000"), true, true, { from: SECOND });
-          await validators.execute(1);
-
-          await govPool.createProposal(
-            "example.com",
-            "misc",
-            [[settings.address, 0, getBytesEditSettings([3], [NEW_SETTINGS])]],
-            [[settings.address, 0, getBytesEditSettings([3], [NEW_SETTINGS])]]
-          );
-
-          await govPool.vote(3, wei("100000000000000000000"), [], true, { from: SECOND });
-
-          assert.equal((await validators.validatorsCount()).toFixed(), "0");
-          assert.equal(await govPool.getProposalState(3), ProposalState.SucceededFor);
-        });
-
-        it("should return SucceededAgainst state when quorum has reached and votes for and with validators but there count is 0", async () => {
-          await validators.createInternalProposal(3, "", [0, 0], [OWNER, SECOND]);
-          await validators.vote(1, wei("1000000000000"), true, true, { from: SECOND });
-          await validators.execute(1);
-
-          await govPool.createProposal(
-            "example.com",
-            "misc",
-            [[settings.address, 0, getBytesEditSettings([3], [NEW_SETTINGS])]],
-            [[settings.address, 0, getBytesEditSettings([3], [NEW_SETTINGS])]]
-          );
-
-          await govPool.vote(3, wei("100000000000000000000"), [], false, { from: SECOND });
-
-          assert.equal((await validators.validatorsCount()).toFixed(), "0");
-          assert.equal(await govPool.getProposalState(3), ProposalState.SucceededAgainst);
-        });
-
-        it("should return ValidatorVoting state when quorum has reached and votes for and with validators", async () => {
-          await govPool.createProposal(
-            "example.com",
-            "misc",
-            [[settings.address, 0, getBytesEditSettings([3], [NEW_SETTINGS])]],
-            [[settings.address, 0, getBytesEditSettings([3], [NEW_SETTINGS])]]
-          );
-
-          await govPool.vote(3, wei("100000000000000000000"), [], true, { from: SECOND });
-
-          await govPool.moveProposalToValidators(3);
-
-          assert.equal(await govPool.getProposalState(3), ProposalState.ValidatorVoting);
-        });
-
-        it("should return SucceededFor state when quorum has reached and votes for and with validators voted successful", async () => {
-          await govPool.createProposal(
-            "example.com",
-            "misc",
-            [[settings.address, 0, getBytesEditSettings([3], [NEW_SETTINGS])]],
-            [[settings.address, 0, getBytesEditSettings([3], [NEW_SETTINGS])]]
-          );
-
-          await govPool.vote(3, wei("100000000000000000000"), [], true, { from: SECOND });
-
-          await govPool.moveProposalToValidators(3);
-
-          await validators.vote(3, wei("1000000000000"), false, true, { from: SECOND });
-
-          assert.equal(await govPool.getProposalState(3), ProposalState.SucceededFor);
-        });
-
-        it("should return SucceededAgainst state when quorum has reached and votes for and with validators voted successful", async () => {
-          await govPool.createProposal(
-            "example.com",
-            "misc",
-            [[settings.address, 0, getBytesEditSettings([3], [NEW_SETTINGS])]],
-            [[settings.address, 0, getBytesEditSettings([3], [NEW_SETTINGS])]]
-          );
-
-          await govPool.vote(3, wei("100000000000000000000"), [], false, { from: SECOND });
-
-          await govPool.moveProposalToValidators(3);
-
-          await validators.vote(3, wei("1000000000000"), false, true, { from: SECOND });
-
-          assert.equal(await govPool.getProposalState(3), ProposalState.SucceededAgainst);
-        });
-
-        it("should return Defeated state when quorum has reached and votes for and with validators voted against", async () => {
-          await govPool.createProposal(
-            "example.com",
-            "misc",
-            [[settings.address, 0, getBytesEditSettings([3], [NEW_SETTINGS])]],
-            [[settings.address, 0, getBytesEditSettings([3], [NEW_SETTINGS])]]
-          );
-
-          await govPool.vote(3, wei("100000000000000000000"), [], true, { from: SECOND });
-
-          await govPool.moveProposalToValidators(3);
-
-          await validators.vote(3, wei("1000000000000"), false, false, { from: SECOND });
-
-          assert.equal(await govPool.getProposalState(3), ProposalState.Defeated);
-        });
-
-        it("should return Defeated state when quorum has reached and votes against and with validators voted against", async () => {
-          await govPool.createProposal(
-            "example.com",
-            "misc",
-            [[settings.address, 0, getBytesEditSettings([3], [NEW_SETTINGS])]],
-            [[settings.address, 0, getBytesEditSettings([3], [NEW_SETTINGS])]]
-          );
-
-          await govPool.vote(3, wei("100000000000000000000"), [], false, { from: SECOND });
-
-          await govPool.moveProposalToValidators(3);
-
-          await validators.vote(3, wei("1000000000000"), false, false, { from: SECOND });
-
-          assert.equal(await govPool.getProposalState(3), ProposalState.Defeated);
         });
       });
 
@@ -1726,8 +1332,6 @@
         await govPool.createProposal("example.com", "misc", [[settings.address, 0, bytes]], []);
         await govPool.vote(1, wei("1000"), [], true);
         await govPool.vote(1, wei("100000000000000000000"), [], true, { from: SECOND });
-<<<<<<< HEAD
-=======
 
         assert.equal((await govPool.getWithdrawableAssets(OWNER, ZERO_ADDR)).tokens.toFixed(), "0");
 
@@ -1766,54 +1370,12 @@
         );
         await govPool.vote(1, wei("1000"), [], false);
         await govPool.vote(1, wei("100000000000000000000"), [], false, { from: SECOND });
->>>>>>> 1b347d81
 
         assert.equal((await govPool.getWithdrawableAssets(OWNER, ZERO_ADDR)).tokens.toFixed(), "0");
 
         await govPool.moveProposalToValidators(1);
         await validators.vote(1, wei("100"), false, true);
         await validators.vote(1, wei("1000000000000"), false, true, { from: SECOND });
-<<<<<<< HEAD
-
-        assert.equal((await govPool.getWithdrawableAssets(OWNER, ZERO_ADDR)).tokens.toFixed(), wei("1000"));
-
-        await govPool.execute(1);
-
-        assert.equal((await govPool.getWithdrawableAssets(OWNER, ZERO_ADDR)).tokens.toFixed(), wei("1000"));
-
-        const addedSettings = await settings.settings(4);
-
-        assert.isTrue(addedSettings.earlyCompletion);
-        assert.isFalse(addedSettings.delegatedVotingAllowed);
-        assert.equal(addedSettings.duration, 1);
-        assert.equal(addedSettings.durationValidators, 1);
-        assert.equal(addedSettings.quorum, 1);
-        assert.equal(addedSettings.quorumValidators, 1);
-        assert.equal(addedSettings.minVotesForVoting, 1);
-        assert.equal(addedSettings.minVotesForCreating, 1);
-
-        assert.isTrue((await getProposalByIndex(1)).core.executed);
-      });
-
-      it("should add new settings with actions on against", async () => {
-        const bytes = getBytesAddSettings([NEW_SETTINGS]);
-
-        await govPool.createProposal(
-          "example.com",
-          "misc",
-          [[settings.address, 0, bytes]],
-          [[settings.address, 0, bytes]]
-        );
-        await govPool.vote(1, wei("1000"), [], false);
-        await govPool.vote(1, wei("100000000000000000000"), [], false, { from: SECOND });
-
-        assert.equal((await govPool.getWithdrawableAssets(OWNER, ZERO_ADDR)).tokens.toFixed(), "0");
-
-        await govPool.moveProposalToValidators(1);
-        await validators.vote(1, wei("100"), false, true);
-        await validators.vote(1, wei("1000000000000"), false, true, { from: SECOND });
-=======
->>>>>>> 1b347d81
 
         assert.equal((await govPool.getWithdrawableAssets(OWNER, ZERO_ADDR)).tokens.toFixed(), wei("1000"));
 
@@ -2412,42 +1974,9 @@
         await govPool.deposit(SECOND, wei("100000000000000000000"), [], { from: SECOND });
       });
 
-      it("should claim reward on For", async () => {
+      it("should claim reward", async () => {
         const bytes = getBytesAddSettings([NEW_SETTINGS]);
 
-        await govPool.createProposal("example.com", "misc", [[settings.address, 0, bytes]], []);
-        await govPool.vote(1, wei("1000"), [], true);
-        await govPool.vote(1, wei("100000000000000000000"), [], true, { from: SECOND });
-
-        await govPool.moveProposalToValidators(1);
-        await validators.vote(1, wei("100"), false, true);
-        await validators.vote(1, wei("1000000000000"), false, true, { from: SECOND });
-
-        assert.equal((await rewardToken.balanceOf(treasury)).toFixed(), "0");
-
-        let rewards = await govPool.getPendingRewards(OWNER, [1]);
-
-        assert.deepEqual(rewards.onchainRewards, ["0"]);
-        assert.deepEqual(rewards.offchainTokens, []);
-        assert.deepEqual(rewards.offchainRewards, []);
-
-        await govPool.execute(1);
-
-        assert.equal((await rewardToken.balanceOf(treasury)).toFixed(), wei("20000000000000000205"));
-
-        rewards = await govPool.getPendingRewards(OWNER, [1]);
-
-        assert.deepEqual(rewards.onchainRewards, [wei("1025")]);
-
-        await govPool.claimRewards([1]);
-
-        assert.equal((await rewardToken.balanceOf(OWNER)).toFixed(), wei("1025"));
-      });
-
-      it("should claim reward on Against", async () => {
-        const bytes = getBytesAddSettings([NEW_SETTINGS]);
-
-<<<<<<< HEAD
         await govPool.createProposal(
           "example.com",
           "misc",
@@ -2456,15 +1985,10 @@
         );
         await govPool.vote(1, wei("1000"), [], false);
         await govPool.vote(1, wei("100000000000000000000"), [], false, { from: SECOND });
-=======
-        await govPool.createProposal("example.com", "misc", [[settings.address, 0, bytes]], []);
-        await govPool.vote(1, wei("1000"), [], true);
-        await govPool.vote(1, wei("100000000000000000000"), [], true, { from: SECOND });
->>>>>>> 1b347d81
 
         await govPool.moveProposalToValidators(1);
-        await validators.vote(1, wei("100"), false, true);
-        await validators.vote(1, wei("1000000000000"), false, true, { from: SECOND });
+        await validators.vote(1, wei("100"), false);
+        await validators.vote(1, wei("1000000000000"), false, { from: SECOND });
 
         assert.equal((await rewardToken.balanceOf(treasury)).toFixed(), "0");
 
@@ -2701,7 +2225,7 @@
       it("should mint when balance < rewards", async () => {
         let newToken = await ERC20Mock.new("NT", "NT", 18);
 
-        NEW_SETTINGS.rewardsInfo.rewardToken = newToken.address;
+        NEW_SETTINGS.rewardToken = newToken.address;
 
         const bytes = getBytesEditSettings([1], [NEW_SETTINGS]);
 
@@ -2719,45 +2243,7 @@
           [[settings.address, 0, getBytesAddSettings([NEW_SETTINGS])]],
           []
         );
-        await govPool.vote(2, wei("1"), [], true);
-
-        assert.equal((await newToken.balanceOf(treasury)).toFixed(), "0");
-        assert.equal((await newToken.balanceOf(OWNER)).toFixed(), wei("0"));
-
-        await executeAndClaim(2, OWNER);
-
-        assert.equal((await newToken.balanceOf(treasury)).toFixed(), wei("0"));
-        assert.equal((await newToken.balanceOf(OWNER)).toFixed(), wei("16"));
-      });
-
-      it("should revert when mint failed", async () => {
-        let newToken = await ERC20.new("NT", "NT");
-
-        NEW_SETTINGS.rewardsInfo.rewardToken = newToken.address;
-
-        const bytes = getBytesEditSettings([1], [NEW_SETTINGS]);
-
-        await govPool.createProposal("example.com", "misc", [[settings.address, 0, bytes]], []);
-        await govPool.vote(1, wei("100000000000000000000"), [], true, { from: SECOND });
-
-        await govPool.moveProposalToValidators(1);
-        await validators.vote(1, wei("1000000000000"), false, true, { from: SECOND });
-
-        await govPool.execute(1);
-
-        await govPool.createProposal(
-          "example.com",
-          "misc",
-          [[settings.address, 0, getBytesAddSettings([NEW_SETTINGS])]],
-          []
-        );
-        await govPool.vote(2, wei("1"), [], true);
-<<<<<<< HEAD
-
-        assert.equal((await newToken.balanceOf(treasury)).toFixed(), "0");
-        assert.equal((await newToken.balanceOf(OWNER)).toFixed(), wei("0"));
-=======
->>>>>>> 1b347d81
+        await govPool.vote(2, wei("1"), []);
 
         await govPool.execute(2);
 
