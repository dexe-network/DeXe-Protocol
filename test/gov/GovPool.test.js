const { toBN, accounts, wei, fromWei } = require("../../scripts/utils/utils");
const { solidityPow } = require("../../scripts/utils/log-exp-math");
const { toPercent } = require("../utils/utils");
const {
  getBytesExecute,
  getBytesEditUrl,
  getBytesAddSettings,
  getBytesEditSettings,
  getBytesChangeExecutors,
  getBytesChangeBalances,
  getBytesSetERC20Address,
  getBytesSetERC721Address,
  getBytesDistributionProposal,
  getBytesApprove,
  getBytesApproveAll,
  getBytesSetNftMultiplierAddress,
  getBytesChangeVerifier,
  getBytesChangeBABTRestriction,
  getBytesGovExecute,
  getBytesGovClaimRewards,
  getBytesGovVote,
  getBytesGovDeposit,
  getBytesKeeperWithdrawTokens,
  getBytesGovVoteDelegated,
  getBytesSetCreditInfo,
  getBytesChangeVoteModifiers,
  getBytesMintExpertNft,
  getBytesDelegateTreasury,
  getBytesUndelegateTreasury,
} = require("../utils/gov-pool-utils");
<<<<<<< HEAD
const {
  getBytesChangeInternalBalances,
  getBytesChangeValidatorSettings,
  getBytesMonthlyWithdraw,
} = require("../utils/gov-validators-utils");

const { ZERO_ADDR, ETHER_ADDR, PRECISION } = require("../../scripts/utils/constants");
const { ProposalState, DEFAULT_CORE_PROPERTIES, ValidatorsProposalState, ProposalType } = require("../utils/constants");
=======
const { ZERO_ADDR, ETHER_ADDR, PRECISION, DECIMAL } = require("../../scripts/utils/constants");
const {
  ProposalState,
  DEFAULT_CORE_PROPERTIES,
  ValidatorsProposalState,
  ProposalType,
  VoteType,
} = require("../utils/constants");
>>>>>>> 38a25dec
const Reverter = require("../helpers/reverter");
const truffleAssert = require("truffle-assertions");
const { getCurrentBlockTime, setTime } = require("../helpers/block-helper");
const { impersonate } = require("../helpers/impersonator");
const { assert } = require("chai");
const ethSigUtil = require("@metamask/eth-sig-util");
const { web3 } = require("hardhat");

const ContractsRegistry = artifacts.require("ContractsRegistry");
const PoolRegistry = artifacts.require("PoolRegistry");
const CoreProperties = artifacts.require("CoreProperties");
const GovPool = artifacts.require("GovPool");
const DistributionProposal = artifacts.require("DistributionProposal");
const GovValidators = artifacts.require("GovValidators");
const GovSettings = artifacts.require("GovSettings");
const GovUserKeeper = artifacts.require("GovUserKeeper");
const ERC721EnumMock = artifacts.require("ERC721EnumerableMock");
const ERC721Multiplier = artifacts.require("ERC721Multiplier");
const ERC721Power = artifacts.require("ERC721Power");
const ERC721Expert = artifacts.require("ERC721Expert");
const ERC20Mock = artifacts.require("ERC20Mock");
const ERC20 = artifacts.require("ERC20");
const BABTMock = artifacts.require("BABTMock");
const ExecutorTransferMock = artifacts.require("ExecutorTransferMock");
const GovUserKeeperViewLib = artifacts.require("GovUserKeeperView");
const GovPoolCreateLib = artifacts.require("GovPoolCreate");
const GovPoolExecuteLib = artifacts.require("GovPoolExecute");
const GovPoolRewardsLib = artifacts.require("GovPoolRewards");
const GovPoolUnlockLib = artifacts.require("GovPoolUnlock");
const GovPoolVoteLib = artifacts.require("GovPoolVote");
const GovPoolViewLib = artifacts.require("GovPoolView");
const GovPoolStakingLib = artifacts.require("GovPoolStaking");
const GovPoolCreditLib = artifacts.require("GovPoolCredit");
const GovPoolOffchainLib = artifacts.require("GovPoolOffchain");

ContractsRegistry.numberFormat = "BigNumber";
PoolRegistry.numberFormat = "BigNumber";
CoreProperties.numberFormat = "BigNumber";
DistributionProposal.numberFormat = "BigNumber";
GovPool.numberFormat = "BigNumber";
GovValidators.numberFormat = "BigNumber";
GovSettings.numberFormat = "BigNumber";
GovUserKeeper.numberFormat = "BigNumber";
ERC721EnumMock.numberFormat = "BigNumber";
ERC721Expert.numberFormat = "BigNumber";
ERC20Mock.numberFormat = "BigNumber";
ERC20.numberFormat = "BigNumber";
BABTMock.numberFormat = "BigNumber";
ExecutorTransferMock.numberFormat = "BigNumber";

describe("GovPool", () => {
  let OWNER;
  let SECOND;
  let THIRD;
  let FOURTH;
  let FIFTH;
  let SIXTH;
  let FACTORY;
  let NOTHING;

  let contractsRegistry;
  let coreProperties;
  let poolRegistry;

  let token;
  let nft;
  let nftPower;
  let rewardToken;
  let nftMultiplier;
  let babt;

  let settings;
  let expertNft;
  let dexeExpertNft;
  let validators;
  let userKeeper;
  let dp;
  let govPool;

  const reverter = new Reverter();

  const getProposalByIndex = async (index) => (await govPool.getProposals(index - 1, 1))[0].proposal;

  async function depositAndVote(
    proposalId,
    depositAmount,
    depositNftIds,
    voteAmount,
    voteNftIds,
    from,
    isVoteFor = true
  ) {
    await govPool.multicall(
      [
        getBytesGovDeposit(from, depositAmount, depositNftIds),
        getBytesGovVote(proposalId, voteAmount, voteNftIds, isVoteFor),
      ],
      { from: from }
    );
  }

  async function executeAndClaim(proposalId, from) {
    await govPool.multicall([getBytesGovExecute(proposalId), getBytesGovClaimRewards([proposalId])], { from: from });
  }

<<<<<<< HEAD
  async function createInternalProposal(proposalType, description, amounts, users, from) {
    let data;
    switch (proposalType) {
      case ProposalType.ChangeSettings:
        data = getBytesChangeValidatorSettings(amounts);
        break;
      case ProposalType.ChangeBalances:
        data = getBytesChangeInternalBalances(amounts, users);
        break;
      case ProposalType.MonthlyWithdraw:
        data = getBytesMonthlyWithdraw(users.slice(0, users.length - 1), amounts, users[users.length - 1]);
        break;
      case ProposalType.OffchainProposal:
        data = "0x";
        break;
      default:
        assert.isTrue(false);
    }
    await validators.createInternalProposal(proposalType, description, data, { from: from });
  }

  function tokensToVotes(tokenNumber) {
    return toBN(solidityPow(wei(tokenNumber), "997000000000000000"));
=======
  async function tokensToVotes(tokenNumber) {
    return weiToVotes(wei(tokenNumber));
  }

  async function weiToVotes(tokenNumber, user = "", treasuryVote = false) {
    let voteModifier;
    if (user) {
      voteModifier = await govPool.getVoteModifierForUser(user);
    } else {
      voteModifier = (await govPool.getVoteModifiers())[0];
    }

    if (treasuryVote) {
      const treasuryVoteCoefficient = toBN(
        toBN(toBN(tokenNumber).times(PRECISION).toFixed(0))
          .idiv((await userKeeper.getTotalVoteWeight()).toFixed(0))
          .toFixed(0)
      )
        .idiv(10)
        .toFixed(0);

      voteModifier = toBN(voteModifier.minus(treasuryVoteCoefficient).toFixed());
    }

    if (voteModifier.lte(PRECISION)) {
      return toBN(tokenNumber);
    }

    return toBN(solidityPow(tokenNumber, voteModifier.times(DECIMAL).idiv(PRECISION).decimalPlaces(0)));
>>>>>>> 38a25dec
  }

  before("setup", async () => {
    OWNER = await accounts(0);
    SECOND = await accounts(1);
    THIRD = await accounts(2);
    FOURTH = await accounts(3);
    FIFTH = await accounts(4);
    SIXTH = await accounts(5);
    FACTORY = await accounts(6);
    NOTHING = await accounts(9);

    const govUserKeeperViewLib = await GovUserKeeperViewLib.new();

    const govPoolCreateLib = await GovPoolCreateLib.new();
    const govPoolExecuteLib = await GovPoolExecuteLib.new();
    const govPoolRewardsLib = await GovPoolRewardsLib.new();
    const govPoolUnlockLib = await GovPoolUnlockLib.new();
    const govPoolVoteLib = await GovPoolVoteLib.new();
    const govPoolViewLib = await GovPoolViewLib.new();
    const govPoolStakingLib = await GovPoolStakingLib.new();
    const govPoolCreditLib = await GovPoolCreditLib.new();
    const govPoolOffchainLib = await GovPoolOffchainLib.new();

    await GovUserKeeper.link(govUserKeeperViewLib);

    await GovPool.link(govPoolCreateLib);
    await GovPool.link(govPoolExecuteLib);
    await GovPool.link(govPoolRewardsLib);
    await GovPool.link(govPoolUnlockLib);
    await GovPool.link(govPoolVoteLib);
    await GovPool.link(govPoolViewLib);
    await GovPool.link(govPoolStakingLib);
    await GovPool.link(govPoolCreditLib);
    await GovPool.link(govPoolOffchainLib);

    contractsRegistry = await ContractsRegistry.new();
    const _coreProperties = await CoreProperties.new();
    const _poolRegistry = await PoolRegistry.new();
    dexeExpertNft = await ERC721Expert.new();
    babt = await BABTMock.new();
    token = await ERC20Mock.new("Mock", "Mock", 18);
    nft = await ERC721EnumMock.new("Mock", "Mock");

    nftMultiplier = await ERC721Multiplier.new();
    await nftMultiplier.__ERC721Multiplier_init("NFTMultiplierMock", "NFTMM");

    nftPower = await ERC721Power.new();
    await nftPower.__ERC721Power_init(
      "NFTPowerMock",
      "NFTPM",
      (await getCurrentBlockTime()) + 200,
      token.address,
      toPercent("90"),
      toPercent("0.01"),
      "540"
    );

    rewardToken = await ERC20Mock.new("REWARD", "RWD", 18);

    await contractsRegistry.__OwnableContractsRegistry_init();

    await contractsRegistry.addProxyContract(await contractsRegistry.CORE_PROPERTIES_NAME(), _coreProperties.address);
    await contractsRegistry.addProxyContract(await contractsRegistry.POOL_REGISTRY_NAME(), _poolRegistry.address);

    await contractsRegistry.addContract(await contractsRegistry.POOL_FACTORY_NAME(), FACTORY);

    await contractsRegistry.addContract(await contractsRegistry.TREASURY_NAME(), ETHER_ADDR);
    await contractsRegistry.addContract(await contractsRegistry.DIVIDENDS_NAME(), NOTHING);
    await contractsRegistry.addContract(await contractsRegistry.INSURANCE_NAME(), NOTHING);

    await contractsRegistry.addContract(await contractsRegistry.DEXE_EXPERT_NFT_NAME(), dexeExpertNft.address);
    await contractsRegistry.addContract(await contractsRegistry.BABT_NAME(), babt.address);

    coreProperties = await CoreProperties.at(await contractsRegistry.getCorePropertiesContract());
    poolRegistry = await PoolRegistry.at(await contractsRegistry.getPoolRegistryContract());

    await coreProperties.__CoreProperties_init(DEFAULT_CORE_PROPERTIES);
    await poolRegistry.__OwnablePoolContractsRegistry_init();
    await dexeExpertNft.__ERC721Expert_init("Global", "Global");

    await contractsRegistry.injectDependencies(await contractsRegistry.CORE_PROPERTIES_NAME());
    await contractsRegistry.injectDependencies(await contractsRegistry.POOL_REGISTRY_NAME());

    await reverter.snapshot();
  });

  afterEach(reverter.revert);

  async function deployPool(poolParams) {
    const NAME = await poolRegistry.GOV_POOL_NAME();

    settings = await GovSettings.new();
    validators = await GovValidators.new();
    userKeeper = await GovUserKeeper.new();
    dp = await DistributionProposal.new();
    expertNft = await ERC721Expert.new();
    govPool = await GovPool.new();

    await settings.__GovSettings_init(
      govPool.address,
      dp.address,
      validators.address,
      userKeeper.address,
      poolParams.settingsParams.proposalSettings,
      poolParams.settingsParams.additionalProposalExecutors
    );

    await validators.__GovValidators_init(
      poolParams.validatorsParams.name,
      poolParams.validatorsParams.symbol,
      [
        poolParams.validatorsParams.proposalSettings.duration,
        poolParams.validatorsParams.proposalSettings.executionDelay,
        poolParams.validatorsParams.proposalSettings.quorum,
      ],
      poolParams.validatorsParams.validators,
      poolParams.validatorsParams.balances
    );
    await userKeeper.__GovUserKeeper_init(
      poolParams.userKeeperParams.tokenAddress,
      poolParams.userKeeperParams.nftAddress,
      poolParams.userKeeperParams.totalPowerInTokens,
      poolParams.userKeeperParams.nftsTotalSupply
    );

    await dp.__DistributionProposal_init(govPool.address);
    await expertNft.__ERC721Expert_init("Mock Expert Nft", "MCKEXPNFT");
    await govPool.__GovPool_init(
      [settings.address, userKeeper.address, dp.address, validators.address, expertNft.address, nftMultiplier.address],
      wei("1", 25),
      wei("1", 25),
      OWNER,
      poolParams.onlyBABTHolders,
      poolParams.deployerBABTid,
      poolParams.descriptionURL,
      poolParams.name
    );

    await settings.transferOwnership(govPool.address);
    await validators.transferOwnership(govPool.address);
    await userKeeper.transferOwnership(govPool.address);
    await expertNft.transferOwnership(govPool.address);

    await poolRegistry.addProxyPool(NAME, govPool.address, {
      from: FACTORY,
    });

    await poolRegistry.injectDependenciesToExistingPools(NAME, 0, 10);
  }

  async function getPoolParameters(nftAddress) {
    return {
      settingsParams: {
        proposalSettings: [
          {
            earlyCompletion: false,
            delegatedVotingAllowed: false,
            validatorsVote: true,
            duration: 700,
            durationValidators: 800,
            quorum: PRECISION.times("71").toFixed(),
            quorumValidators: PRECISION.times("100").toFixed(),
            minVotesForVoting: nftAddress === nftPower.address ? 0 : wei("20"),
            minVotesForCreating: wei("3"),
            executionDelay: 0,
            rewardsInfo: {
              rewardToken: rewardToken.address,
              creationReward: wei("10"),
              executionReward: wei("5"),
              voteForRewardsCoefficient: PRECISION.toFixed(),
              voteAgainstRewardsCoefficient: PRECISION.toFixed(),
            },
            executorDescription: "default",
          },
          {
            earlyCompletion: true,
            delegatedVotingAllowed: false,
            validatorsVote: true,
            duration: 500,
            durationValidators: 600,
            quorum: PRECISION.times("51").toFixed(),
            quorumValidators: PRECISION.times("61").toFixed(),
            minVotesForVoting: wei("10"),
            minVotesForCreating: wei("2"),
            executionDelay: 0,
            rewardsInfo: {
              rewardToken: rewardToken.address,
              creationReward: wei("10"),
              executionReward: wei("5"),
              voteForRewardsCoefficient: PRECISION.toFixed(),
              voteAgainstRewardsCoefficient: PRECISION.toFixed(),
            },
            executorDescription: "internal",
          },
          {
            earlyCompletion: false,
            delegatedVotingAllowed: true,
            validatorsVote: true,
            duration: 600,
            durationValidators: 800,
            quorum: PRECISION.times("71").toFixed(),
            quorumValidators: PRECISION.times("100").toFixed(),
            minVotesForVoting: wei("20"),
            minVotesForCreating: wei("3"),
            executionDelay: 0,
            rewardsInfo: {
              rewardToken: rewardToken.address,
              creationReward: wei("10"),
              executionReward: wei("5"),
              voteForRewardsCoefficient: PRECISION.toFixed(),
              voteAgainstRewardsCoefficient: PRECISION.toFixed(),
            },
            executorDescription: "DP",
          },
          {
            earlyCompletion: true,
            delegatedVotingAllowed: false,
            validatorsVote: true,
            duration: 500,
            durationValidators: 600,
            quorum: PRECISION.times("51").toFixed(),
            quorumValidators: PRECISION.times("61").toFixed(),
            minVotesForVoting: wei("10"),
            minVotesForCreating: wei("2"),
            executionDelay: 0,
            rewardsInfo: {
              rewardToken: rewardToken.address,
              creationReward: wei("10"),
              executionReward: wei("5"),
              voteForRewardsCoefficient: PRECISION.toFixed(),
              voteAgainstRewardsCoefficient: PRECISION.toFixed(),
            },
            executorDescription: "validators",
          },
        ],
        additionalProposalExecutors: [],
      },
      validatorsParams: {
        name: "Validator Token",
        symbol: "VT",
        proposalSettings: {
          duration: 600,
          executionDelay: 0,
          quorum: PRECISION.times("51").toFixed(),
        },
        validators: [OWNER, SECOND],
        balances: [wei("100"), wei("1000000000000")],
      },
      userKeeperParams: {
        tokenAddress: token.address,
        nftAddress: nftAddress,
        totalPowerInTokens: wei("33000"),
        nftsTotalSupply: 33,
      },
      verifier: OWNER,
      onlyBABTHolders: false,
      deployerBABTid: 1,
      descriptionURL: "example.com",
      name: "Pool name",
    };
  }

  async function setupTokens() {
    await token.mint(OWNER, wei("100000000000"));
    await token.approve(userKeeper.address, wei("10000000000"));

    for (let i = 1; i < 10; i++) {
      await nft.safeMint(OWNER, i);
      await nft.approve(userKeeper.address, i);
    }

    await rewardToken.mint(govPool.address, wei("10000000000000000000000"));
  }

  async function setNftMultiplierAddress(addr) {
    const bytesSetAddress = getBytesSetNftMultiplierAddress(addr);

    await govPool.createProposal("example.com", "misc", [[govPool.address, 0, bytesSetAddress]], []);

    const proposalId = await govPool.latestProposalId();

    await govPool.vote(proposalId, wei("1000"), [], true);
    await govPool.vote(proposalId, wei("100000000000000000000"), [], true, { from: SECOND });

    await govPool.moveProposalToValidators(proposalId);
    await validators.vote(proposalId, wei("100"), false, true);
    await validators.vote(proposalId, wei("1000000000000"), false, true, { from: SECOND });

    await govPool.execute(proposalId);
  }

  async function changeVoteModifiers(regularModifier, expertModifier, voteFoo = null) {
    const bytesChangeVoteModifiers = getBytesChangeVoteModifiers(regularModifier, expertModifier);

    await govPool.createProposal("example.com", "misc", [[govPool.address, 0, bytesChangeVoteModifiers]], []);

    const proposalId = await govPool.latestProposalId();

    if (voteFoo) {
      await voteFoo(proposalId);
    } else {
      await govPool.vote(proposalId, wei("1000"), [], true);
      await govPool.vote(proposalId, wei("100000000000000000000"), [], true, { from: SECOND });

      if ((await govPool.getProposalState(proposalId)) == ProposalState.Voting) {
        await govPool.vote(proposalId, wei("24999900000000000000000000"), [], true, {
          from: SECOND,
        });
      }

      await govPool.moveProposalToValidators(proposalId);
      await validators.vote(proposalId, wei("100"), false, true);
      await validators.vote(proposalId, wei("1000000000000"), false, true, { from: SECOND });
    }

    await govPool.execute(proposalId);
  }

  async function setExpert(addr, voteFoo = null) {
    const bytesMint = getBytesMintExpertNft(addr, "URI");
    await govPool.createProposal("example.com", "misc", [[expertNft.address, 0, bytesMint]], []);

    const proposalId = await govPool.latestProposalId();
    if (voteFoo) {
      await voteFoo(proposalId);
    } else {
      await govPool.vote(proposalId, wei("1000"), [], true);
      await govPool.vote(proposalId, wei("100000000000000000000"), [], true, { from: SECOND });

      if ((await govPool.getProposalState(proposalId)) == ProposalState.Voting) {
        const balance = await userKeeper.tokenBalance(SECOND, VoteType.PersonalVote);
        const availableBalance = toBN(balance[0]).minus(balance[1]).minus(wei("100000000000000000000"));

        if (availableBalance.gt("0")) {
          await govPool.vote(proposalId, availableBalance, [], true, {
            from: SECOND,
          });
        }
      }

      await setTime((await getCurrentBlockTime()) + 999);

      await govPool.moveProposalToValidators(proposalId);
      await validators.vote(proposalId, wei("100"), false, true);
      await validators.vote(proposalId, wei("1000000000000"), false, true, { from: SECOND });
    }

    await govPool.execute(proposalId);
  }

  async function delegateTreasury(addr, amount, nftIds) {
    if (!(await govPool.getExpertStatus(addr))) {
      await setExpert(addr);
    }

    await token.mint(govPool.address, amount);

    for (let i of nftIds) {
      await nft.safeMint(govPool.address, i);
    }

    const bytesDelegateTreasury = getBytesDelegateTreasury(addr, amount, nftIds);

    await govPool.createProposal("example.com", "misc", [[govPool.address, 0, bytesDelegateTreasury]], []);

    const proposalId = await govPool.latestProposalId();

    await govPool.vote(proposalId, wei("1000"), [], true);
    await govPool.vote(proposalId, wei("100000000000000000000"), [], true, { from: SECOND });

    if ((await govPool.getProposalState(proposalId)) == ProposalState.Voting) {
      const balance = await userKeeper.tokenBalance(SECOND, VoteType.PersonalVote);
      await govPool.vote(proposalId, toBN(balance[0]).minus(balance[1]).minus(wei("100000000000000000000")), [], true, {
        from: SECOND,
      });
    }

    await govPool.moveProposalToValidators(proposalId);
    await validators.vote(proposalId, wei("1000000000000"), false, true, { from: SECOND });
    await govPool.execute(proposalId);
  }

  async function undelegateTreasury(addr, amount, nftIds, isActionFor = true) {
    const bytesUndelegateTreasury = getBytesUndelegateTreasury(addr, amount, nftIds);
    const bytesUndelegateTreasuryThird = getBytesUndelegateTreasury(THIRD, amount, []);

    await govPool.createProposal(
      "example.com",
      "misc",
      isActionFor
        ? [
            [govPool.address, 0, bytesUndelegateTreasury],
            [govPool.address, 0, bytesUndelegateTreasuryThird],
          ]
        : [[govPool.address, 0, getBytesEditUrl("example.com")]],
      isActionFor ? [[govPool.address, 0, bytesUndelegateTreasury]] : [[govPool.address, 0, bytesUndelegateTreasury]]
    );

    const proposalId = await govPool.latestProposalId();

    await govPool.vote(proposalId, wei("1000"), [], true);
    await govPool.vote(proposalId, wei("100000000000000000000"), [], true, { from: SECOND });

    if ((await govPool.getProposalState(proposalId)) == ProposalState.Voting) {
      const balance = await userKeeper.tokenBalance(SECOND, VoteType.PersonalVote);
      await govPool.vote(proposalId, toBN(balance[0]).minus(balance[1]).minus(wei("100000000000000000000")), [], true, {
        from: SECOND,
      });
    }

    await govPool.moveProposalToValidators(proposalId);
    await validators.vote(proposalId, wei("1000000000000"), false, true, { from: SECOND });
    await govPool.execute(proposalId);
  }

  const assertBalanceDistribution = (balances, coefficients, tolerance) => {
    for (let i = 0; i < balances.length - 1; i++) {
      const epsilon = coefficients[i] + coefficients[i + 1];

      const lhs = balances[i].idiv(wei("1")).times(coefficients[i + 1]);
      const rhs = balances[i + 1].idiv(wei("1")).times(coefficients[i]);

      assert.closeTo(lhs.toNumber(), rhs.toNumber(), tolerance + epsilon);
    }
  };

  const assertNoZerosBalanceDistribution = (balances, coefficients, tolerance = 0) => {
    balances.forEach((balance) => assert.notEqual(balance.toFixed(), "0"));

    assertBalanceDistribution(balances, coefficients, tolerance);
  };

  describe("Fullfat GovPool", () => {
    let POOL_PARAMETERS;

    beforeEach("setup", async () => {
      POOL_PARAMETERS = await getPoolParameters(nft.address);

      await deployPool(POOL_PARAMETERS);
      await setupTokens();
    });

    describe("init()", () => {
      it("should correctly set all parameters", async () => {
        const contracts = await govPool.getHelperContracts();

        assert.equal(contracts.settings, settings.address);
        assert.equal(contracts.userKeeper, userKeeper.address);
        assert.equal(contracts.validators, validators.address);
        assert.equal(contracts.distributionProposal, dp.address);
      });
    });

    describe("access", () => {
      it("should not initialize twice", async () => {
        await truffleAssert.reverts(
          govPool.__GovPool_init(
            [
              settings.address,
              userKeeper.address,
              dp.address,
              validators.address,
              expertNft.address,
              nftMultiplier.address,
            ],
            wei("1.3", 25),
            wei("1.132", 25),
            OWNER,
            POOL_PARAMETERS.onlyBABTHolders,
            POOL_PARAMETERS.deployerBABTid,
            POOL_PARAMETERS.descriptionURL,
            POOL_PARAMETERS.name
          ),
          "Initializable: contract is already initialized"
        );
      });

      it("should not set dependencies from non dependant", async () => {
        await truffleAssert.reverts(govPool.setDependencies(OWNER, "0x"), "Dependant: not an injector");
      });
    });

    describe("deposit()", () => {
      it("should deposit tokens", async () => {
        assert.equal(
          (await userKeeper.tokenBalance(OWNER, VoteType.PersonalVote)).totalBalance.toFixed(),
          wei("100000000000")
        );
        assert.equal(
          (await userKeeper.tokenBalance(OWNER, VoteType.PersonalVote)).ownedBalance.toFixed(),
          wei("100000000000")
        );

        assert.equal((await userKeeper.nftBalance(OWNER, VoteType.PersonalVote)).totalBalance.toFixed(), "9");
        assert.equal((await userKeeper.nftBalance(OWNER, VoteType.PersonalVote)).ownedBalance.toFixed(), "9");

        await govPool.deposit(OWNER, wei("100"), [1, 2, 3]);

        assert.equal(
          (await userKeeper.tokenBalance(OWNER, VoteType.PersonalVote)).totalBalance.toFixed(),
          wei("100000000000")
        );
        assert.equal(
          (await userKeeper.tokenBalance(OWNER, VoteType.PersonalVote)).ownedBalance.toFixed(),
          wei("99999999900")
        );

        assert.equal((await userKeeper.nftBalance(OWNER, VoteType.PersonalVote)).totalBalance.toFixed(), "9");
        assert.equal((await userKeeper.nftBalance(OWNER, VoteType.PersonalVote)).ownedBalance.toFixed(), "6");
      });
    });

    describe("request(),", () => {
      it("should deposit tokens", async () => {
        await govPool.deposit(OWNER, wei("100"), [1, 2, 3]);

        await govPool.delegate(OWNER, wei("100"), [1, 2, 3]);

        await govPool.request(OWNER, wei("50"), [1, 2]);

        assert.equal((await userKeeper.tokenBalance(OWNER, VoteType.MicropoolVote)).totalBalance.toFixed(), wei("100"));
        assert.equal((await userKeeper.tokenBalance(OWNER, VoteType.MicropoolVote)).ownedBalance.toFixed(), wei("50"));

        assert.equal((await userKeeper.nftBalance(OWNER, VoteType.MicropoolVote)).totalBalance.toFixed(), "3");
        assert.equal((await userKeeper.nftBalance(OWNER, VoteType.MicropoolVote)).ownedBalance.toFixed(), "2");
      });
    });

    describe("unlock()", () => {
      let startTime;

      beforeEach("setup", async () => {
        await govPool.deposit(OWNER, wei("1000"), [1, 2, 3, 4]);

        await govPool.createProposal("example.com", "misc", [[SECOND, 0, getBytesApprove(SECOND, 1)]], []);
        await govPool.createProposal("example.com", "misc", [[THIRD, 0, getBytesApprove(SECOND, 1)]], []);

        startTime = await getCurrentBlockTime();

        await govPool.vote(1, wei("100"), [2], true);
        await govPool.vote(2, wei("50"), [], true);
      });

      it("should unlock all", async () => {
        const beforeUnlock = await govPool.getWithdrawableAssets(OWNER, ZERO_ADDR);

        assert.equal(beforeUnlock.tokens.toFixed(), wei("900"));
        assert.deepEqual(
          beforeUnlock.nfts.map((e) => e.toFixed()),
          ["1", "3", "4"]
        );

        await setTime(startTime + 1000);
        await govPool.unlock(OWNER, VoteType.PersonalVote);

        const afterUnlock = await govPool.getWithdrawableAssets(OWNER, ZERO_ADDR);

        assert.equal(afterUnlock.tokens.toFixed(), wei("1000"));
        assert.deepEqual(
          afterUnlock.nfts.map((e) => e.toFixed()),
          ["1", "2", "3", "4"]
        );
      });

      it("should revert if pass wrong vote type", async () => {
        await truffleAssert.reverts(govPool.unlock(OWNER, VoteType.DelegatedVote), "Gov: invalid vote type");
      });
    });

    describe("createProposal()", () => {
      beforeEach("", async () => {
        await govPool.deposit(OWNER, 1, [1]);
      });

      it("should not create proposal with empty actions", async () => {
        await truffleAssert.reverts(govPool.createProposal("example.com", "misc", [], []), "Gov: invalid array length");
      });

      it("should not create proposal if insufficient deposited amount", async () => {
        await govPool.withdraw(OWNER, 0, [1]);

        await truffleAssert.reverts(
          govPool.createProposal("example.com", "misc", [[SECOND, 0, getBytesApprove(SECOND, 1)]], []),
          "Gov: low creating power"
        );
      });

      it("should create 2 proposals", async () => {
        await govPool.createProposal("example.com", "misc", [[SECOND, 0, getBytesApprove(SECOND, 1)]], []);

        let proposal = await getProposalByIndex(1);
        let defaultSettings = POOL_PARAMETERS.settingsParams.proposalSettings[0];

        assert.equal(proposal.core.settings[0], defaultSettings.earlyCompletion);
        assert.equal(proposal.core.settings[1], defaultSettings.delegatedVotingAllowed);
        assert.equal(proposal.core.settings[2], defaultSettings.validatorsVote);
        assert.equal(proposal.core.settings[3], defaultSettings.duration);
        assert.equal(proposal.core.settings[4], defaultSettings.durationValidators);
        assert.equal(proposal.core.settings[5], defaultSettings.quorum);
        assert.equal(proposal.core.settings[6], defaultSettings.quorumValidators);
        assert.equal(proposal.core.settings[7], defaultSettings.minVotesForVoting);
        assert.equal(proposal.core.settings[8], defaultSettings.minVotesForCreating);
        assert.equal(proposal.core.settings[9], defaultSettings.executionDelay);

        assert.isFalse(proposal.core.executed);
        assert.equal(proposal.descriptionURL, "example.com");
        assert.deepEqual(proposal.actionsOnFor[0].data, getBytesApprove(SECOND, 1));
        assert.deepEqual(proposal.actionsOnAgainst, []);
        assert.equal((await govPool.getProposalRequiredQuorum(1)).toFixed(), wei("71000023430"));

        await govPool.createProposal("example2.com", "misc", [[THIRD, 0, getBytesApprove(SECOND, 2)]], []);
        proposal = await getProposalByIndex(2);

        assert.equal(proposal.core.settings[0], defaultSettings.earlyCompletion);
        assert.equal(proposal.core.settings[1], defaultSettings.delegatedVotingAllowed);
        assert.equal(proposal.core.settings[2], defaultSettings.validatorsVote);
        assert.equal(proposal.core.settings[3], defaultSettings.duration);
        assert.equal(proposal.core.settings[4], defaultSettings.durationValidators);
        assert.equal(proposal.core.settings[5], defaultSettings.quorum);
        assert.equal(proposal.core.settings[6], defaultSettings.quorumValidators);
        assert.equal(proposal.core.settings[7], defaultSettings.minVotesForVoting);
        assert.equal(proposal.core.settings[8], defaultSettings.minVotesForCreating);
        assert.equal(proposal.core.settings[9], defaultSettings.executionDelay);

        assert.isFalse(proposal.core.executed);
        assert.equal(proposal.descriptionURL, "example2.com");
        assert.deepEqual(proposal.actionsOnFor[0].data, getBytesApprove(SECOND, 2));
        assert.deepEqual(proposal.actionsOnAgainst, []);
        assert.equal((await govPool.getProposalRequiredQuorum(2)).toFixed(), wei("71000023430"));

        assert.equal((await govPool.getProposalRequiredQuorum(3)).toFixed(), "0");
      });

      it("should not create proposal due to low voting power", async () => {
        await truffleAssert.reverts(
          govPool.createProposal("", "misc", [[SECOND, 0, getBytesApprove(SECOND, 1)]], [], { from: SECOND }),
          "Gov: low creating power"
        );
      });

      it("should create proposal if user is Expert even due to low voting power", async () => {
        await dexeExpertNft.mint(SECOND, "");

        assert.isOk(
          await govPool.createProposal("", "misc", [[SECOND, 0, getBytesApprove(SECOND, 1)]], [], { from: SECOND })
        );
      });

      describe("validators", () => {
        it("should not create validators proposal if executors > 1", async () => {
          await truffleAssert.reverts(
            govPool.createProposal(
              "example.com",
              "misc",
              [
                [settings.address, 0, getBytesAddSettings([POOL_PARAMETERS.settingsParams.proposalSettings[2]])],
                [validators.address, 0, getBytesChangeBalances([wei("10")], [THIRD])],
              ],
              []
            ),
            "Gov: invalid executors length"
          );
        });

        it("should revert when creating validator proposal with non zero value", async () => {
          await truffleAssert.reverts(
            govPool.createProposal(
              "example.com",
              "misc",
              [[validators.address, 1, getBytesChangeBalances([wei("10")], [THIRD])]],
              []
            ),
            "Gov: invalid internal data"
          );
        });
      });

      describe("DP", () => {
        it("should revert when creating DP proposal with wrong proposal id", async () => {
          await truffleAssert.reverts(
            govPool.createProposal(
              "example.com",
              "misc",
              [[dp.address, 0, getBytesDistributionProposal(2, token.address, wei("100"))]],
              []
            ),
            "Gov: invalid proposalId"
          );
        });

        it("should revert when creating DP proposal with non zero value", async () => {
          await truffleAssert.reverts(
            govPool.createProposal(
              "example.com",
              "misc",
              [
                [token.address, 1, getBytesApprove(dp.address, wei("100"))],
                [dp.address, 0, getBytesDistributionProposal(1, token.address, wei("100"))],
              ],
              []
            ),
            "Gov: invalid internal data"
          );
        });
      });

      describe("internal", () => {
        it("should create multi internal proposal", async () => {
          await truffleAssert.passes(
            govPool.createProposal(
              "example.com",
              "misc",
              [
                [settings.address, 0, getBytesAddSettings([POOL_PARAMETERS.settingsParams.proposalSettings[2]])],
                [userKeeper.address, 0, getBytesSetERC20Address(token.address)],
                [userKeeper.address, 0, getBytesSetERC721Address(token.address, wei("1"), 1)],
              ],
              []
            ),
            "pass"
          );
        });

        it("should revert when creating internal proposal with non zero value", async () => {
          await truffleAssert.reverts(
            govPool.createProposal(
              "example.com",
              "misc",
              [[settings.address, 1, getBytesEditSettings([4], [POOL_PARAMETERS.settingsParams.proposalSettings[0]])]],
              []
            ),
            "Gov: invalid internal data"
          );

          await truffleAssert.passes(
            govPool.createProposal(
              "example.com",
              "misc",
              [[settings.address, 0, getBytesEditSettings([4], [POOL_PARAMETERS.settingsParams.proposalSettings[0]])]],
              []
            ),
            "Created"
          );
        });
      });

      describe("existing", () => {
        const NEW_SETTINGS = {
          earlyCompletion: true,
          delegatedVotingAllowed: false,
          validatorsVote: false,
          duration: 70,
          durationValidators: 800,
          quorum: PRECISION.times("1").toFixed(),
          quorumValidators: PRECISION.times("1").toFixed(),
          minVotesForVoting: 0,
          minVotesForCreating: 0,
          executionDelay: 0,
          rewardsInfo: {
            rewardToken: ZERO_ADDR,
            creationReward: 0,
            executionReward: 0,
            voteForRewardsCoefficient: 0,
            voteAgainstRewardsCoefficient: 0,
          },
          executorDescription: "new_settings",
        };

        beforeEach("setup", async () => {
          await govPool.createProposal(
            "example.com",
            "misc",
            [
              [settings.address, 0, getBytesAddSettings([NEW_SETTINGS])],
              [settings.address, 0, getBytesChangeExecutors([THIRD], [4])],
            ],
            []
          );

          await token.mint(SECOND, wei("100000000000000000000"));
          await token.approve(userKeeper.address, wei("100000000000000000000"), { from: SECOND });

          await depositAndVote(1, wei("1000"), [], wei("1000"), [], OWNER);
          await depositAndVote(1, wei("100000000000000000000"), [], wei("100000000000000000000"), [], SECOND);

          await govPool.moveProposalToValidators(1);

          await validators.vote(1, wei("1000000000000"), false, true, { from: SECOND });

          await govPool.execute(1);
        });

        it("should create trusted proposal", async () => {
          await govPool.createProposal(
            "example.com",
            "misc",
            [
              [THIRD, 0, getBytesApprove(OWNER, 1)],
              [THIRD, 0, getBytesApproveAll(OWNER, true)],
            ],
            []
          );

          const proposal = await getProposalByIndex(2);

          assert.equal(toBN(proposal.core.settings.quorum).toFixed(), NEW_SETTINGS.quorum);
        });

        it("should create default proposal", async () => {
          await govPool.createProposal(
            "example.com",
            "misc",
            [
              [THIRD, 0, getBytesAddSettings([NEW_SETTINGS])],
              [THIRD, 0, getBytesAddSettings([NEW_SETTINGS])],
            ],
            []
          );

          const proposal = await getProposalByIndex(2);

          assert.equal(
            toBN(proposal.core.settings.quorum).toFixed(),
            POOL_PARAMETERS.settingsParams.proposalSettings[0].quorum
          );
        });
      });
    });

    describe("voting", () => {
      beforeEach("setup", async () => {
        await govPool.deposit(OWNER, wei("1000"), [1, 2, 3, 4]);

        await govPool.createProposal("example.com", "misc", [[SECOND, 0, getBytesApprove(SECOND, 1)]], []);
        await govPool.createProposal("example.com", "misc", [[THIRD, 0, getBytesApprove(SECOND, 1)]], []);
      });

      describe("vote() tokens", () => {
        it("should vote for two proposals", async () => {
          await govPool.vote(1, wei("70"), [], true);
          await govPool.vote(1, wei("30"), [], false);
          await govPool.vote(2, wei("50"), [], false);

          let proposal = await getProposalByIndex(1);

          assert.equal(proposal.descriptionURL, "example.com");
          assert.equal(proposal.core.votesFor, (await tokensToVotes(70)).toFixed());
          assert.equal(proposal.core.votesAgainst, (await tokensToVotes(30)).toFixed());

          proposal = await getProposalByIndex(2);

          assert.equal(proposal.core.votesFor, "0");
          assert.equal(proposal.core.votesAgainst, (await tokensToVotes(50)).toFixed());

          const voteInfo = await govPool.getUserVotes(1, OWNER, VoteType.PersonalVote);

          assert.equal(voteInfo.totalVotedFor, (await tokensToVotes(70)).toFixed());
          assert.equal(voteInfo.totalVotedAgainst, (await tokensToVotes(30)).toFixed());
          assert.equal(voteInfo.tokensVotedFor, wei("70"));
          assert.equal(voteInfo.tokensVotedAgainst, wei("30"));
          assert.deepEqual(voteInfo.nftsVotedFor, []);
          assert.deepEqual(voteInfo.nftsVotedAgainst, []);
        });

        it("should not vote if votes limit is reached", async () => {
          await coreProperties.setGovVotesLimit(0);

          await truffleAssert.reverts(govPool.vote(1, wei("100"), [], true), "Gov: vote limit reached");
        });

        it("should vote for proposal twice", async () => {
          await govPool.vote(1, wei("100"), [], true);
          assert.equal((await getProposalByIndex(1)).core.votesFor, (await tokensToVotes(100)).toFixed());

          await govPool.vote(1, wei("100"), [], true);
          assert.equal((await getProposalByIndex(1)).core.votesFor, (await tokensToVotes(100)).times(2).toFixed());
        });

        it("should revert when vote zero amount", async () => {
          await truffleAssert.reverts(govPool.vote(1, 0, [], true), "Gov: empty vote");
        });
      });

      describe("voteDelegated() tokens", () => {
        beforeEach("setup", async () => {
          await govPool.delegate(SECOND, wei("500"), []);
          await govPool.delegate(THIRD, wei("500"), []);
        });

        it("should vote delegated tokens for two proposals", async () => {
          await govPool.voteDelegated(1, wei("70"), [], true, { from: SECOND });
          await govPool.voteDelegated(1, wei("30"), [], false, { from: SECOND });
          await govPool.voteDelegated(2, wei("50"), [], true, { from: THIRD });

          let proposal = await getProposalByIndex(1);

          assert.equal(proposal.core.votesFor, (await tokensToVotes(70)).toFixed());
          assert.equal(proposal.core.votesAgainst, (await tokensToVotes(30)).toFixed());

          proposal = await getProposalByIndex(2);

          assert.equal(proposal.core.votesFor, (await tokensToVotes(50)).toFixed());
          assert.equal(proposal.core.votesAgainst, "0");

          const voteInfo = await govPool.getUserVotes(1, SECOND, VoteType.MicropoolVote);

          assert.equal(voteInfo.totalVotedFor, (await tokensToVotes(70)).toFixed());
          assert.equal(voteInfo.totalVotedAgainst, (await tokensToVotes(30)).toFixed());
          assert.equal(voteInfo.tokensVotedFor, wei("70"));
          assert.equal(voteInfo.tokensVotedAgainst, wei("30"));
          assert.deepEqual(voteInfo.nftsVotedFor, []);
          assert.deepEqual(voteInfo.nftsVotedAgainst, []);
        });

        it("should vote delegated tokens twice", async () => {
          await govPool.voteDelegated(1, wei("100"), [], true, { from: SECOND });
          assert.equal((await getProposalByIndex(1)).core.votesFor, (await tokensToVotes(100)).toFixed());

          await govPool.voteDelegated(1, wei("100"), [], true, { from: SECOND });
          assert.equal((await getProposalByIndex(1)).core.votesFor, (await tokensToVotes(100)).times(2).toFixed());

          const total = await govPool.getTotalVotes(1, SECOND, VoteType.MicropoolVote);

          assert.equal(toBN(total[0]).toFixed(), (await tokensToVotes(100)).times(2).toFixed());
          assert.equal(toBN(total[1]).toFixed(), "0");
          assert.equal(toBN(total[2]).toFixed(), (await tokensToVotes(100)).times(2).toFixed());
          assert.equal(toBN(total[3]).toFixed(), "0");
        });

        it("should vote for all tokens", async () => {
          await govPool.voteDelegated(1, wei("500"), [], true, { from: SECOND });
          assert.equal((await getProposalByIndex(1)).core.votesFor, (await tokensToVotes(500)).toFixed());
        });

        it("should revert when vote is zero amount", async () => {
          await truffleAssert.reverts(
            govPool.voteDelegated(1, 0, [], true, { from: SECOND }),
            "Gov: empty delegated vote"
          );
        });

        it("should revert when spending undelegated tokens", async () => {
          await truffleAssert.reverts(govPool.voteDelegated(1, 1, [], true, { from: FOURTH }), "Gov: low voting power");
        });

        it("should revert if voting with amount exceeding delegation", async () => {
          await truffleAssert.reverts(
            govPool.voteDelegated(1, wei("1000"), [], true, { from: SECOND }),
            "Gov: wrong vote amount"
          );
        });
      });

      describe("if high minVotingPower", () => {
        beforeEach(async () => {
          const NEW_INTERNAL_SETTINGS = {
            earlyCompletion: true,
            delegatedVotingAllowed: true,
            validatorsVote: true,
            duration: 500,
            durationValidators: 600,
            quorum: PRECISION.times("51").toFixed(),
            quorumValidators: PRECISION.times("61").toFixed(),
            minVotesForVoting: wei("3500"),
            minVotesForCreating: wei("2"),
            executionDelay: 0,
            rewardsInfo: {
              rewardToken: rewardToken.address,
              creationReward: wei("10"),
              executionReward: wei("5"),
              voteForRewardsCoefficient: PRECISION.toFixed(),
              voteAgainstRewardsCoefficient: PRECISION.toFixed(),
            },
            executorDescription: "new_internal_settings",
          };

          await token.mint(SECOND, wei("100000000000000000000"));
          await token.approve(userKeeper.address, wei("100000000000000000000"), { from: SECOND });

          const bytes = getBytesEditSettings([1], [NEW_INTERNAL_SETTINGS]);

          await govPool.createProposal("example.com", "misc", [[settings.address, 0, bytes]], []);
          await depositAndVote(3, wei("100000000000000000000"), [], wei("100000000000000000000"), [], SECOND);

          await govPool.moveProposalToValidators(3);

          await validators.vote(3, wei("100"), false, true);
          await validators.vote(3, wei("1000000000000"), false, true, { from: SECOND });

          await govPool.execute(3);

          await nft.safeMint(OWNER, 10);

          await govPool.createProposal("example.com", "misc", [[settings.address, 0, bytes]], []);
        });

        describe("vote() nfts", () => {
          const SINGLE_NFT_COST = toBN("3666666666666666666666");
          let SINGLE_NFT_POWER;

          beforeEach("setup", async () => {
            SINGLE_NFT_POWER = await weiToVotes(SINGLE_NFT_COST);
          });

          it("should vote for two proposals", async () => {
            await govPool.vote(1, 0, [1], true);
            await govPool.vote(2, 0, [2], true);
            await govPool.vote(2, 0, [3], false);

            let proposal = await getProposalByIndex(1);

            assert.equal(proposal.core.votesFor, SINGLE_NFT_POWER.toFixed());
            assert.equal(proposal.core.votesAgainst, "0");

            proposal = await getProposalByIndex(2);

            assert.equal(proposal.core.votesFor, SINGLE_NFT_POWER.toFixed());
            assert.equal(proposal.core.votesAgainst, SINGLE_NFT_POWER.toFixed());

            let voteInfo = await govPool.getUserVotes(1, OWNER, VoteType.PersonalVote);

            assert.equal(voteInfo.totalVotedFor, SINGLE_NFT_POWER.toFixed());
            assert.equal(voteInfo.totalVotedAgainst, "0");
            assert.equal(voteInfo.tokensVotedFor, "0");
            assert.equal(voteInfo.tokensVotedAgainst, "0");
            assert.deepEqual(voteInfo.nftsVotedFor, ["1"]);
            assert.deepEqual(voteInfo.nftsVotedAgainst, []);

            voteInfo = await govPool.getUserVotes(2, OWNER, VoteType.PersonalVote);

            assert.equal(voteInfo.totalVotedFor, SINGLE_NFT_POWER.toFixed());
            assert.equal(voteInfo.totalVotedAgainst, SINGLE_NFT_POWER.toFixed());
            assert.equal(voteInfo.tokensVotedFor, "0");
            assert.equal(voteInfo.tokensVotedAgainst, "0");
            assert.deepEqual(voteInfo.nftsVotedFor, ["2"]);
            assert.deepEqual(voteInfo.nftsVotedAgainst, ["3"]);
          });

          it("should vote for proposal twice", async () => {
            await govPool.vote(1, 0, [1], true);

            assert.equal((await getProposalByIndex(1)).core.votesFor, SINGLE_NFT_POWER.toFixed());

            await govPool.vote(1, 0, [2, 3], true);

            assert.equal(
              toBN((await getProposalByIndex(1)).core.votesFor)
                .idiv(3)
                .toFixed(),
              SINGLE_NFT_POWER.toFixed()
            );
          });

          it("should revert when voting with same NFTs", async () => {
            await truffleAssert.reverts(govPool.vote(1, 0, [2, 2], true), "Gov: NFT already voted");

            await govPool.vote(1, 0, [2], true);

            await truffleAssert.reverts(govPool.vote(1, 0, [2], true), "Gov: NFT already voted");

            await truffleAssert.reverts(govPool.vote(1, 0, [2], false), "Gov: NFT already voted");
          });
        });

        describe("voteDelegated() nfts", () => {
          const SINGLE_NFT_COST = toBN("3666666666666666666666");
          let SINGLE_NFT_POWER;

          beforeEach("setup", async () => {
            SINGLE_NFT_POWER = await weiToVotes(SINGLE_NFT_COST);

            await govPool.delegate(SECOND, wei("500"), [1]);
            await govPool.delegate(THIRD, wei("500"), [2, 3]);
          });

          it("should vote delegated nfts for two proposals", async () => {
            await govPool.voteDelegated(1, 0, [1], true, { from: SECOND });
            await govPool.voteDelegated(2, 0, [2, 3], true, { from: THIRD });

            assert.equal((await getProposalByIndex(1)).core.votesFor, SINGLE_NFT_POWER.toFixed());
            assert.equal(
              toBN((await getProposalByIndex(2)).core.votesFor)
                .idiv(2)
                .toFixed(),
              SINGLE_NFT_POWER.toFixed()
            );

            const voteInfo = await govPool.getUserVotes(1, SECOND, VoteType.MicropoolVote);

            assert.equal(voteInfo.totalVotedFor, SINGLE_NFT_POWER.toFixed());
            assert.equal(voteInfo.totalVotedAgainst, "0");
            assert.equal(voteInfo.tokensVotedFor, "0");
            assert.equal(voteInfo.tokensVotedAgainst, "0");
            assert.deepEqual(voteInfo.nftsVotedFor, ["1"]);
            assert.deepEqual(voteInfo.nftsVotedAgainst, []);
          });

          it("should vote delegated nfts twice", async () => {
            await govPool.voteDelegated(1, 0, [2], true, { from: THIRD });
            assert.equal((await getProposalByIndex(1)).core.votesFor, SINGLE_NFT_POWER.toFixed());

            await govPool.voteDelegated(1, 0, [3], true, { from: THIRD });
            assert.equal((await getProposalByIndex(1)).core.votesFor, SINGLE_NFT_POWER.times(2).toFixed());
          });

          it("should revert when spending undelegated nfts", async () => {
            await truffleAssert.reverts(
              govPool.voteDelegated(1, 0, [1], true, { from: FOURTH }),
              "Gov: low voting power"
            );
          });

          it("should revert when voting with not delegated nfts", async () => {
            await truffleAssert.reverts(
              govPool.voteDelegated(1, 0, [2], true, { from: SECOND }),
              "GovUK: NFT is not owned"
            );
          });

          it("should revert if nft was requested", async () => {
            await govPool.request(SECOND, 0, [1]);

            await truffleAssert.reverts(
              govPool.voteDelegated(1, 0, [1], true, { from: SECOND }),
              "GovUK: NFT is not owned or requested"
            );
          });
        });
      });

      describe("getProposalState()", () => {
        const NEW_SETTINGS = {
          earlyCompletion: true,
          delegatedVotingAllowed: false,
          validatorsVote: true,
          duration: 1,
          durationValidators: 1,
          quorum: 1,
          quorumValidators: 1,
          minVotesForVoting: 1,
          minVotesForCreating: 1,
          executionDelay: 0,
          rewardsInfo: {
            rewardToken: ZERO_ADDR,
            creationReward: 0,
            executionReward: 0,
            voteForRewardsCoefficient: 0,
            voteAgainstRewardsCoefficient: 0,
          },
          executorDescription: "new_settings",
        };

        beforeEach(async () => {
          await token.mint(SECOND, wei("100000000000000000000"));

          await token.approve(userKeeper.address, wei("100000000000000000000"), { from: SECOND });

          await govPool.deposit(OWNER, wei("1000"), []);
          await govPool.deposit(SECOND, wei("100000000000000000000"), [], { from: SECOND });
        });

        it("should return Undefined when proposal doesn't exist", async () => {
          assert.equal(await govPool.getProposalState(3), ProposalState.Undefined);
        });

        async function disableValidatorsVote() {
          const NEW_SETTINGS = {
            earlyCompletion: true,
            delegatedVotingAllowed: false,
            validatorsVote: false,
            duration: 1,
            durationValidators: 1,
            quorum: 1,
            quorumValidators: 1,
            minVotesForVoting: 1,
            minVotesForCreating: 1,
            executionDelay: 0,
            rewardsInfo: {
              rewardToken: ZERO_ADDR,
              creationReward: 0,
              executionReward: 0,
              voteForRewardsCoefficient: 0,
              voteAgainstRewardsCoefficient: 0,
            },
            executorDescription: "new_settings",
          };

          await govPool.createProposal(
            "example.com",
            "misc",
            [[settings.address, 0, getBytesEditSettings([1], [NEW_SETTINGS])]],
            []
          );
          await govPool.vote(3, wei("100000000000000000000"), [], true, { from: SECOND });
          await govPool.moveProposalToValidators(3);
          await validators.vote(3, wei("1000000000000"), false, true, { from: SECOND });

          await govPool.execute(3);
        }

        it("should return ExecutedFor state", async () => {
          await disableValidatorsVote();

          await govPool.createProposal(
            "example.com",
            "misc",
            [[settings.address, 0, getBytesEditSettings([1], [NEW_SETTINGS])]],
            []
          );
          await govPool.vote(4, wei("100000000000000000000"), [], true, { from: SECOND });

          await govPool.execute(4);

          assert.equal(await govPool.getProposalState(4), ProposalState.ExecutedFor);
        });

        it("should return ExecutedAgainst state", async () => {
          await disableValidatorsVote();

          await govPool.createProposal(
            "example.com",
            "misc",
            [[settings.address, 0, getBytesEditSettings([1], [NEW_SETTINGS])]],
            [[settings.address, 0, getBytesEditSettings([1], [NEW_SETTINGS])]]
          );
          await govPool.vote(4, wei("100000000000000000000"), [], false, { from: SECOND });

          await govPool.execute(4);

          assert.equal(await govPool.getProposalState(4), ProposalState.ExecutedAgainst);
        });

        it("should return Voting state", async () => {
          await govPool.createProposal(
            "example.com",
            "misc",
            [[settings.address, 0, getBytesEditSettings([3], [NEW_SETTINGS])]],
            []
          );

          assert.equal(await govPool.getProposalState(1), ProposalState.Voting);
        });

        it("should return Defeated state when quorum has not reached", async () => {
          await govPool.createProposal(
            "example.com",
            "misc",
            [[settings.address, 0, getBytesEditSettings([3], [NEW_SETTINGS])]],
            []
          );

          await setTime((await getCurrentBlockTime()) + 1000000);

          assert.equal(await govPool.getProposalState(1), ProposalState.Defeated);
        });

        it("should return Defeated state when quorum has reached but vote result is against and no actions against", async () => {
          await disableValidatorsVote();

          await govPool.createProposal(
            "example.com",
            "misc",
            [[settings.address, 0, getBytesEditSettings([3], [NEW_SETTINGS])]],
            []
          );

          await govPool.vote(4, wei("100000000000000000000"), [], false, { from: SECOND });

          assert.equal(await govPool.getProposalState(4), ProposalState.Defeated);
        });

        it("should return SucceededFor state when quorum has reached and vote result is for and without validators", async () => {
          await disableValidatorsVote();

          await govPool.createProposal(
            "example.com",
            "misc",
            [[settings.address, 0, getBytesEditSettings([3], [NEW_SETTINGS])]],
            []
          );

          await govPool.vote(4, wei("100000000000000000000"), [], true, { from: SECOND });

          await setTime((await getCurrentBlockTime()) + 1);

          assert.equal(await govPool.getProposalState(4), ProposalState.SucceededFor);
        });

        it("should return SucceededAgainst state when quorum has reached and vote result is against and without validators", async () => {
          await disableValidatorsVote();

          await govPool.createProposal(
            "example.com",
            "misc",
            [[settings.address, 0, getBytesEditSettings([3], [NEW_SETTINGS])]],
            [[settings.address, 0, getBytesEditSettings([3], [NEW_SETTINGS])]]
          );

          await govPool.vote(4, wei("100000000000000000000"), [], false, { from: SECOND });

          await setTime((await getCurrentBlockTime()) + 1);

          assert.equal(await govPool.getProposalState(4), ProposalState.SucceededAgainst);
        });

        it("should return WaitingForVotingTransfer state when quorum has reached and votes for and with validators", async () => {
          await govPool.createProposal(
            "example.com",
            "misc",
            [[settings.address, 0, getBytesEditSettings([3], [NEW_SETTINGS])]],
            []
          );

          await govPool.vote(3, wei("100000000000000000000"), [], true, { from: SECOND });

          assert.isTrue((await validators.validatorsCount()).toFixed() != 0);
          assert.equal(await govPool.getProposalState(3), ProposalState.WaitingForVotingTransfer);
        });

        it("should return WaitingForVotingTransfer state when quorum has reached and votes against and with validators", async () => {
          await govPool.createProposal(
            "example.com",
            "misc",
            [[settings.address, 0, getBytesEditSettings([3], [NEW_SETTINGS])]],
            [[settings.address, 0, getBytesEditSettings([3], [NEW_SETTINGS])]]
          );

          await govPool.vote(3, wei("100000000000000000000"), [], false, { from: SECOND });

          assert.isTrue((await validators.validatorsCount()).toFixed() != 0);
          assert.equal(await govPool.getProposalState(3), ProposalState.WaitingForVotingTransfer);
        });

        it("should return SucceededFor state when quorum has reached and votes for and with validators but there count is 0", async () => {
          await createInternalProposal(ProposalType.ChangeBalances, "", [0, 0], [OWNER, SECOND]);
          await validators.vote(1, wei("1000000000000"), true, true, { from: SECOND });

          await validators.execute(1);

          await govPool.createProposal(
            "example.com",
            "misc",
            [[settings.address, 0, getBytesEditSettings([3], [NEW_SETTINGS])]],
            [[settings.address, 0, getBytesEditSettings([3], [NEW_SETTINGS])]]
          );

          await govPool.vote(3, wei("100000000000000000000"), [], true, { from: SECOND });

          assert.equal((await validators.validatorsCount()).toFixed(), "0");

          await setTime((await getCurrentBlockTime()) + 1);

          assert.equal(await govPool.getProposalState(3), ProposalState.SucceededFor);
        });

        it("should return SucceededAgainst state when quorum has reached and votes for and with validators but there count is 0", async () => {
          await createInternalProposal(ProposalType.ChangeBalances, "", [0, 0], [OWNER, SECOND]);
          await validators.vote(1, wei("1000000000000"), true, true, { from: SECOND });

          await validators.execute(1);

          await govPool.createProposal(
            "example.com",
            "misc",
            [[settings.address, 0, getBytesEditSettings([3], [NEW_SETTINGS])]],
            [[settings.address, 0, getBytesEditSettings([3], [NEW_SETTINGS])]]
          );

          await govPool.vote(3, wei("100000000000000000000"), [], false, { from: SECOND });

          assert.equal((await validators.validatorsCount()).toFixed(), "0");

          await setTime((await getCurrentBlockTime()) + 1);

          assert.equal(await govPool.getProposalState(3), ProposalState.SucceededAgainst);
        });

        it("should return ValidatorVoting state when quorum has reached and votes for and with validators", async () => {
          await govPool.createProposal(
            "example.com",
            "misc",
            [[settings.address, 0, getBytesEditSettings([3], [NEW_SETTINGS])]],
            [[settings.address, 0, getBytesEditSettings([3], [NEW_SETTINGS])]]
          );

          await govPool.vote(3, wei("100000000000000000000"), [], true, { from: SECOND });

          await govPool.moveProposalToValidators(3);

          assert.equal(await govPool.getProposalState(3), ProposalState.ValidatorVoting);
        });

        it("should return Locked state when quorum has reached and votes for and without validators", async () => {
          await disableValidatorsVote();

          await govPool.createProposal(
            "example.com",
            "misc",
            [[settings.address, 0, getBytesEditSettings([3], [NEW_SETTINGS])]],
            [[settings.address, 0, getBytesEditSettings([3], [NEW_SETTINGS])]]
          );

          await govPool.vote(4, wei("100000000000000000000"), [], true, { from: SECOND });

          assert.equal(await govPool.getProposalState(4), ProposalState.Locked);
        });

        it("should return Locked state when quorum has reached and votes for and with validators voted successful", async () => {
          await govPool.createProposal(
            "example.com",
            "misc",
            [[settings.address, 0, getBytesEditSettings([3], [NEW_SETTINGS])]],
            [[settings.address, 0, getBytesEditSettings([3], [NEW_SETTINGS])]]
          );

          await govPool.vote(3, wei("100000000000000000000"), [], true, { from: SECOND });

          await govPool.moveProposalToValidators(3);

          await validators.vote(3, wei("1000000000000"), false, true, { from: SECOND });

          assert.equal(await govPool.getProposalState(3), ProposalState.Locked);
        });

        it("should return SucceededFor state when quorum has reached and votes for and with validators voted successful", async () => {
          await govPool.createProposal(
            "example.com",
            "misc",
            [[settings.address, 0, getBytesEditSettings([3], [NEW_SETTINGS])]],
            [[settings.address, 0, getBytesEditSettings([3], [NEW_SETTINGS])]]
          );

          await govPool.vote(3, wei("100000000000000000000"), [], true, { from: SECOND });

          await govPool.moveProposalToValidators(3);

          await validators.vote(3, wei("1000000000000"), false, true, { from: SECOND });

          await setTime((await getCurrentBlockTime()) + 1);

          assert.equal(await govPool.getProposalState(3), ProposalState.SucceededFor);
        });

        it("should return SucceededAgainst state when quorum has reached and votes for and with validators voted successful", async () => {
          await govPool.createProposal(
            "example.com",
            "misc",
            [[settings.address, 0, getBytesEditSettings([3], [NEW_SETTINGS])]],
            [[settings.address, 0, getBytesEditSettings([3], [NEW_SETTINGS])]]
          );

          await govPool.vote(3, wei("100000000000000000000"), [], false, { from: SECOND });

          await govPool.moveProposalToValidators(3);

          await validators.vote(3, wei("1000000000000"), false, true, { from: SECOND });

          await setTime((await getCurrentBlockTime()) + 1);

          assert.equal(await govPool.getProposalState(3), ProposalState.SucceededAgainst);
        });

        it("should return Defeated state when quorum has reached and votes for and with validators voted against", async () => {
          await govPool.createProposal(
            "example.com",
            "misc",
            [[settings.address, 0, getBytesEditSettings([3], [NEW_SETTINGS])]],
            [[settings.address, 0, getBytesEditSettings([3], [NEW_SETTINGS])]]
          );

          await govPool.vote(3, wei("100000000000000000000"), [], true, { from: SECOND });

          await govPool.moveProposalToValidators(3);

          await validators.vote(3, wei("1000000000000"), false, false, { from: SECOND });

          assert.equal(await govPool.getProposalState(3), ProposalState.Defeated);
        });

        it("should return Defeated state when quorum has reached and votes against and with validators voted against", async () => {
          await govPool.createProposal(
            "example.com",
            "misc",
            [[settings.address, 0, getBytesEditSettings([3], [NEW_SETTINGS])]],
            [[settings.address, 0, getBytesEditSettings([3], [NEW_SETTINGS])]]
          );

          await govPool.vote(3, wei("100000000000000000000"), [], false, { from: SECOND });

          await govPool.moveProposalToValidators(3);

          await validators.vote(3, wei("1000000000000"), false, false, { from: SECOND });

          assert.equal(await govPool.getProposalState(3), ProposalState.Defeated);
        });
      });

      describe("moveProposalToValidators()", () => {
        const NEW_SETTINGS = {
          earlyCompletion: true,
          delegatedVotingAllowed: false,
          validatorsVote: true,
          duration: 70,
          durationValidators: 800,
          quorum: PRECISION.times("71").toFixed(),
          quorumValidators: PRECISION.times("100").toFixed(),
          minVotesForVoting: wei("20"),
          minVotesForCreating: wei("3"),
          executionDelay: 0,
          rewardsInfo: {
            rewardToken: ZERO_ADDR,
            creationReward: 0,
            executionReward: 0,
            voteForRewardsCoefficient: 0,
            voteAgainstRewardsCoefficient: 0,
          },
          executorDescription: "new_settings",
        };

        let startTime;

        beforeEach("setup", async () => {
          startTime = await getCurrentBlockTime();

          await govPool.createProposal(
            "example.com",
            "misc",
            [[settings.address, 0, getBytesEditSettings([3], [NEW_SETTINGS])]],
            []
          );

          await token.mint(SECOND, wei("100000000000000000000"));
          await token.approve(userKeeper.address, wei("100000000000000000000"), { from: SECOND });
        });

        it("should move proposal to validators", async () => {
          await govPool.createProposal(
            "example.com",
            "misc",
            [[settings.address, 0, getBytesEditSettings([3], [NEW_SETTINGS])]],
            [[settings.address, 0, getBytesEditSettings([3], [NEW_SETTINGS])]]
          );

          await depositAndVote(4, wei("1000"), [], wei("1000"), [], OWNER, false);
          await depositAndVote(4, wei("100000000000000000000"), [], wei("100000000000000000000"), [], SECOND, false);

          const proposal = await getProposalByIndex(4);

          await govPool.moveProposalToValidators(4);

          const afterMove = await validators.getExternalProposal(4);

          assert.equal(await govPool.getProposalState(4), ProposalState.ValidatorVoting);

          assert.equal(proposal.core.executed, afterMove.core.executed);
          assert.equal(proposal.core.settings.quorumValidators, afterMove.core.quorum);

          await validators.vote(4, wei("1000000000000"), false, true, { from: SECOND });

          await setTime((await getCurrentBlockTime()) + 1);

          assert.equal(await govPool.getProposalState(4), ProposalState.SucceededAgainst);
        });

        it("should be rejected by validators", async () => {
          await depositAndVote(3, wei("1000"), [], wei("1000"), [], OWNER);
          await depositAndVote(3, wei("100000000000000000000"), [], wei("100000000000000000000"), [], SECOND);

          await govPool.moveProposalToValidators(3);

          await setTime(startTime + 1000000);

          assert.equal(await govPool.getProposalState(3), ProposalState.Defeated);
        });

        it("should revert when try move without vote", async () => {
          await truffleAssert.reverts(govPool.moveProposalToValidators(3), "Gov: can't be moved");
        });

        it("should revert when validators count is zero", async () => {
          await depositAndVote(3, wei("1000"), [], wei("1000"), [], OWNER);
          await depositAndVote(3, wei("100000000000000000000"), [], wei("100000000000000000000"), [], SECOND);

          assert.equal((await govPool.getProposalState(3)).toFixed(), ProposalState.WaitingForVotingTransfer);

          await createInternalProposal(ProposalType.ChangeBalances, "", [0, 0], [OWNER, SECOND]);
          await validators.vote(1, wei("1000000000000"), true, true, { from: SECOND });

          await validators.execute(1);

          assert.equal((await validators.validatorsCount()).toFixed(), "0");
          assert.equal((await govPool.getProposalState(3)).toFixed(), ProposalState.SucceededFor);

          await truffleAssert.reverts(govPool.moveProposalToValidators(3), "Gov: can't be moved");
        });
      });

      describe("canVote()", () => {
        beforeEach("setup", async () => {
          await token.mint(SECOND, wei("200000000000000000000"));
          await token.approve(userKeeper.address, wei("200000000000000000000"), { from: SECOND });
          await govPool.deposit(SECOND, wei("200000000000000000000"), [], { from: SECOND });

          await token.mint(THIRD, wei("1000"));
          await token.approve(userKeeper.address, wei("1000"), { from: THIRD });
          await govPool.deposit(THIRD, wei("1000"), [], { from: THIRD });
        });

        it("should correctly determine use vote ability when delegatedVotingAllowed is true", async () => {
          const NEW_SETTINGS = {
            earlyCompletion: true,
            delegatedVotingAllowed: true,
            validatorsVote: false,
            duration: 70,
            durationValidators: 800,
            quorum: PRECISION.times("1").toFixed(),
            quorumValidators: PRECISION.times("1").toFixed(),
            minVotesForVoting: 0,
            minVotesForCreating: 0,
            executionDelay: 0,
            rewardsInfo: {
              rewardToken: ZERO_ADDR,
              creationReward: 0,
              executionReward: 0,
              voteForRewardsCoefficient: 0,
              voteAgainstRewardsCoefficient: 0,
            },
            executorDescription: "new_settings",
          };

          await govPool.createProposal(
            "example.com",
            "misc",
            [[settings.address, 0, getBytesEditSettings([1], [NEW_SETTINGS])]],
            []
          );

          await govPool.vote(3, wei("200000000000000000000"), [], true, { from: SECOND });

          await setTime((await getCurrentBlockTime()) + 10000);

          await govPool.moveProposalToValidators(3);
          await validators.vote(3, wei("1000000000000"), false, true, { from: SECOND });

          await setTime((await getCurrentBlockTime()) + 10000);

          await govPool.execute(3);

          await govPool.createProposal(
            "example.com",
            "misc",
            [[settings.address, 0, getBytesAddSettings([NEW_SETTINGS])]],
            []
          );

          await govPool.delegate(SECOND, wei("1000"), [1, 2, 3, 4]);

          assert.isTrue((await getProposalByIndex(4))[0][0].delegatedVotingAllowed);

          assert.isOk(await govPool.vote(4, wei("1000"), [], true));
          await truffleAssert.reverts(
            govPool.voteDelegated(4, wei("1000"), [], true, { from: SECOND }),
            "Gov: micropool voting is off"
          );
        });

        it("should correctly determine use vote ability when delegatedVotingAllowed is false", async () => {
          const NEW_SETTINGS = {
            earlyCompletion: true,
            delegatedVotingAllowed: false,
            validatorsVote: false,
            duration: 70,
            durationValidators: 800,
            quorum: PRECISION.times("1").toFixed(),
            quorumValidators: PRECISION.times("1").toFixed(),
            minVotesForVoting: 0,
            minVotesForCreating: 0,
            executionDelay: 0,
            rewardsInfo: {
              rewardToken: ZERO_ADDR,
              creationReward: 0,
              executionReward: 0,
              voteForRewardsCoefficient: 0,
              voteAgainstRewardsCoefficient: 0,
            },
            executorDescription: "new_settings",
          };

          await govPool.createProposal(
            "example.com",
            "misc",
            [[settings.address, 0, getBytesEditSettings([1], [NEW_SETTINGS])]],
            []
          );

          await govPool.vote(3, wei("200000000000000000000"), [], true, { from: SECOND });

          await setTime((await getCurrentBlockTime()) + 10000);

          await govPool.moveProposalToValidators(3);

          await validators.vote(3, wei("1000000000000"), false, true, { from: SECOND });

          await setTime((await getCurrentBlockTime()) + 10000);

          await govPool.execute(3);

          await govPool.createProposal(
            "example.com",
            "misc",
            [[settings.address, 0, getBytesAddSettings([NEW_SETTINGS])]],
            []
          );

          assert.isFalse((await getProposalByIndex(4))[0][0].delegatedVotingAllowed);

          await govPool.delegate(SECOND, wei("1000"), [1, 2, 3, 4]);
          await truffleAssert.reverts(govPool.vote(4, wei("1000"), [], true), "Gov: wrong vote amount");
          await govPool.voteDelegated(4, wei("1000"), [], true, { from: SECOND });
        });

        describe("when action is For", () => {
          it("should restrict user when proposal is undelegateTreasury", async () => {
            await delegateTreasury(SECOND, wei("100"), ["10", "11"]);

            await truffleAssert.reverts(
              undelegateTreasury(SECOND, wei("100"), ["10"], true),
              "Gov: user restricted from voting in this proposal"
            );

            await truffleAssert.reverts(
              govPool.vote(await govPool.latestProposalId(), wei("100"), [], true, { from: THIRD }),
              "Gov: user restricted from voting in this proposal"
            );

            await truffleAssert.reverts(
              govPool.vote(await govPool.latestProposalId(), wei("100"), [], false, { from: THIRD }),
              "Gov: user restricted from voting in this proposal"
            );

            await token.mint(OWNER, wei("1000"));
            await token.approve(userKeeper.address, wei("1000"), { from: OWNER });
            await govPool.deposit(OWNER, wei("1000"), [], { from: OWNER });

            assert.isOk(await govPool.vote(await govPool.latestProposalId(), wei("100"), [], true, { from: OWNER }));

            await govPool.createProposal("example.com", "misc", [[SECOND, 0, getBytesApprove(SECOND, 1)]], []);

            assert.isOk(await govPool.vote(await govPool.latestProposalId(), wei("100"), [], true, { from: SECOND }));
          });
        });

        describe("when action is Against", () => {
          it("should restrict user when proposal is undelegateTreasury", async () => {
            await delegateTreasury(SECOND, wei("100"), ["10", "11"]);

            await truffleAssert.reverts(
              undelegateTreasury(SECOND, wei("100"), ["10"], false),
              "Gov: user restricted from voting in this proposal"
            );

            assert.isOk(await govPool.vote(await govPool.latestProposalId(), wei("100"), [], true, { from: THIRD }));

            await token.mint(OWNER, wei("1000"));
            await token.approve(userKeeper.address, wei("1000"), { from: OWNER });
            await govPool.deposit(OWNER, wei("1000"), [], { from: OWNER });

            assert.isOk(await govPool.vote(await govPool.latestProposalId(), wei("100"), [], true, { from: OWNER }));

            await govPool.createProposal("example.com", "misc", [[SECOND, 0, getBytesApprove(SECOND, 1)]], []);

            assert.isOk(await govPool.vote(await govPool.latestProposalId(), wei("100"), [], true, { from: SECOND }));
          });
        });
      });
    });

    describe("deposit, vote, withdraw", () => {
      it("should deposit, vote and withdraw tokens", async () => {
        await govPool.deposit(OWNER, wei("1000"), [1, 2, 3, 4]);

        await govPool.createProposal("example.com", "misc", [[SECOND, 0, getBytesApprove(SECOND, 1)]], []);

        await token.mint(SECOND, wei("1000"));
        await token.approve(userKeeper.address, wei("1000"), { from: SECOND });

        await depositAndVote(1, wei("1000"), [], wei("500"), [], SECOND);

        let withdrawable = await govPool.getWithdrawableAssets(SECOND, ZERO_ADDR);

        assert.equal(toBN(withdrawable.tokens).toFixed(), wei("500"));
        assert.equal(withdrawable.nfts.length, "0");

        await govPool.vote(1, wei("1000"), [1, 2, 3, 4], true);

        await truffleAssert.reverts(govPool.vote(1, 0, [1, 4], true), "Gov: NFT already voted");

        await setTime((await getCurrentBlockTime()) + 10000);

        withdrawable = await govPool.getWithdrawableAssets(SECOND, ZERO_ADDR);

        assert.equal(toBN(withdrawable.tokens).toFixed(), wei("1000"));
        assert.equal(withdrawable.nfts.length, "0");

        assert.equal(toBN(await token.balanceOf(SECOND)).toFixed(), "0");

        await govPool.withdraw(SECOND, wei("1000"), [], { from: SECOND });
        await govPool.withdraw(OWNER, 0, [1]);

        assert.equal(toBN(await token.balanceOf(SECOND)).toFixed(), wei("1000"));
        assert.equal(await nft.ownerOf(1), OWNER);
      });

      it("should deposit, vote, unlock", async () => {
        await govPool.deposit(OWNER, wei("1000"), [1, 2, 3, 4]);

        await govPool.createProposal("example.com", "misc", [[SECOND, 0, getBytesApprove(SECOND, 1)]], []);
        await govPool.createProposal("example.com", "misc", [[SECOND, 0, getBytesApprove(SECOND, 1)]], []);

        await govPool.vote(1, wei("1000"), [1, 2, 3, 4], true);
        await govPool.vote(2, wei("510"), [1, 2], true);

        let withdrawable = await govPool.getWithdrawableAssets(OWNER, ZERO_ADDR);

        assert.equal(toBN(withdrawable.tokens).toFixed(), "0");
        assert.equal(withdrawable.nfts.length, "0");

        await govPool.unlock(OWNER, VoteType.PersonalVote);

        withdrawable = await govPool.getWithdrawableAssets(OWNER, ZERO_ADDR);

        assert.equal(toBN(withdrawable.tokens).toFixed(), "0");
        assert.equal(withdrawable.nfts.length, "0");

        await setTime((await getCurrentBlockTime()) + 10000);

        await govPool.unlock(OWNER, VoteType.PersonalVote);

        await govPool.withdraw(OWNER, wei("510"), [1]);

        assert.equal(await nft.ownerOf(1), OWNER);
      });

      it("should deposit, vote, unlock with vote against", async () => {
        await govPool.deposit(OWNER, wei("1000"), [1, 2, 3, 4]);

        await govPool.createProposal(
          "example.com",
          "misc",
          [[SECOND, 0, getBytesApprove(SECOND, 1)]],
          [[SECOND, 0, getBytesApprove(SECOND, 1)]]
        );

        await govPool.vote(1, wei("1000"), [1, 2, 3, 4], false);

        let withdrawable = await govPool.getWithdrawableAssets(OWNER, ZERO_ADDR);

        assert.equal(toBN(withdrawable.tokens).toFixed(), "0");
        assert.equal(withdrawable.nfts.length, "0");

        await govPool.unlock(OWNER, VoteType.PersonalVote);

        withdrawable = await govPool.getWithdrawableAssets(OWNER, ZERO_ADDR);

        assert.equal(toBN(withdrawable.tokens).toFixed(), "0");
        assert.equal(withdrawable.nfts.length, "0");
      });

      it("should not deposit zero tokens", async () => {
        await truffleAssert.reverts(govPool.deposit(OWNER, 0, []), "Gov: empty deposit");
      });

      it("should not withdraw zero tokens", async () => {
        await truffleAssert.reverts(govPool.withdraw(OWNER, 0, []), "Gov: empty withdrawal");
      });

      it("should not delegate zero tokens", async () => {
        await truffleAssert.reverts(govPool.delegate(OWNER, 0, []), "Gov: empty delegation");
      });

      it("should not undelegate zero tokens", async () => {
        await truffleAssert.reverts(govPool.undelegate(OWNER, 0, []), "Gov: empty undelegation");
      });
    });

    describe("deposit, delegate, vote, withdraw", () => {
      it("should deposit, delegate, vote delegated, undelegate and withdraw nfts", async () => {
        await govPool.deposit(OWNER, wei("1000"), [1, 2, 3, 4]);

        await govPool.createProposal("example.com", "misc", [[SECOND, 0, getBytesApprove(SECOND, 1)]], []);

        await govPool.delegate(SECOND, wei("250"), [2]);
        await govPool.delegate(SECOND, wei("250"), []);
        await govPool.delegate(SECOND, 0, [4]);

        await govPool.voteDelegated(1, wei("400"), [4], true, { from: SECOND });

        let undelegateable = await govPool.getWithdrawableAssets(OWNER, SECOND);

        assert.equal(toBN(undelegateable.tokens).toFixed(), wei("100"));
        assert.deepEqual(
          undelegateable.nfts.map((e) => e.toFixed()),
          ["2"]
        );

        await govPool.vote(1, wei("500"), [1, 3], true);

        await setTime((await getCurrentBlockTime()) + 10000);

        undelegateable = await govPool.getWithdrawableAssets(OWNER, SECOND);

        assert.equal(toBN(undelegateable.tokens).toFixed(), wei("500"));
        assert.deepEqual(
          undelegateable.nfts.map((e) => e.toFixed()),
          ["2", "4"]
        );

        await govPool.undelegate(SECOND, wei("250"), [2]);
        await govPool.undelegate(SECOND, wei("250"), []);
        await govPool.undelegate(SECOND, 0, [4]);

        await govPool.withdraw(OWNER, wei("1000"), [1, 2, 3, 4]);
      });
    });

    describe("execute()", () => {
      const NEW_SETTINGS = {
        earlyCompletion: true,
        delegatedVotingAllowed: false,
        validatorsVote: true,
        duration: 1,
        durationValidators: 1,
        quorum: 1,
        quorumValidators: 1,
        minVotesForVoting: 1,
        minVotesForCreating: 1,
        executionDelay: 101,
        rewardsInfo: {
          rewardToken: ZERO_ADDR,
          creationReward: 0,
          executionReward: 0,
          voteForRewardsCoefficient: 0,
          voteAgainstRewardsCoefficient: 0,
        },
        executorDescription: "new_settings",
      };

      const NEW_INTERNAL_SETTINGS = {
        earlyCompletion: true,
        delegatedVotingAllowed: true,
        validatorsVote: true,
        duration: 500,
        durationValidators: 60,
        quorum: PRECISION.times("1").toFixed(),
        quorumValidators: PRECISION.times("1").toFixed(),
        minVotesForVoting: wei("1"),
        minVotesForCreating: wei("1"),
        executionDelay: 0,
        rewardsInfo: {
          rewardToken: ZERO_ADDR,
          creationReward: 0,
          executionReward: 0,
          voteForRewardsCoefficient: 0,
          voteAgainstRewardsCoefficient: 0,
        },
        executorDescription: "new_internal_settings",
      };

      beforeEach(async () => {
        await token.mint(SECOND, wei("100000000000000000000"));

        await token.approve(userKeeper.address, wei("100000000000000000000"), { from: SECOND });

        await govPool.deposit(OWNER, wei("1000"), []);
        await govPool.deposit(SECOND, wei("100000000000000000000"), [], { from: SECOND });
      });

      it("should add new settings", async () => {
        const bytes = getBytesAddSettings([NEW_SETTINGS]);

        await govPool.createProposal("example.com", "misc", [[settings.address, 0, bytes]], []);
        await govPool.vote(1, wei("1000"), [], true);
        await govPool.vote(1, wei("100000000000000000000"), [], true, { from: SECOND });

        assert.equal((await govPool.getWithdrawableAssets(OWNER, ZERO_ADDR)).tokens.toFixed(), "0");

        await govPool.moveProposalToValidators(1);
        await validators.vote(1, wei("100"), false, true);
        await validators.vote(1, wei("1000000000000"), false, true, { from: SECOND });

        assert.equal((await govPool.getWithdrawableAssets(OWNER, ZERO_ADDR)).tokens.toFixed(), 0);

        await setTime((await getCurrentBlockTime()) + 1);

        assert.equal((await govPool.getWithdrawableAssets(OWNER, ZERO_ADDR)).tokens.toFixed(), wei("1000"));

        await govPool.execute(1);

        assert.equal((await govPool.getWithdrawableAssets(OWNER, ZERO_ADDR)).tokens.toFixed(), wei("1000"));

        const addedSettings = await settings.settings(4);

        assert.isTrue(addedSettings.earlyCompletion);
        assert.isFalse(addedSettings.delegatedVotingAllowed);
        assert.equal(addedSettings.duration, 1);
        assert.equal(addedSettings.durationValidators, 1);
        assert.equal(addedSettings.quorum, 1);
        assert.equal(addedSettings.quorumValidators, 1);
        assert.equal(addedSettings.minVotesForVoting, 1);
        assert.equal(addedSettings.minVotesForCreating, 1);
        assert.equal(addedSettings.executionDelay, 101);

        assert.isTrue((await getProposalByIndex(1)).core.executed);
      });

      it("should add new settings with actions on against", async () => {
        const bytes = getBytesAddSettings([NEW_SETTINGS]);

        await govPool.createProposal(
          "example.com",
          "misc",
          [[settings.address, 0, bytes]],
          [[settings.address, 0, bytes]]
        );
        await govPool.vote(1, wei("1000"), [], false);
        await govPool.vote(1, wei("100000000000000000000"), [], false, { from: SECOND });

        assert.equal((await govPool.getWithdrawableAssets(OWNER, ZERO_ADDR)).tokens.toFixed(), "0");

        await govPool.moveProposalToValidators(1);
        await validators.vote(1, wei("100"), false, true);
        await validators.vote(1, wei("1000000000000"), false, true, { from: SECOND });

        assert.equal((await govPool.getWithdrawableAssets(OWNER, ZERO_ADDR)).tokens.toFixed(), 0);

        await setTime((await getCurrentBlockTime()) + 1);

        assert.equal((await govPool.getWithdrawableAssets(OWNER, ZERO_ADDR)).tokens.toFixed(), wei("1000"));

        await govPool.execute(1);

        assert.equal((await govPool.getWithdrawableAssets(OWNER, ZERO_ADDR)).tokens.toFixed(), wei("1000"));

        const addedSettings = await settings.settings(4);

        assert.isTrue(addedSettings.earlyCompletion);
        assert.isFalse(addedSettings.delegatedVotingAllowed);
        assert.equal(addedSettings.duration, 1);
        assert.equal(addedSettings.durationValidators, 1);
        assert.equal(addedSettings.quorum, 1);
        assert.equal(addedSettings.quorumValidators, 1);
        assert.equal(addedSettings.minVotesForVoting, 1);
        assert.equal(addedSettings.minVotesForCreating, 1);
        assert.equal(addedSettings.executionDelay, 101);

        assert.isTrue((await getProposalByIndex(1)).core.executed);
      });

      it("should not execute random proposals", async () => {
        await truffleAssert.reverts(govPool.execute(1), "Gov: invalid status");
      });

      it("should change settings then full vote", async () => {
        const bytes = getBytesEditSettings([1], [NEW_INTERNAL_SETTINGS]);

        await govPool.createProposal("example.com", "misc", [[settings.address, 0, bytes]], []);
        await govPool.vote(1, wei("1000"), [], true);
        await govPool.vote(1, wei("100000000000000000000"), [], true, { from: SECOND });

        await govPool.moveProposalToValidators(1);
        await validators.vote(1, wei("100"), false, true);
        await validators.vote(1, wei("1000000000000"), false, true, { from: SECOND });

        await govPool.execute(1);

        await govPool.deposit(OWNER, 0, [1, 2, 3, 4]);
        await govPool.delegate(SECOND, wei("1000"), [1, 2, 3, 4]);

        await govPool.createProposal("example.com", "misc", [[settings.address, 0, bytes]], []);
        await govPool.vote(2, wei("1000"), [1, 2, 3, 4], true);
        await truffleAssert.reverts(
          govPool.voteDelegated(2, wei("1000"), [1, 2, 3, 4], true, { from: SECOND }),
          "Gov: micropool voting is off"
        );
      });

      it("should change validator balances through execution", async () => {
        const validatorsBytes = getBytesChangeBalances([wei("10")], [THIRD]);

        await govPool.createProposal("example.com", "misc", [[validators.address, 0, validatorsBytes]], []);

        await govPool.vote(1, wei("1000"), [], true);
        await govPool.vote(1, wei("100000000000000000000"), [], true, { from: SECOND });

        await govPool.moveProposalToValidators(1);
        await validators.vote(1, wei("100"), false, true);
        await validators.vote(1, wei("1000000000000"), false, true, { from: SECOND });

        await govPool.execute(1);

        await truffleAssert.reverts(govPool.vote(1, wei("1000"), [], true), "Gov: vote unavailable");

        const validatorsToken = await ERC20Mock.at(await validators.govValidatorsToken());

        assert.equal((await validatorsToken.balanceOf(THIRD)).toFixed(), wei("10"));
      });

      it("should not execute defeated proposal", async () => {
        const validatorsBytes = getBytesChangeBalances([wei("10")], [THIRD]);

        await govPool.createProposal("example.com", "misc", [[validators.address, 0, validatorsBytes]], []);

        await govPool.vote(1, wei("1000"), [], true);
        await govPool.vote(1, wei("100000000000000000000"), [], true, { from: SECOND });

        await govPool.moveProposalToValidators(1);

        await setTime((await getCurrentBlockTime()) + 100000);

        await truffleAssert.reverts(govPool.execute(1), "Gov: invalid status");
      });

      it("should not execute defeated because of against votes", async () => {
        const validatorsBytes = getBytesChangeBalances([wei("10")], [THIRD]);

        await govPool.createProposal("example.com", "misc", [[validators.address, 0, validatorsBytes]], []);

        await govPool.vote(1, wei("1000"), [], false);
        await govPool.vote(1, wei("100000000000000000000"), [], false, { from: SECOND });

        await truffleAssert.reverts(govPool.moveProposalToValidators(1), "Gov: can't be moved");
      });

      it("should add new settings, change executors and create default trusted proposal", async () => {
        const executorTransfer = await ExecutorTransferMock.new(govPool.address, token.address);

        const addSettingsBytes = getBytesAddSettings([NEW_SETTINGS]);
        const changeExecutorBytes = getBytesChangeExecutors([executorTransfer.address], [4]);

        assert.equal(await govPool.getProposalState(1), ProposalState.Undefined);

        await govPool.createProposal(
          "example.com",
          "misc",
          [
            [settings.address, 0, addSettingsBytes],
            [settings.address, 0, changeExecutorBytes],
          ],
          []
        );

        await govPool.vote(1, wei("1000"), [], true);
        await govPool.vote(1, wei("100000000000000000000"), [], true, { from: SECOND });

        await govPool.moveProposalToValidators(1);
        await validators.vote(1, wei("100"), false, true);
        await validators.vote(1, wei("1000000000000"), false, true, { from: SECOND });

        await govPool.execute(1);

        assert.equal(await govPool.getProposalState(1), ProposalState.ExecutedFor);
        assert.equal((await validators.getProposalState(1, false)).toFixed(), ValidatorsProposalState.Executed);
        assert.equal(toBN(await settings.executorToSettings(executorTransfer.address)).toFixed(), "4");

        const bytesExecute = getBytesExecute();
        const bytesApprove = getBytesApprove(executorTransfer.address, wei("99"));

        await govPool.createProposal(
          "example.com",
          "misc",
          [
            [token.address, wei("1"), bytesApprove],
            [executorTransfer.address, wei("1"), bytesExecute],
          ],
          []
        );

        assert.equal(
          (await getProposalByIndex(2)).core.settings.executorDescription,
          POOL_PARAMETERS.settingsParams.proposalSettings[0].executorDescription
        );

        await govPool.createProposal(
          "example.com",
          "misc",
          [
            [token.address, "0", bytesApprove],
            [executorTransfer.address, wei("1"), bytesExecute],
          ],
          []
        );

        assert.equal((await getProposalByIndex(3)).core.settings.executorDescription, NEW_SETTINGS.executorDescription);
      });

      it("should execute proposal and send ether", async () => {
        let startTime = await getCurrentBlockTime();

        const executorTransfer = await ExecutorTransferMock.new(govPool.address, token.address);
        await executorTransfer.setTransferAmount(wei("99"));

        await token.transfer(govPool.address, wei("100"));
        await govPool.sendTransaction({ value: wei("1"), from: OWNER });

        const bytesExecute = getBytesExecute();
        const bytesApprove = getBytesApprove(executorTransfer.address, wei("99"));

        await govPool.createProposal(
          "example.com",
          "misc",
          [
            [token.address, "0", bytesApprove],
            [executorTransfer.address, wei("1"), bytesExecute],
          ],
          []
        );
        await govPool.vote(1, wei("1000"), [], true);
        await govPool.vote(1, wei("100000000000000000000"), [], true, { from: SECOND });

        await setTime(startTime + 999);

        await govPool.moveProposalToValidators(1);
        await validators.vote(1, wei("100"), false, true);
        await validators.vote(1, wei("1000000000000"), false, true, { from: SECOND });

        assert.equal(await web3.eth.getBalance(executorTransfer.address), "0");

        await truffleAssert.passes(govPool.execute(1), "Executed");

        assert.equal(await web3.eth.getBalance(executorTransfer.address), wei("1"));
      });

      it("should get revert from proposal call", async () => {
        let startTime = await getCurrentBlockTime();

        const executorTransfer = await ExecutorTransferMock.new(govPool.address, token.address);
        await executorTransfer.setTransferAmount(wei("99"));

        await token.transfer(govPool.address, wei("100"));

        const bytesExecute = getBytesExecute();

        await govPool.createProposal("example.com", "misc", [[executorTransfer.address, 0, bytesExecute]], []);
        await govPool.vote(1, wei("1000"), [], true);
        await govPool.vote(1, wei("100000000000000000000"), [], true, { from: SECOND });

        await setTime(startTime + 999);

        await govPool.moveProposalToValidators(1);
        await validators.vote(1, wei("100"), false, true);
        await validators.vote(1, wei("1000000000000"), false, true, { from: SECOND });

        await truffleAssert.reverts(govPool.execute(1), "ERC20: insufficient allowance");
      });

      describe("self execution", () => {
        describe("editDescriptionURL()", () => {
          it("should create proposal for editDescriptionURL", async () => {
            const newUrl = "new_url";
            const bytesEditUrl = getBytesEditUrl(newUrl);

            await govPool.createProposal("example.com", "misc", [[govPool.address, 0, bytesEditUrl]], []);

            await govPool.vote(1, wei("1000"), [], true);
            await govPool.vote(1, wei("100000000000000000000"), [], true, { from: SECOND });

            await govPool.moveProposalToValidators(1);
            await validators.vote(1, wei("100"), false, true);
            await validators.vote(1, wei("1000000000000"), false, true, { from: SECOND });

            await govPool.execute(1);

            assert.equal(await govPool.descriptionURL(), newUrl);
          });

          it("should revert when call is from non govPool address", async () => {
            await truffleAssert.reverts(govPool.editDescriptionURL("new_url"), "Gov: not this contract");
          });
        });

        describe("setNftMultiplierAddress()", () => {
          it("should create proposal for setNftMultiplierAddress", async () => {
            await setNftMultiplierAddress(nftMultiplier.address);
            assert.equal((await govPool.getNftContracts()).nftMultiplier, nftMultiplier.address);
          });

          it("should set zero address", async () => {
            await setNftMultiplierAddress(nftMultiplier.address);

            await setNftMultiplierAddress(ZERO_ADDR);

            assert.equal((await govPool.getNftContracts()).nftMultiplier, ZERO_ADDR);
          });

          it("should change nftMultiplier to newer", async () => {
            await setNftMultiplierAddress(nftMultiplier.address);

            const newNftMultiplier = await ERC721Multiplier.new();

            await setNftMultiplierAddress(newNftMultiplier.address);

            assert.equal((await govPool.getNftContracts()).nftMultiplier, newNftMultiplier.address);
          });

          it("should revert when call is from non govPool address", async () => {
            await truffleAssert.reverts(
              govPool.setNftMultiplierAddress(nftMultiplier.address),
              "Gov: not this contract"
            );
          });
        });

        describe("expert", () => {
          it("should mint an expert NFT and change coefficients", async () => {
            assert.isFalse(await expertNft.isExpert(SECOND));
            assert.equal(
              (await govPool.getVoteModifierForUser(SECOND)).toFixed(),
              (await govPool.getVoteModifiers())[0].toFixed()
            );

            await changeVoteModifiers(wei("1.01", 25), wei("1.02", 25));

            await setExpert(SECOND);

            assert.isTrue(await expertNft.isExpert(SECOND));

            const modifiers = await govPool.getVoteModifiers();

            assert.equal((await govPool.getVoteModifierForUser(SECOND)).toFixed(), wei("1.02", 25));
            assert.equal(modifiers["0"].toFixed(), wei("1.01", 25));
            assert.equal(modifiers["1"].toFixed(), wei("1.02", 25));
          });

          it("should be an expert if dexe nft is minted", async () => {
            assert.isFalse(await govPool.getExpertStatus(SECOND));

            await dexeExpertNft.mint(SECOND, "");

            assert.isTrue(await govPool.getExpertStatus(SECOND));
          });

          it("should revert if call is not from gov pool", async () => {
            await truffleAssert.reverts(govPool.changeVoteModifiers(1, 1), "Gov: not this contract");
          });

          it("should revert if user is provided modifiers less than 1", async () => {
            await truffleAssert.reverts(
              changeVoteModifiers(wei("1", 25), wei("0.99", 25)),
              "Gov: vote modifiers are less than 1"
            );
            await truffleAssert.reverts(
              changeVoteModifiers(wei("0.99", 25), wei("1", 25)),
              "Gov: vote modifiers are less than 1"
            );
          });
        });

        describe("delegateTreasury() undelegateTreasury() voteTreasury()", () => {
          it("should create proposal for delegateTreasury and undelegateTreasury", async () => {
            assert.equal((await token.balanceOf(THIRD)).toFixed(), "0");
            assert.equal((await nft.balanceOf(THIRD)).toFixed(), "0");

            assert.equal((await userKeeper.tokenBalance(THIRD, VoteType.TreasuryVote)).totalBalance.toFixed(), "0");
            assert.equal((await userKeeper.tokenBalance(THIRD, VoteType.TreasuryVote)).ownedBalance.toFixed(), "0");

            assert.deepEqual((await userKeeper.nftExactBalance(THIRD, VoteType.TreasuryVote)).nfts, []);
            assert.deepEqual(
              (await userKeeper.nftExactBalance(THIRD, VoteType.TreasuryVote)).ownedLength.toFixed(),
              "0"
            );

            await delegateTreasury(THIRD, wei("100"), ["10", "11"]);

            assert.equal((await token.balanceOf(THIRD)).toFixed(), "0");
            assert.equal((await nft.balanceOf(THIRD)).toFixed(), "0");

            assert.equal(
              (await userKeeper.tokenBalance(THIRD, VoteType.TreasuryVote)).totalBalance.toFixed(),
              wei("100")
            );
            assert.equal((await userKeeper.tokenBalance(THIRD, VoteType.TreasuryVote)).ownedBalance.toFixed(), "0");

            assert.deepEqual(
              (await userKeeper.nftExactBalance(THIRD, VoteType.TreasuryVote)).nfts.map((e) => e.toFixed()),
              ["10", "11"]
            );
            assert.deepEqual(
              (await userKeeper.nftExactBalance(THIRD, VoteType.TreasuryVote)).ownedLength.toFixed(),
              "0"
            );

            const govPoolBalance = await token.balanceOf(govPool.address);
            await govPool.createProposal(
              "example.com",
              "misc",
              [[govPool.address, 0, getBytesUndelegateTreasury(THIRD, wei(50), ["10"])]],
              []
            );
            let proposalId = await govPool.latestProposalId();
            await govPool.vote(proposalId, wei("1000"), [], true);
            await govPool.vote(proposalId, wei("100000000000000000000"), [], true, { from: SECOND });
            await govPool.moveProposalToValidators(proposalId);
            await validators.vote(proposalId, wei("1000000000000"), false, true, { from: SECOND });
            await govPool.execute(proposalId);

            assert.equal((await token.balanceOf(govPool.address)).toFixed(), govPoolBalance.plus(wei("50")).toFixed());
            assert.equal(await nft.ownerOf("10"), govPool.address);
            assert.equal(await nft.ownerOf("11"), userKeeper.address);

            await govPool.createProposal(
              "example.com",
              "misc",
              [[govPool.address, 0, getBytesUndelegateTreasury(THIRD, wei(50), [])]],
              []
            );
            proposalId = await govPool.latestProposalId();
            await govPool.vote(proposalId, wei("1000"), [], true);
            await govPool.vote(proposalId, wei("100000000000000000000"), [], true, { from: SECOND });
            await govPool.moveProposalToValidators(proposalId);
            await validators.vote(proposalId, wei("1000000000000"), false, true, { from: SECOND });
            await govPool.execute(proposalId);

            assert.equal((await token.balanceOf(govPool.address)).toFixed(), govPoolBalance.plus(wei("100")).toFixed());
            await govPool.createProposal(
              "example.com",
              "misc",
              [[govPool.address, 0, getBytesUndelegateTreasury(THIRD, "0", ["11"])]],
              []
            );
            proposalId = await govPool.latestProposalId();
            await govPool.vote(proposalId, wei("1000"), [], true);
            await govPool.vote(proposalId, wei("100000000000000000000"), [], true, { from: SECOND });
            await govPool.moveProposalToValidators(proposalId);
            await validators.vote(proposalId, wei("1000000000000"), false, true, { from: SECOND });
            await govPool.execute(proposalId);

            assert.equal(await nft.ownerOf("11"), govPool.address);

            assert.equal((await token.balanceOf(THIRD)).toFixed(), "0");
            assert.equal((await nft.balanceOf(THIRD)).toFixed(), "0");

            assert.equal((await userKeeper.tokenBalance(THIRD, VoteType.TreasuryVote)).totalBalance.toFixed(), "0");
            assert.equal((await userKeeper.tokenBalance(THIRD, VoteType.TreasuryVote)).ownedBalance.toFixed(), "0");

            assert.deepEqual((await userKeeper.nftExactBalance(THIRD, VoteType.TreasuryVote)).nfts, []);
            assert.deepEqual(
              (await userKeeper.nftExactBalance(THIRD, VoteType.TreasuryVote)).ownedLength.toFixed(),
              "0"
            );
          });

          it("should NOT give the rewards for delegated ERC20 + ERC721", async () => {
            await delegateTreasury(THIRD, wei("100"), ["10", "11"]);

            await govPool.createProposal("example.com", "misc", [[SECOND, 0, getBytesApprove(SECOND, 1)]], []);

            await govPool.voteTreasury(3, wei("50"), ["10", "11"], true, { from: THIRD });
            await govPool.voteTreasury(3, wei("50"), [], false, { from: THIRD });
            await govPool.vote(3, wei("100000000000000000000"), [], true, { from: SECOND });

            await setTime((await getCurrentBlockTime()) + 10000);

            await govPool.moveProposalToValidators(3);

            await validators.vote(3, wei("100"), false, true);
            await validators.vote(3, wei("1000000000000"), false, true, { from: SECOND });

            await govPool.execute(3);

            const expectedReward = (
              await weiToVotes(
                (await userKeeper.getNftsPowerInTokensBySnapshot(["10", "11"], 3)).plus(wei("50")),
                THIRD
              )
            )
              .times(809 / 50000)
              .decimalPlaces(0);

            assert.equal((await govPool.getPendingRewards(THIRD, [3]))[0][0], expectedReward.toFixed());

            await govPool.claimRewards([3], { from: THIRD });

            assert.equal(await rewardToken.balanceOf(THIRD), expectedReward.toFixed());

            const treasuryBalance = await rewardToken.balanceOf(govPool.address);

            await truffleAssert.reverts(
              undelegateTreasury(THIRD, wei("101"), ["10", "11"]),
              "GovUK: can't withdraw this"
            );
            assert.equal((await rewardToken.balanceOf(govPool.address)).toFixed(), treasuryBalance.toFixed());
          });

          it("should NOT claim delegate reward properly if nft multiplier has been set", async () => {
            const bytesSetAddress = getBytesSetNftMultiplierAddress(nftMultiplier.address);
            await govPool.createProposal("example.com", "misc", [[govPool.address, 0, bytesSetAddress]], []);
            await govPool.vote(1, wei("100000000000000000000"), [], true, { from: SECOND });
            await govPool.moveProposalToValidators(1);
            await validators.vote(1, wei("1000000000000"), false, true, { from: SECOND });
            await govPool.execute(1);

            await nftMultiplier.mint(THIRD, PRECISION.times("2.5"), 10000000000);
            await nftMultiplier.lock(1, { from: THIRD });

            await delegateTreasury(THIRD, wei("100"), ["10", "11"]);

            await govPool.createProposal("example.com", "misc", [[SECOND, 0, getBytesApprove(SECOND, 1)]], []);

            await govPool.voteTreasury(4, wei("100"), ["10", "11"], true, { from: THIRD });
            await govPool.vote(4, wei("100000000000000000000"), [], true, { from: SECOND });

            await setTime((await getCurrentBlockTime()) + 10000);

            await govPool.moveProposalToValidators(4);

            await validators.vote(4, wei("100"), false, true);
            await validators.vote(4, wei("1000000000000"), false, true, { from: SECOND });

            await govPool.execute(4);

            const expectedReward = (
              await weiToVotes(
                (await userKeeper.getNftsPowerInTokensBySnapshot(["10", "11"], 4)).plus(wei("100")),
                THIRD
              )
            )
              .times(809 / 50000)
              .decimalPlaces(0);

            assert.equal((await govPool.getPendingRewards(THIRD, [4]))[0][0], expectedReward.toFixed());

            await govPool.claimRewards([4], { from: THIRD });

            assert.equal((await rewardToken.balanceOf(THIRD)).toFixed(), expectedReward.toFixed());
          });

          it("should work properly with multiple delegateTreasury", async () => {
            await delegateTreasury(THIRD, wei("100"), ["10", "11"]);

            await govPool.createProposal("example.com", "misc", [[SECOND, 0, getBytesApprove(SECOND, 1)]], []);

            await govPool.voteTreasury(3, wei("100"), ["10"], true, { from: THIRD });

            await govPool.voteTreasury(3, 0, ["11"], true, { from: THIRD });

            await truffleAssert.reverts(
              govPool.voteTreasury(3, wei("100"), [], true, { from: THIRD }),
              "Gov: wrong vote amount"
            );

            await delegateTreasury(THIRD, wei("100"), []);
            await delegateTreasury(THIRD, 0, ["12"]);

            await govPool.voteTreasury(3, wei("100"), ["12"], true, { from: THIRD });
          });

          it("should calculate reward properly regarding to treasuryVoteCoefficient and resulting coefficient < 1", async () => {
            await delegateTreasury(THIRD, wei("10000000000000000000"), []);
            await delegateTreasury(FOURTH, wei("100"), []);

            await govPool.createProposal("example.com", "misc", [[SECOND, 0, getBytesApprove(SECOND, 1)]], []);

            await govPool.voteTreasury(5, wei("10000000000000000000"), [], true, { from: THIRD });
            await govPool.voteTreasury(5, wei("50"), [], true, { from: FOURTH });
            await govPool.vote(5, wei("100000000000000000000"), [], true, { from: SECOND });

            await setTime((await getCurrentBlockTime()) + 10000);

            await govPool.moveProposalToValidators(5);

            await validators.vote(5, wei("100"), false, true);
            await validators.vote(5, wei("1000000000000"), false, true, { from: SECOND });

            await govPool.execute(5);

            const expectedReward = (await weiToVotes(wei("10000000000000000000"), THIRD))
              .times(809 / 50000)
              .decimalPlaces(0);

            assert.equal((await govPool.getPendingRewards(THIRD, [5]))[0][0], expectedReward.toFixed());
          });

          it("should calculate reward properly regarding to treasuryVoteCoefficient and resulting coefficient > 1", async () => {
            await delegateTreasury(THIRD, wei("50"), []);
            await delegateTreasury(FOURTH, wei("100"), []);

            await govPool.createProposal("example.com", "misc", [[SECOND, 0, getBytesApprove(SECOND, 1)]], []);

            await changeVoteModifiers(wei("1", 25), wei("1.01", 25));

            await govPool.voteTreasury(5, wei("50"), [], true, { from: THIRD });
            await govPool.voteTreasury(5, wei("50"), [], true, { from: FOURTH });
            await govPool.vote(5, wei("100000000000000000000"), [], true, { from: SECOND });

            await setTime((await getCurrentBlockTime()) + 10000);

            await govPool.moveProposalToValidators(5);

            await validators.vote(5, wei("100"), false, true);
            await validators.vote(5, wei("1000000000000"), false, true, { from: SECOND });

            await govPool.execute(5);

            const expectedReward = (await weiToVotes(wei("50"), THIRD, true)).times(809 / 50000).decimalPlaces(0);

            assert.equal((await govPool.getPendingRewards(THIRD, [5]))[0][0], expectedReward.toFixed());
          });

          it("should clean userProposals correctly when ExecutedFor", async () => {
            await delegateTreasury(THIRD, wei("100"), ["10"]);

            await govPool.createProposal("example.com", "misc", [[SECOND, 0, getBytesApprove(SECOND, 1)]], []);

            await govPool.voteTreasury(3, wei("100"), ["10"], true, { from: THIRD });

            await govPool.vote(3, wei("1000"), [], true);
            await govPool.vote(3, wei("100000000000000000000"), [], true, { from: SECOND });

            await setTime((await getCurrentBlockTime()) + 10000);

            await govPool.moveProposalToValidators(3);

            await validators.vote(3, wei("100"), false, true);
            await validators.vote(3, wei("1000000000000"), false, true, { from: SECOND });

            await setTime((await getCurrentBlockTime()) + 10000);

            await govPool.execute(3);

            await setTime((await getCurrentBlockTime()) + 10000);

            await govPool.unlock(THIRD, VoteType.TreasuryVote);
          });

          it("should clean userProposals correctly when ExecutedAgainst", async () => {
            await delegateTreasury(THIRD, wei("100"), ["10"]);

            await govPool.createProposal(
              "example.com",
              "misc",
              [[SECOND, 0, getBytesApprove(SECOND, 1)]],
              [[SECOND, 0, getBytesApprove(SECOND, 1)]]
            );

            await govPool.voteTreasury(3, wei("100"), ["10"], true, { from: THIRD });

            await govPool.vote(3, wei("1000"), [], false);
            await govPool.vote(3, wei("100000000000000000000"), [], false, { from: SECOND });

            await setTime((await getCurrentBlockTime()) + 10000);

            await govPool.moveProposalToValidators(3);

            await validators.vote(3, wei("100"), false, true);
            await validators.vote(3, wei("1000000000000"), false, true, { from: SECOND });

            await setTime((await getCurrentBlockTime()) + 10000);

            await govPool.execute(3);

            await setTime((await getCurrentBlockTime()) + 10000);

            await govPool.unlock(THIRD, VoteType.TreasuryVote);
          });

          it("should clean userProposals correctly when Defeated", async () => {
            await delegateTreasury(THIRD, wei("100"), ["10"]);

            await govPool.createProposal("example.com", "misc", [[SECOND, 0, getBytesApprove(SECOND, 1)]], []);

            await govPool.voteTreasury(3, wei("100"), ["10"], true, { from: THIRD });

            await govPool.vote(3, wei("1000"), [], false);
            await govPool.vote(3, wei("100000000000000000000"), [], false, { from: SECOND });

            await setTime((await getCurrentBlockTime()) + 10000);

            await govPool.unlock(THIRD, VoteType.TreasuryVote);
          });

          it("should clean userProposals correctly when SucceededFor", async () => {
            await delegateTreasury(THIRD, wei("100"), ["10"]);

            await govPool.createProposal("example.com", "misc", [[SECOND, 0, getBytesApprove(SECOND, 1)]], []);

            await govPool.voteTreasury(3, wei("100"), ["10"], true, { from: THIRD });

            await govPool.vote(3, wei("1000"), [], true);
            await govPool.vote(3, wei("100000000000000000000"), [], true, { from: SECOND });

            await setTime((await getCurrentBlockTime()) + 10000);

            await govPool.moveProposalToValidators(3);

            await validators.vote(3, wei("1000000000000"), false, true, { from: SECOND });

            await setTime((await getCurrentBlockTime()) + 10000);

            await govPool.unlock(THIRD, VoteType.TreasuryVote);
          });

          it("should clean userProposals correctly when SucceededAgainst", async () => {
            await delegateTreasury(THIRD, wei("100"), ["10"]);

            await govPool.createProposal(
              "example.com",
              "misc",
              [[SECOND, 0, getBytesApprove(SECOND, 1)]],
              [[SECOND, 0, getBytesApprove(SECOND, 1)]]
            );

            await govPool.voteTreasury(3, wei("100"), ["10"], true, { from: THIRD });

            await govPool.vote(3, wei("1000"), [], false);
            await govPool.vote(3, wei("100000000000000000000"), [], false, { from: SECOND });

            await setTime((await getCurrentBlockTime()) + 10000);

            await govPool.moveProposalToValidators(3);

            await validators.vote(3, wei("1000000000000"), false, true, { from: SECOND });

            await setTime((await getCurrentBlockTime()) + 10000);

            await govPool.unlock(THIRD, VoteType.TreasuryVote);
          });

          it("should revert when vote is zero amount", async () => {
            await truffleAssert.reverts(govPool.voteTreasury(1, 0, [], true), "Gov: empty delegated vote");
          });

          it("should not delegate zero tokens", async () => {
            await truffleAssert.reverts(delegateTreasury(THIRD, 0, []), "Gov: empty delegation");
          });

          it("should revert voting when delegatedVotingAllowed", async () => {
            await delegateTreasury(THIRD, wei("100"), ["10"]);

            const NEW_SETTINGS = {
              earlyCompletion: true,
              delegatedVotingAllowed: true,
              validatorsVote: false,
              duration: 70,
              durationValidators: 800,
              quorum: PRECISION.times("1").toFixed(),
              quorumValidators: PRECISION.times("1").toFixed(),
              minVotesForVoting: 0,
              minVotesForCreating: 0,
              executionDelay: 0,
              rewardsInfo: {
                rewardToken: ZERO_ADDR,
                creationReward: 0,
                executionReward: 0,
                voteForRewardsCoefficient: 0,
                voteAgainstRewardsCoefficient: 0,
              },
              executorDescription: "new_settings",
            };
            await govPool.createProposal(
              "example.com",
              "misc",
              [[settings.address, 0, getBytesEditSettings([1], [NEW_SETTINGS])]],
              []
            );
            await token.mint(SECOND, wei("200000000000000000000"));
            await token.approve(userKeeper.address, wei("200000000000000000000"), { from: SECOND });

            await depositAndVote(3, wei("200000000000000000000"), [], wei("200000000000000000000"), [], SECOND);

            await setTime((await getCurrentBlockTime()) + 10000);

            await govPool.moveProposalToValidators(3);

            await validators.vote(3, wei("1000000000000"), false, true, { from: SECOND });

            await setTime((await getCurrentBlockTime()) + 10000);

            await govPool.execute(3);

            await govPool.createProposal(
              "example.com",
              "misc",
              [[settings.address, 0, getBytesAddSettings([NEW_SETTINGS])]],
              []
            );

            await truffleAssert.reverts(
              govPool.voteTreasury(4, wei("100"), ["10"], true, { from: THIRD }),
              "Gov: treasury voting is off"
            );
          });

          it("should revert if call is not from expert", async () => {
            await token.mint(govPool.address, wei("1"));

            const bytesDelegateTreasury = getBytesDelegateTreasury(THIRD, wei("1"), []);

            await govPool.createProposal("example.com", "misc", [[govPool.address, 0, bytesDelegateTreasury]], []);

            const proposalId = await govPool.latestProposalId();

            await govPool.vote(proposalId, wei("1000"), [], true);
            await govPool.vote(proposalId, wei("100000000000000000000"), [], true, { from: SECOND });

            await govPool.moveProposalToValidators(proposalId);

            await validators.vote(proposalId, wei("1000000000000"), false, true, { from: SECOND });
            await truffleAssert.reverts(govPool.execute(proposalId), "Gov: delegatee is not an expert");
          });

          it("should not undelegate zero tokens", async () => {
            await truffleAssert.reverts(undelegateTreasury(THIRD, 0, []), "Gov: empty undelegation");
          });

          it("should revert if call is not from gov pool", async () => {
            await truffleAssert.reverts(govPool.delegateTreasury(SECOND, 0, []), "Gov: not this contract");

            await truffleAssert.reverts(govPool.undelegateTreasury(SECOND, 0, []), "Gov: not this contract");
          });
        });

        describe("changeVerifier", () => {
          it("should correctly set new verifier", async () => {
            const newAddress = SECOND;
            const bytesChangeVerifier = getBytesChangeVerifier(newAddress);

            await govPool.createProposal("example.com", "misc", [[govPool.address, 0, bytesChangeVerifier]], []);

            await govPool.vote(1, wei("1000"), [], true);
            await govPool.vote(1, wei("100000000000000000000"), [], true, { from: SECOND });

            await govPool.moveProposalToValidators(1);
            await validators.vote(1, wei("100"), false, true);
            await validators.vote(1, wei("1000000000000"), false, true, { from: SECOND });

            await govPool.execute(1);

            assert.equal((await govPool.getOffchainInfo()).validator, newAddress);
          });

          it("should revert when call is from non govPool address", async () => {
            await truffleAssert.reverts(govPool.changeVerifier(SECOND), "Gov: not this contract");
          });
        });

        describe("changeBABTRestriction", () => {
          it("should change restriction", async () => {
            assert.isFalse(await govPool.onlyBABTHolders());

            const bytesChangeBABTRestriction = getBytesChangeBABTRestriction(true);

            await govPool.createProposal("example.com", "misc", [[govPool.address, 0, bytesChangeBABTRestriction]], []);

            await govPool.vote(1, wei("1000"), [], true);
            await govPool.vote(1, wei("100000000000000000000"), [], true, { from: SECOND });

            await govPool.moveProposalToValidators(1);
            await validators.vote(1, wei("100"), false, true);
            await validators.vote(1, wei("1000000000000"), false, true, { from: SECOND });

            await govPool.execute(1);

            assert.isTrue(await govPool.onlyBABTHolders());
          });

          it("should revert when call is from non govPool address", async () => {
            await truffleAssert.reverts(govPool.changeBABTRestriction(true), "Gov: not this contract");
          });
        });

        describe("vote and execute in one block", () => {
          describe("vote-execute flashloan protection", () => {
            const USER_KEERER_SETTINGS = {
              earlyCompletion: true,
              delegatedVotingAllowed: false,
              validatorsVote: false,
              duration: 500,
              durationValidators: 500,
              quorum: PRECISION.times("1").toFixed(),
              quorumValidators: 0,
              minVotesForVoting: 0,
              minVotesForCreating: 0,
              executionDelay: 0,
              rewardsInfo: {
                rewardToken: ZERO_ADDR,
                creationReward: 0,
                executionReward: 0,
                voteForRewardsCoefficient: 0,
                voteAgainstRewardsCoefficient: 0,
              },
              executorDescription: "new_internal_settings",
            };

            let VICTIM;
            let DELEGATOR;

            beforeEach(async () => {
              const addSettingsBytes = getBytesAddSettings([USER_KEERER_SETTINGS]);

              await govPool.createProposal("example.com", "misc", [[settings.address, 0, addSettingsBytes]], []);
              await govPool.vote(1, wei("1000"), [], true);
              await govPool.vote(1, wei("100000000000000000000"), [], true, { from: SECOND });

              await govPool.moveProposalToValidators(1);

              await validators.vote(1, wei("100"), false, true);
              await validators.vote(1, wei("1000000000000"), false, true, { from: SECOND });

              await govPool.execute(1);

              const changeExecutorBytes = getBytesChangeExecutors([userKeeper.address], [4]);

              await govPool.createProposal("example.com", "misc", [[settings.address, 0, changeExecutorBytes]], []);
              await govPool.vote(2, wei("1000"), [], true);
              await govPool.vote(2, wei("100000000000000000000"), [], true, { from: SECOND });

              await govPool.moveProposalToValidators(2);

              await validators.vote(2, wei("100"), false, true);
              await validators.vote(2, wei("1000000000000"), false, true, { from: SECOND });

              await govPool.execute(2);

              VICTIM = THIRD;
              DELEGATOR = FOURTH;

              await token.mint(VICTIM, wei("111222"));
              await token.approve(userKeeper.address, wei("111222"), { from: VICTIM });
              await govPool.deposit(VICTIM, wei("111222"), [], { from: VICTIM });

              await token.mint(DELEGATOR, wei("100000000000000000000"));
              await token.approve(userKeeper.address, wei("100000000000000000000"), { from: DELEGATOR });

              await govPool.deposit(DELEGATOR, wei("100000000000000000000"), [], { from: DELEGATOR });
              await govPool.delegate(SECOND, wei("100000000000000000000"), [], { from: DELEGATOR });
            });

            it("should not withdraw victim's tokens in the same block if vote", async () => {
              const bytes = getBytesKeeperWithdrawTokens(VICTIM, SECOND, wei("111222"));

              await govPool.createProposal("example.com", "misc", [[userKeeper.address, 0, bytes]], [], {
                from: SECOND,
              });

              await truffleAssert.reverts(
                govPool.multicall([getBytesGovVote(3, wei("100000000000000000000"), []), getBytesGovExecute(3)], {
                  from: SECOND,
                }),
                "Gov: invalid status"
              );
            });

            it("should not withdraw victim's tokens in the same block if vote delegated", async () => {
              const bytes = getBytesKeeperWithdrawTokens(VICTIM, SECOND, wei("111222"));

              await govPool.createProposal("example.com", "misc", [[userKeeper.address, 0, bytes]], [], {
                from: SECOND,
              });

              await truffleAssert.reverts(
                govPool.multicall(
                  [getBytesGovVoteDelegated(3, wei("100000000000000000000"), []), getBytesGovExecute(3)],
                  {
                    from: SECOND,
                  }
                ),
                "Gov: invalid status"
              );
            });
          });
        });
      });
    });

    describe("getProposals() latestProposalId()", () => {
      const proposalViewToObject = (proposalView) => {
        return {
          proposal: {
            descriptionURL: proposalView.proposal[1],
            misc: "misc",
            actionsOnFor: proposalView.proposal[2],
            actionsOnAgainst: proposalView.proposal[3],
          },
          validatorProposal: {
            core: {
              voteEnd: proposalView.validatorProposal.core.voteEnd,
              executeAfter: proposalView.validatorProposal.core.executeAfter,
              quorum: proposalView.validatorProposal.core.quorum,
            },
          },
        };
      };

      it("should not return proposals if no proposals", async () => {
        const proposals = await govPool.getProposals(0, 1);
        assert.deepEqual(proposals, []);
      });

      it("should return zero latestProposalId if no proposals", async () => {
        assert.equal(await govPool.latestProposalId(), 0);
      });

      describe("after adding internal proposals", async () => {
        const NEW_SETTINGS = {
          earlyCompletion: true,
          delegatedVotingAllowed: false,
          validatorsVote: true,
          duration: 70,
          durationValidators: 800,
          quorum: PRECISION.times("71").toFixed(),
          quorumValidators: PRECISION.times("100").toFixed(),
          minVotesForVoting: wei("20"),
          minVotesForCreating: wei("3"),
          executionDelay: 0,
          rewardsInfo: {
            rewardToken: ZERO_ADDR,
            creationReward: 0,
            executionReward: 0,
            voteForRewardsCoefficient: 0,
            voteAgainstRewardsCoefficient: 0,
          },
          executorDescription: "new_settings",
        };

        let proposalViews;

        beforeEach("setup", async () => {
          const { durationValidators, quorumValidators } = POOL_PARAMETERS.settingsParams.proposalSettings[3];
          const startTime = await getCurrentBlockTime();

          proposalViews = [
            {
              proposal: {
                descriptionURL: "example.com",
                misc: "misc",
                actionsOnFor: [[SECOND, "0", getBytesApprove(SECOND, 1)]],
                actionsOnAgainst: [],
              },
              validatorProposal: {
                core: {
                  voteEnd: "0",
                  executeAfter: "0",
                  quorum: "0",
                },
              },
            },
            {
              proposal: {
                descriptionURL: "example2.com",
                misc: "misc",
                actionsOnFor: [[THIRD, "0", getBytesApprove(SECOND, 1)]],
                actionsOnAgainst: [],
              },
              validatorProposal: {
                core: {
                  voteEnd: "0",
                  executeAfter: "0",
                  quorum: "0",
                },
              },
            },
            {
              proposal: {
                descriptionURL: "example3.com",
                misc: "misc",
                actionsOnFor: [[settings.address, "0", getBytesEditSettings([3], [NEW_SETTINGS])]],
                actionsOnAgainst: [],
              },
              validatorProposal: {
                core: {
                  voteEnd: (durationValidators + startTime + 1000000 + 1).toString(),
                  executeAfter: "0",
                  quorum: quorumValidators,
                },
              },
            },
          ];

          await govPool.deposit(OWNER, wei("1000"), []);

          for (const proposalView of proposalViews) {
            const { descriptionURL, misc, actionsOnFor, actionsOnAgainst } = proposalView.proposal;
            await govPool.createProposal(descriptionURL, misc, actionsOnFor, actionsOnAgainst);
          }

          await token.mint(SECOND, wei("100000000000000000000"));
          await token.approve(userKeeper.address, wei("100000000000000000000"), { from: SECOND });

          await govPool.vote(3, wei("1000"), [], true);
          await depositAndVote(3, wei("100000000000000000000"), [], wei("100000000000000000000"), [], SECOND);

          await setTime(startTime + 1000000);
          await govPool.moveProposalToValidators(3);
        });

        it("should return latestProposalId properly", async () => {
          assert.equal(await govPool.latestProposalId(), proposalViews.length);
        });

        it("should return whole range properly", async () => {
          const proposals = (await govPool.getProposals(0, 3)).map(proposalViewToObject);
          assert.deepEqual(proposals, proposalViews);
        });

        it("should return proposals properly from the middle of the range", async () => {
          const proposals = (await govPool.getProposals(1, 1)).map(proposalViewToObject);
          assert.deepEqual(proposals, proposalViews.slice(1, 2));
        });

        it("should return proposals properly if offset + limit > latestProposalId", async () => {
          const proposals = (await govPool.getProposals(1, 6)).map(proposalViewToObject);
          assert.deepEqual(proposals, proposalViews.slice(1));
        });

        it("should not return proposals if offset > latestProposalId", async () => {
          const proposals = (await govPool.getProposals(4, 1)).map(proposalViewToObject);
          assert.deepEqual(proposals, []);
        });
      });
    });

    describe("reward", () => {
      let NEW_SETTINGS = {
        earlyCompletion: true,
        delegatedVotingAllowed: false,
        validatorsVote: false,
        duration: 1,
        durationValidators: 1,
        quorum: 1,
        quorumValidators: 1,
        minVotesForVoting: 1,
        minVotesForCreating: 1,
        executionDelay: 0,
        rewardsInfo: {
          rewardToken: ETHER_ADDR,
          creationReward: wei("10"),
          executionReward: wei("5"),
          voteForRewardsCoefficient: PRECISION.toFixed(),
          voteAgainstRewardsCoefficient: PRECISION.toFixed(),
        },
        executorDescription: "new_settings",
      };

      let treasury;

      beforeEach(async () => {
        treasury = await contractsRegistry.getTreasuryContract();

        await token.mint(SECOND, wei("100000000000000000000"));

        await token.approve(userKeeper.address, wei("100000000000000000000"), { from: SECOND });

        await govPool.deposit(OWNER, wei("1000"), []);
        await govPool.deposit(SECOND, wei("100000000000000000000"), [], { from: SECOND });
      });

      it("should claim reward on For", async () => {
        const bytes = getBytesAddSettings([NEW_SETTINGS]);

        await govPool.createProposal("example.com", "misc", [[settings.address, 0, bytes]], []);
        await govPool.vote(1, wei("1000"), [], true);
        await govPool.vote(1, wei("100000000000000000000"), [], true, { from: SECOND });

        await govPool.moveProposalToValidators(1);
        await validators.vote(1, wei("100"), false, true);
        await validators.vote(1, wei("1000000000000"), false, true, { from: SECOND });

        assert.equal((await rewardToken.balanceOf(treasury)).toFixed(), "0");

        let rewards = await govPool.getPendingRewards(OWNER, [1]);

        assert.deepEqual(rewards.onchainRewards, ["0"]);
        assert.deepEqual(rewards.offchainTokens, []);
        assert.deepEqual(rewards.offchainRewards, []);

        await govPool.execute(1);

        assert.equal(
          (await rewardToken.balanceOf(treasury)).toFixed(),
          (await tokensToVotes("100000000000000000000"))
            .plus(await tokensToVotes("1000"))
            .plus(wei(25))
            .idiv(5)
            .toFixed()
        );

        rewards = await govPool.getPendingRewards(OWNER, [1]);

        let ownerReward = (await tokensToVotes(1000)).plus(wei(25));
        assert.equal(rewards.onchainRewards[0], ownerReward.toFixed());

        await govPool.claimRewards([1]);

        assert.equal((await rewardToken.balanceOf(OWNER)).toFixed(), ownerReward.toFixed());
      });

      it("should claim reward on Against", async () => {
        const bytes = getBytesAddSettings([NEW_SETTINGS]);

        await govPool.createProposal(
          "example.com",
          "misc",
          [[settings.address, 0, bytes]],
          [[settings.address, 0, bytes]]
        );
        await govPool.vote(1, wei("1000"), [], false);
        await govPool.vote(1, wei("100000000000000000000"), [], false, { from: SECOND });

        await govPool.moveProposalToValidators(1);
        await validators.vote(1, wei("100"), false, true);
        await validators.vote(1, wei("1000000000000"), false, true, { from: SECOND });

        assert.equal((await rewardToken.balanceOf(treasury)).toFixed(), "0");

        let rewards = await govPool.getPendingRewards(OWNER, [1]);

        assert.deepEqual(rewards.onchainRewards, ["0"]);
        assert.deepEqual(rewards.offchainTokens, []);
        assert.deepEqual(rewards.offchainRewards, []);

        await govPool.execute(1);

        assert.equal(
          (await rewardToken.balanceOf(treasury)).toFixed(),
          (await tokensToVotes("100000000000000000000"))
            .plus(await tokensToVotes("1000"))
            .plus(wei(25))
            .idiv(5)
            .toFixed()
        );

        rewards = await govPool.getPendingRewards(OWNER, [1]);

        let ownerReward = (await tokensToVotes(1000)).plus(wei(25));
        assert.equal(rewards.onchainRewards[0], ownerReward.toFixed());

        await govPool.claimRewards([1]);

        assert.equal((await rewardToken.balanceOf(OWNER)).toFixed(), ownerReward.toFixed());
      });

      it("should claim reward properly if nft multiplier has been set", async () => {
        await setNftMultiplierAddress(nftMultiplier.address);

        await nftMultiplier.mint(OWNER, PRECISION.times("2.5"), 1000);
        await nftMultiplier.lock(1);

        const bytes = getBytesAddSettings([NEW_SETTINGS]);

        await govPool.createProposal("example.com", "misc", [[settings.address, 0, bytes]], []);
        await govPool.vote(2, wei("1000"), [], true);
        await govPool.vote(2, wei("100000000000000000000"), [], true, { from: SECOND });

        await govPool.moveProposalToValidators(2);
        await validators.vote(2, wei("100"), false, true);
        await validators.vote(2, wei("1000000000000"), false, true, { from: SECOND });

        await govPool.execute(2);
        await govPool.claimRewards([2]);

        assert.equal(
          (await rewardToken.balanceOf(OWNER)).toFixed(),
          (await tokensToVotes(1000)).plus(wei(25)).times(3.5).toFixed()
        ); // f(1025) + f(1025) * 2.5
      });

      it("should execute and claim", async () => {
        const bytes = getBytesAddSettings([NEW_SETTINGS]);

        await govPool.createProposal("example.com", "misc", [[settings.address, 0, bytes]], []);
        await govPool.vote(1, wei("1000"), [], true);
        await govPool.vote(1, wei("100000000000000000000"), [], true, { from: SECOND });

        await govPool.moveProposalToValidators(1);
        await validators.vote(1, wei("100"), false, true);
        await validators.vote(1, wei("1000000000000"), false, true, { from: SECOND });

        assert.equal((await rewardToken.balanceOf(treasury)).toFixed(), "0");

        await executeAndClaim(1, OWNER);

        assert.equal(
          (await rewardToken.balanceOf(treasury)).toFixed(),
          (await tokensToVotes("100000000000000000000"))
            .plus(await tokensToVotes("1000"))
            .plus(wei(25))
            .idiv(5)
            .toFixed()
        );
        assert.equal(
          (await rewardToken.balanceOf(OWNER)).toFixed(),
          (await tokensToVotes(1000)).plus(wei(25)).toFixed()
        );
      });

      it("should claim reward in native", async () => {
        const bytes = getBytesEditSettings([1], [NEW_SETTINGS]);

        await govPool.createProposal("example.com", "misc", [[settings.address, 0, bytes]], []);
        await govPool.vote(1, wei("100000000000000000000"), [], true, { from: SECOND });

        await govPool.moveProposalToValidators(1);
        await validators.vote(1, wei("1000000000000"), false, true, { from: SECOND });

        await network.provider.send("hardhat_setBalance", [govPool.address, "0x" + wei("100")]);

        await govPool.execute(1);

        await govPool.createProposal(
          "example.com",
          "misc",
          [[settings.address, 0, getBytesAddSettings([NEW_SETTINGS])]],
          []
        );
        await govPool.vote(2, wei("1"), [], true);

        assert.equal(await web3.eth.getBalance(treasury), "0");

        await govPool.execute(2);

        assert.equal(await web3.eth.getBalance(treasury), wei("3.2"));

        let balance = toBN(await web3.eth.getBalance(OWNER));

        let rewards = await govPool.getPendingRewards(OWNER, [1, 2]);

        assert.deepEqual(rewards.onchainRewards, [wei("25"), wei("16")]);
        assert.deepEqual(rewards.offchainTokens, []);
        assert.deepEqual(rewards.offchainRewards, []);

        let tx = await govPool.claimRewards([2]);

        assert.equal(
          await web3.eth.getBalance(OWNER),
          balance.plus(wei("16")).minus(toBN(tx.receipt.gasUsed).times(tx.receipt.effectiveGasPrice)).toFixed()
        );
      });

      it("should not transfer commission if treasury is address(this)", async () => {
        treasury = govPool.address;

        await contractsRegistry.addContract(await contractsRegistry.TREASURY_NAME(), treasury);

        await contractsRegistry.injectDependencies(await contractsRegistry.CORE_PROPERTIES_NAME());

        const bytes = getBytesAddSettings([NEW_SETTINGS]);

        await govPool.createProposal("example.com", "misc", [[settings.address, 0, bytes]], []);
        await govPool.vote(1, wei("1000"), [], true);
        await govPool.vote(1, wei("100000000000000000000"), [], true, { from: SECOND });

        await govPool.moveProposalToValidators(1);
        await validators.vote(1, wei("100"), false, true);
        await validators.vote(1, wei("1000000000000"), false, true, { from: SECOND });

        assert.equal((await rewardToken.balanceOf(treasury)).toFixed(), wei("10000000000000000000000"));

        await govPool.execute(1);

        assert.equal((await rewardToken.balanceOf(treasury)).toFixed(), wei("10000000000000000000000"));
      });

      it("should not claim rewards in native", async () => {
        const bytes = getBytesEditSettings([1], [NEW_SETTINGS]);

        await govPool.createProposal("example.com", "misc", [[settings.address, 0, bytes]], []);
        await govPool.vote(1, wei("1000"), [], true);
        await govPool.vote(1, wei("100000000000000000000"), [], true, { from: SECOND });

        await govPool.moveProposalToValidators(1);
        await validators.vote(1, wei("100"), false, true);
        await validators.vote(1, wei("1000000000000"), false, true, { from: SECOND });

        await executeAndClaim(1, OWNER);

        await impersonate(coreProperties.address);

        await token.mint(coreProperties.address, wei("100000000000000000000"));
        await token.approve(userKeeper.address, wei("100000000000000000000"), { from: coreProperties.address });

        await govPool.deposit(coreProperties.address, wei("100000000000000000000"), [], {
          from: coreProperties.address,
        });

        await network.provider.send("hardhat_setBalance", [
          govPool.address, // address
          "0xFFFFFFFFFFFFFFFFFFFFFFFFFFFFFFFF", // balance
        ]);

        await govPool.createProposal(
          "example.com",
          "misc",
          [[settings.address, 0, getBytesAddSettings([NEW_SETTINGS])]],
          [],
          {
            from: coreProperties.address,
          }
        );

        await govPool.vote(2, wei("100000000000000000000"), [], true, { from: coreProperties.address });

        await govPool.execute(2);

        await truffleAssert.reverts(
          govPool.claimRewards([2], { from: coreProperties.address }),
          "Gov: failed to send eth"
        );
      });

      it("should revert when rewards off", async () => {
        let NO_REWARDS_SETTINGS = {
          earlyCompletion: true,
          delegatedVotingAllowed: false,
          validatorsVote: false,
          duration: 1,
          durationValidators: 1,
          quorum: 1,
          quorumValidators: 1,
          minVotesForVoting: 1,
          minVotesForCreating: 1,
          executionDelay: 0,
          rewardsInfo: {
            rewardToken: ZERO_ADDR,
            creationReward: wei("10"),
            executionReward: wei("5"),
            voteForRewardsCoefficient: PRECISION.toFixed(),
            voteAgainstRewardsCoefficient: PRECISION.toFixed(),
          },
          executorDescription: "new_settings",
        };

        const bytes = getBytesEditSettings([1], [NO_REWARDS_SETTINGS]);

        await govPool.createProposal("example.com", "misc", [[settings.address, 0, bytes]], []);
        await govPool.vote(1, wei("100000000000000000000"), [], true, { from: SECOND });

        await govPool.moveProposalToValidators(1);
        await validators.vote(1, wei("1000000000000"), false, true, { from: SECOND });

        await govPool.execute(1);

        await govPool.createProposal(
          "example.com",
          "misc",
          [[settings.address, 0, getBytesAddSettings([NEW_SETTINGS])]],
          []
        );
        await govPool.vote(2, wei("1"), [], true);

        await govPool.execute(2);

        await truffleAssert.reverts(govPool.claimRewards([2]), "Gov: rewards are off");
      });

      it("should revert when try claim reward before execute", async () => {
        const bytes = getBytesEditSettings([1], [NEW_SETTINGS]);

        await govPool.createProposal("example.com", "misc", [[settings.address, 0, bytes]], []);
        await govPool.vote(1, wei("100000000000000000000"), [], true, { from: SECOND });

        await govPool.moveProposalToValidators(1);
        await validators.vote(1, wei("1000000000000"), false, true, { from: SECOND });

        await truffleAssert.reverts(govPool.claimRewards([1]), "Gov: proposal is not executed");
      });

      it("should mint when balance < rewards", async () => {
        let newToken = await ERC20Mock.new("NT", "NT", 18);

        NEW_SETTINGS.rewardsInfo.rewardToken = newToken.address;

        const bytes = getBytesEditSettings([1], [NEW_SETTINGS]);

        await govPool.createProposal("example.com", "misc", [[settings.address, 0, bytes]], []);
        await govPool.vote(1, wei("100000000000000000000"), [], true, { from: SECOND });

        await govPool.moveProposalToValidators(1);
        await validators.vote(1, wei("1000000000000"), false, true, { from: SECOND });

        await govPool.execute(1);

        await govPool.createProposal(
          "example.com",
          "misc",
          [[settings.address, 0, getBytesAddSettings([NEW_SETTINGS])]],
          []
        );
        await govPool.vote(2, wei("1"), [], true);

        assert.equal((await newToken.balanceOf(treasury)).toFixed(), "0");
        assert.equal((await newToken.balanceOf(OWNER)).toFixed(), wei("0"));

        await executeAndClaim(2, OWNER);

        assert.equal((await newToken.balanceOf(treasury)).toFixed(), wei("0"));
        assert.equal((await newToken.balanceOf(OWNER)).toFixed(), wei("16"));
      });

      it("should not revert when mint failed, but during transfer", async () => {
        let newToken = await ERC20.new("NT", "NT");

        NEW_SETTINGS.rewardsInfo.rewardToken = newToken.address;

        const bytes = getBytesEditSettings([1], [NEW_SETTINGS]);

        await govPool.createProposal("example.com", "misc", [[settings.address, 0, bytes]], []);
        await govPool.vote(1, wei("100000000000000000000"), [], true, { from: SECOND });

        await govPool.moveProposalToValidators(1);
        await validators.vote(1, wei("1000000000000"), false, true, { from: SECOND });

        await govPool.execute(1);

        await govPool.createProposal(
          "example.com",
          "misc",
          [[settings.address, 0, getBytesAddSettings([NEW_SETTINGS])]],
          []
        );
        await govPool.vote(2, wei("1"), [], true);

        assert.equal((await newToken.balanceOf(treasury)).toFixed(), "0");
        assert.equal((await newToken.balanceOf(OWNER)).toFixed(), wei("0"));

        await govPool.execute(2);

        await truffleAssert.reverts(govPool.claimRewards([2]), "ERC20: transfer amount exceeds balance");

        assert.equal((await newToken.balanceOf(treasury)).toFixed(), "0");
        assert.equal((await newToken.balanceOf(OWNER)).toFixed(), wei("0"));
      });
    });

    describe("staking", () => {
      let NEW_SETTINGS = {
        earlyCompletion: true,
        delegatedVotingAllowed: false,
        validatorsVote: false,
        duration: 1,
        durationValidators: 1,
        quorum: 1,
        quorumValidators: 1,
        minVotesForVoting: 1,
        minVotesForCreating: 1,
        executionDelay: 0,
        rewardsInfo: {
          rewardToken: ETHER_ADDR,
          creationReward: wei("10"),
          executionReward: wei("5"),
          voteForRewardsCoefficient: PRECISION.toFixed(),
          voteAgainstRewardsCoefficient: PRECISION.toFixed(),
        },
        executorDescription: "new_settings",
      };

      let micropool;
      let micropool2;
      let delegator1;
      let delegator2;
      let delegator3;

      beforeEach(async () => {
        micropool = SECOND;
        micropool2 = THIRD;
        delegator1 = FOURTH;
        delegator2 = FIFTH;
        delegator3 = SIXTH;

        await token.mint(delegator1, wei("100000000000000000000"));
        await token.mint(delegator2, wei("100000000000000000000"));
        await token.mint(delegator3, wei("50000000000000000000"));

        for (let i = 10; i <= 13; i++) {
          await nft.safeMint(delegator1, i);
          await nft.approve(userKeeper.address, i, { from: delegator1 });
        }

        for (let i = 20; i <= 23; i++) {
          await nft.safeMint(delegator2, i);
          await nft.approve(userKeeper.address, i, { from: delegator2 });
        }

        for (let i = 30; i <= 31; i++) {
          await nft.safeMint(delegator3, i);
          await nft.approve(userKeeper.address, i, { from: delegator3 });
        }

        await token.approve(userKeeper.address, wei("100000000000000000000"), { from: delegator1 });
        await token.approve(userKeeper.address, wei("100000000000000000000"), { from: delegator2 });
        await token.approve(userKeeper.address, wei("50000000000000000000"), { from: delegator3 });

        await govPool.deposit(OWNER, wei("2000"), [1, 2, 3, 4]);

        await govPool.deposit(delegator1, wei("100000000000000000000"), [10, 11, 12, 13], { from: delegator1 });
        await govPool.deposit(delegator2, wei("100000000000000000000"), [20, 21, 22, 23], { from: delegator2 });
        await govPool.deposit(delegator3, wei("50000000000000000000"), [30, 31], { from: delegator3 });
      });

      describe("delegate() undelegate() voteDelegated()", () => {
        it("should give the proportional rewards for delegated ERC20 + ERC721", async () => {
          await govPool.createProposal("example.com", "misc", [[SECOND, 0, getBytesApprove(SECOND, 1)]], []);

          await govPool.delegate(micropool, wei("100000000000000000000"), [10, 11, 12, 13], { from: delegator1 });
          await govPool.delegate(micropool, wei("100000000000000000000"), [20, 21, 22, 23], { from: delegator2 });
          await govPool.delegate(micropool, wei("50000000000000000000"), [30, 31], { from: delegator3 });

          await govPool.voteDelegated(1, wei("250000000000000000000"), [], true, { from: micropool });

          await setTime((await getCurrentBlockTime()) + 10000);

          await govPool.moveProposalToValidators(1);

          await validators.vote(1, wei("100"), false, true);
          await validators.vote(1, wei("1000000000000"), false, true, { from: SECOND });

          await govPool.execute(1);
          await govPool.claimRewards([1], { from: micropool });

          await govPool.undelegate(micropool, wei("100000000000000000000"), [], { from: delegator1 });
          await govPool.undelegate(micropool, wei("100000000000000000000"), [], { from: delegator2 });
          await govPool.undelegate(micropool, wei("50000000000000000000"), [], { from: delegator3 });

          const micropoolBalance = await rewardToken.balanceOf(micropool);
          const balance1 = await rewardToken.balanceOf(delegator1);
          const balance2 = await rewardToken.balanceOf(delegator2);
          const balance3 = await rewardToken.balanceOf(delegator3);

          assertNoZerosBalanceDistribution([balance1, balance2, balance3, micropoolBalance], [32, 32, 16, 20]);
        });

        it("should claim delegate reward properly if nft multiplier has been set", async () => {
          await token.mint(SECOND, wei("25000000000000000000000000"));
          await token.approve(userKeeper.address, wei("25000000000000000000000000"), { from: SECOND });
          await govPool.deposit(SECOND, wei("25000000000000000000000000"), [], { from: SECOND });

          const bytesSetAddress = getBytesSetNftMultiplierAddress(nftMultiplier.address);
          await govPool.createProposal("example.com", "misc", [[govPool.address, 0, bytesSetAddress]], []);
          await govPool.vote(1, wei("25000000000000000000000000"), [], true, { from: SECOND });
          await govPool.moveProposalToValidators(1);
          await validators.vote(1, wei("1000000000000"), false, true, { from: SECOND });

          await govPool.execute(1);
          await nftMultiplier.mint(micropool, PRECISION.times("2.5"), 10000000000);
          await nftMultiplier.lock(1, { from: micropool });

          await govPool.createProposal("example.com", "misc", [[SECOND, 0, getBytesApprove(SECOND, 1)]], []);

          await token.mint(delegator1, wei("1000000000000000000000000000"));
          await token.approve(userKeeper.address, wei("1000000000000000000000000000"), { from: delegator1 });
          await govPool.deposit(delegator1, wei("1000000000000000000000000000"), [], { from: delegator1 });
          await govPool.delegate(micropool, wei("1000000000000000000000000000"), [10, 11, 12, 13], {
            from: delegator1,
          });

          await govPool.voteDelegated(2, wei("1000000000000000000000000000"), [], true, { from: micropool });

          await setTime((await getCurrentBlockTime()) + 10000);

          await govPool.moveProposalToValidators(2);

          await validators.vote(2, wei("100"), false, true);
          await validators.vote(2, wei("1000000000000"), false, true, { from: SECOND });

          await govPool.execute(2);

          await govPool.claimRewards([2], { from: micropool });

          assert.equal((await rewardToken.balanceOf(micropool)).toFixed(), wei("200000000000000000000000000")); // 1000000000000000000000000000 * 0.2
        });

        it("should claim delegate reward properly if nft multiplier and vote modifier have been set", async () => {
          await token.mint(SECOND, wei("25000000000000000000000000"));
          await token.approve(userKeeper.address, wei("25000000000000000000000000"), { from: SECOND });
          await govPool.deposit(SECOND, wei("25000000000000000000000000"), [], { from: SECOND });

          const bytesSetAddress = getBytesSetNftMultiplierAddress(nftMultiplier.address);
          await govPool.createProposal("example.com", "misc", [[govPool.address, 0, bytesSetAddress]], []);
          await govPool.vote(1, wei("25000000000000000000000000"), [], true, { from: SECOND });
          await govPool.moveProposalToValidators(1);
          await validators.vote(1, wei("1000000000000"), false, true, { from: SECOND });

          await govPool.execute(1);
          await nftMultiplier.mint(micropool, PRECISION.times("2.5"), 10000000000);
          await nftMultiplier.lock(1, { from: micropool });

          await setExpert(THIRD, async (proposalId) => {
            await govPool.vote(proposalId, wei("25000000000000000000000000"), [], true, { from: SECOND });
            await setTime((await getCurrentBlockTime()) + 10000);
            await govPool.moveProposalToValidators(proposalId);
            await validators.vote(proposalId, wei("100"), false, true);
            await validators.vote(proposalId, wei("1000000000000"), false, true, { from: SECOND });
            await setTime((await getCurrentBlockTime()) + 10000);
          });

          await changeVoteModifiers(wei("1.01", 25), wei("1.02", 25));

          await govPool.createProposal("example.com", "misc", [[SECOND, 0, getBytesApprove(SECOND, 1)]], []);

          await token.mint(delegator1, wei("1000000000000000000000000000"));
          await token.approve(userKeeper.address, wei("1000000000000000000000000000"), { from: delegator1 });
          await govPool.deposit(delegator1, wei("1000000000000000000000000000"), [], { from: delegator1 });
          await govPool.delegate(micropool, wei("1000000000000000000000000000"), [10, 11, 12, 13], {
            from: delegator1,
          });
          await govPool.voteDelegated(4, wei("1000000000000000000000000000"), [], true, { from: micropool });
          await token.mint(THIRD, wei("25000000000000000000000000"));
          await token.approve(userKeeper.address, wei("25000000000000000000000000"), { from: THIRD });
          await govPool.deposit(THIRD, wei("25000000000000000000000000"), [], { from: THIRD });
          await govPool.vote(4, wei("25000000000000000000000000"), [], true, { from: THIRD });

          await setTime((await getCurrentBlockTime()) + 10000);

          await govPool.moveProposalToValidators(4);

          await validators.vote(4, wei("100"), false, true);
          await validators.vote(4, wei("1000000000000"), false, true, { from: SECOND });

          await govPool.execute(4);

          await govPool.claimRewards([4], { from: micropool });

          assert.equal(
            (await rewardToken.balanceOf(micropool)).toFixed(),
            (await weiToVotes(wei("1000000000000000000000000000"), micropool)).times(0.2).toFixed()
          ); // f(1000000000000000000000000000) * 0.2
        });

        it("should give the proper rewards with multiple async delegates", async () => {
          await govPool.createProposal("example.com", "misc", [[SECOND, 0, getBytesApprove(SECOND, 1)]], []);

          await govPool.delegate(micropool, wei("1000"), [10, 11, 12, 13], { from: delegator1 });
          await govPool.voteDelegated(1, wei("800"), [], true, { from: micropool });

          await govPool.delegate(micropool, wei("1000"), [20, 21, 22, 23], { from: delegator2 });
          await govPool.voteDelegated(1, wei("800"), [], true, { from: micropool });

          await govPool.delegate(micropool, wei("500"), [30, 31], { from: delegator3 });
          await govPool.voteDelegated(1, wei("800"), [], true, { from: micropool });

          await setTime((await getCurrentBlockTime()) + 10000);

          await govPool.undelegate(micropool, wei("1000"), [10, 11, 12, 13], { from: delegator1 });
          await govPool.undelegate(micropool, wei("1000"), [20, 21, 22, 23], { from: delegator2 });
          await govPool.undelegate(micropool, wei("500"), [30, 31], { from: delegator3 });

          const balance1 = await rewardToken.balanceOf(delegator1);
          const balance2 = await rewardToken.balanceOf(delegator2);
          const balance3 = await rewardToken.balanceOf(delegator3);

          assertNoZerosBalanceDistribution([balance1, balance2, balance3], [19, 9, 2]);
        });

        it("should give the proper rewards when the same user delegates twice", async () => {
          await govPool.createProposal("example.com", "misc", [[SECOND, 0, getBytesApprove(SECOND, 1)]], []);

          await govPool.delegate(micropool, wei("250"), [], { from: delegator2 });
          await govPool.delegate(micropool, wei("500"), [], { from: delegator1 });
          await govPool.delegate(micropool, wei("1250"), [], { from: delegator2 });

          await govPool.voteDelegated(1, wei("2000"), [], true, { from: micropool });

          await govPool.delegate(micropool, wei("2500"), [], { from: delegator1 });
          await govPool.delegate(micropool, wei("500"), [], { from: delegator2 });

          await govPool.voteDelegated(1, wei("3000"), [], true, { from: micropool });

          await setTime((await getCurrentBlockTime()) + 10000);

          await govPool.undelegate(micropool, wei("3000"), [], { from: delegator1 });
          await govPool.undelegate(micropool, wei("2000"), [], { from: delegator2 });

          const balance1 = await rewardToken.balanceOf(delegator1);
          const balance2 = await rewardToken.balanceOf(delegator2);

          assertNoZerosBalanceDistribution([balance1, balance2], [23, 27]);
        });

        it("should give the proper rewards in native currency", async () => {
          await network.provider.send("hardhat_setBalance", [govPool.address, "0x" + wei("250000000000000000000")]);

          const bytes = getBytesEditSettings([1], [NEW_SETTINGS]);

          await govPool.createProposal("example.com", "misc", [[settings.address, 0, bytes]], []);

          await govPool.delegate(micropool, wei("100000000000000000000"), [], { from: delegator1 });
          await govPool.delegate(micropool, wei("100000000000000000000"), [], { from: delegator2 });
          await govPool.delegate(micropool, wei("50000000000000000000"), [], { from: delegator3 });

          await govPool.voteDelegated(1, wei("250000000000000000000"), [], true, { from: micropool });

          await govPool.moveProposalToValidators(1);

          await validators.vote(1, wei("1000000000000"), false, true, { from: SECOND });

          await govPool.execute(1);

          await govPool.createProposal(
            "example.com",
            "misc",
            [[settings.address, 0, getBytesAddSettings([NEW_SETTINGS])]],
            []
          );

          await govPool.voteDelegated(2, wei("250000000000000000000"), [], true, { from: micropool });

          await govPool.execute(2);

          const balancesBefore = [
            toBN(await web3.eth.getBalance(micropool)),
            toBN(await web3.eth.getBalance(delegator1)),
            toBN(await web3.eth.getBalance(delegator2)),
            toBN(await web3.eth.getBalance(delegator3)),
          ];

          const txs = [
            await govPool.claimRewards([1, 2], { from: micropool }),
            await govPool.undelegate(micropool, wei("100000000000000000000"), [], { from: delegator1 }),
            await govPool.undelegate(micropool, wei("100000000000000000000"), [], { from: delegator2 }),
            await govPool.undelegate(micropool, wei("50000000000000000000"), [], { from: delegator3 }),
          ];

          const etherRewards = [
            toBN(await web3.eth.getBalance(micropool))
              .plus(toBN(txs[0].receipt.gasUsed).times(txs[0].receipt.effectiveGasPrice))
              .minus(balancesBefore[0]),
            toBN(await web3.eth.getBalance(delegator1))
              .plus(toBN(txs[1].receipt.gasUsed).times(txs[1].receipt.effectiveGasPrice))
              .minus(balancesBefore[1]),
            toBN(await web3.eth.getBalance(delegator2))
              .plus(toBN(txs[2].receipt.gasUsed).times(txs[2].receipt.effectiveGasPrice))
              .minus(balancesBefore[2]),
            toBN(await web3.eth.getBalance(delegator3))
              .plus(toBN(txs[3].receipt.gasUsed).times(txs[3].receipt.effectiveGasPrice))
              .minus(balancesBefore[3]),
          ];

          const firstTokenBalances = [
            await rewardToken.balanceOf(micropool),
            await rewardToken.balanceOf(delegator1),
            await rewardToken.balanceOf(delegator2),
            await rewardToken.balanceOf(delegator3),
          ];

          assertNoZerosBalanceDistribution([...firstTokenBalances, ...etherRewards], [20, 32, 32, 16, 20, 32, 32, 16]);
        });

        it("should give the proper rewards in multiple reward tokens", async () => {
          const newRewardToken = await ERC20Mock.new("Mock", "Mock", 18);

          await newRewardToken.mint(govPool.address, wei("10000000000000000000000"));

          NEW_SETTINGS.rewardsInfo.rewardToken = newRewardToken.address;

          const bytes = getBytesEditSettings([1], [NEW_SETTINGS]);

          await govPool.createProposal("example.com", "misc", [[settings.address, 0, bytes]], []);

          await govPool.delegate(micropool, wei("100000000000000000000"), [], { from: delegator1 });
          await govPool.delegate(micropool, wei("100000000000000000000"), [], { from: delegator2 });
          await govPool.delegate(micropool, wei("50000000000000000000"), [], { from: delegator3 });

          await govPool.voteDelegated(1, wei("250000000000000000000"), [], true, { from: micropool });

          await govPool.moveProposalToValidators(1);

          await validators.vote(1, wei("1000000000000"), false, true, { from: SECOND });

          await govPool.execute(1);

          await govPool.createProposal(
            "example.com",
            "misc",
            [[settings.address, 0, getBytesAddSettings([NEW_SETTINGS])]],
            []
          );

          await govPool.voteDelegated(2, wei("250000000000000000000"), [], true, { from: micropool });

          await govPool.execute(2);

          await govPool.undelegate(micropool, wei("100000000000000000000"), [], { from: delegator1 });
          await govPool.undelegate(micropool, wei("100000000000000000000"), [], { from: delegator2 });
          await govPool.undelegate(micropool, wei("50000000000000000000"), [], { from: delegator3 });

          await govPool.claimRewards([1, 2], { from: micropool });

          const firstTokenBalances = [
            await rewardToken.balanceOf(micropool),
            await rewardToken.balanceOf(delegator1),
            await rewardToken.balanceOf(delegator2),
            await rewardToken.balanceOf(delegator3),
          ];

          const secondTokenBalances = [
            await newRewardToken.balanceOf(micropool),
            await newRewardToken.balanceOf(delegator1),
            await newRewardToken.balanceOf(delegator2),
            await newRewardToken.balanceOf(delegator3),
          ];

          assertNoZerosBalanceDistribution(
            [...firstTokenBalances, ...secondTokenBalances],
            [20, 32, 32, 16, 20, 32, 32, 16]
          );
        });
      });

      describe("request()", () => {
        it("should block tokens for future usage", async () => {
          await govPool.createProposal("example.com", "misc", [[SECOND, 0, getBytesApprove(SECOND, 1)]], []);

          await govPool.delegate(micropool, wei("1000"), [], { from: delegator1 });
          await govPool.delegate(micropool, wei("1000"), [], { from: delegator2 });
          await govPool.delegate(micropool, wei("500"), [], { from: delegator3 });

          await govPool.request(micropool, wei("500"), [], { from: delegator1 });

          await truffleAssert.reverts(
            govPool.voteDelegated(1, wei("2001"), [], true, { from: micropool }),
            "Gov: wrong vote amount"
          );

          assert.ok(await govPool.voteDelegated(1, wei("2000"), [], true, { from: micropool }));
        });

        it("should block nfts for future usage", async () => {
          await govPool.createProposal("example.com", "misc", [[SECOND, 0, getBytesApprove(SECOND, 1)]], []);

          await govPool.delegate(micropool, "0", [10, 11, 12, 13], { from: delegator1 });
          await govPool.delegate(micropool, "0", [20, 21, 22, 23], { from: delegator2 });
          await govPool.delegate(micropool, "0", [30, 31], { from: delegator3 });

          await govPool.request(micropool, "0", [10, 11, 12, 13], { from: delegator1 });

          await truffleAssert.reverts(
            govPool.voteDelegated(1, "0", [10, 20], true, { from: micropool }),
            "GovUK: NFT is not owned or requested"
          );

          assert.ok(await govPool.voteDelegated(1, "0", [20, 21, 22, 23, 30, 31], true, { from: micropool }));
        });

        it("should not give rewards for blocked tokens", async () => {
          await govPool.createProposal("example.com", "misc", [[SECOND, 0, getBytesApprove(SECOND, 1)]], []);

          await govPool.delegate(micropool, wei("100000000000000000000"), [], { from: delegator1 });
          await govPool.delegate(micropool, wei("100000000000000000000"), [], { from: delegator2 });
          await govPool.delegate(micropool, wei("50000000000000000000"), [], { from: delegator3 });

          await govPool.voteDelegated(1, wei("100000000000000000000"), [], true, { from: micropool });

          await govPool.request(micropool, wei("10000000000000000000"), [], { from: delegator1 });

          await govPool.voteDelegated(1, wei("140000000000000000000"), [], true, { from: micropool });

          await setTime((await getCurrentBlockTime()) + 10000);

          await govPool.moveProposalToValidators(1);

          await validators.vote(1, wei("100"), false, true);
          await validators.vote(1, wei("1000000000000"), false, true, { from: SECOND });

          await govPool.execute(1);
          await govPool.claimRewards([1], { from: micropool });

          await govPool.undelegate(micropool, wei("100000000000000000000"), [], { from: delegator1 });
          await govPool.undelegate(micropool, wei("100000000000000000000"), [], { from: delegator2 });

          const balance1 = await rewardToken.balanceOf(delegator1);
          const balance2 = await rewardToken.balanceOf(delegator2);

          assert.notEqual(balance1.toFixed(), balance2.toFixed());
        });

        it("should not undelegate requested but unavailable tokens", async () => {
          await govPool.createProposal("examplenft.com", "misc", [[SECOND, 0, getBytesApprove(SECOND, 1)]], []);

          await govPool.delegate(micropool, wei("1000"), [], { from: delegator1 });
          await govPool.delegate(micropool, wei("1000"), [], { from: delegator2 });
          await govPool.delegate(micropool, wei("500"), [], { from: delegator3 });

          await govPool.voteDelegated(1, wei("2500"), [], true, { from: micropool });

          await govPool.request(micropool, wei("500"), [], { from: delegator1 });

          await truffleAssert.reverts(
            govPool.undelegate(micropool, wei("1"), [], { from: delegator1 }),
            "GovUK: amount exceeds delegation"
          );
        });

        it("should not undelegate requested but unavailable nfts", async () => {
          await govPool.createProposal("example.com", "misc", [[SECOND, 0, getBytesApprove(SECOND, 1)]], []);

          await govPool.delegate(micropool, "0", [10, 11, 12, 13], { from: delegator1 });
          await govPool.delegate(micropool, "0", [20, 21, 22, 23], { from: delegator2 });
          await govPool.delegate(micropool, "0", [30, 31], { from: delegator3 });

          await govPool.voteDelegated(1, "0", [10, 11, 12, 13, 20, 21, 22, 23, 30, 31], true, { from: micropool });

          await govPool.request(micropool, "0", [10, 11, 12, 13], { from: delegator1 });

          await truffleAssert.reverts(
            govPool.undelegate(micropool, "0", [10, 11, 12, 13], { from: delegator1 }),
            "GovUK: NFT is not owned or locked"
          );
        });

        it("should revert if requested amount is greater than the delegated", async () => {
          await govPool.delegate(micropool, wei("1000"), [], { from: delegator1 });
          await govPool.delegate(micropool, wei("1000"), [], { from: delegator2 });
          await govPool.delegate(micropool, wei("500"), [], { from: delegator3 });

          await truffleAssert.reverts(
            govPool.request(micropool, wei("1001"), [], { from: delegator1 }),
            "GovUK: overrequest"
          );

          await truffleAssert.reverts(
            govPool.request(micropool, wei("501"), [], { from: delegator3 }),
            "GovUK: overrequest"
          );

          await govPool.request(micropool, wei("1000"), [], { from: delegator1 });

          await truffleAssert.reverts(
            govPool.request(micropool, wei("1"), [], { from: delegator1 }),
            "GovUK: overrequest"
          );
        });

        it("should not revert if requested nftIds have already be requested", async () => {
          await govPool.delegate(micropool, "0", [10, 11, 12, 13], { from: delegator1 });

          await truffleAssert.reverts(
            govPool.request(micropool, "0", [10, 11, 12, 13, 20, 21, 22, 23], { from: delegator1 }),
            "GovUK: NFT is not owned"
          );

          assert.ok(await govPool.request(micropool, "0", [10], { from: delegator1 }));

          assert.ok(await govPool.request(micropool, "0", [10, 11, 12, 13], { from: delegator1 }));
        });

        it("should revert if delegatee is zero", async () => {
          await truffleAssert.reverts(
            govPool.request(ZERO_ADDR, wei("100000000000000000000"), [], { from: delegator1 }),
            "GovUK: overrequest"
          );

          await truffleAssert.reverts(
            govPool.request(ZERO_ADDR, "0", [10, 11, 12, 13], { from: delegator1 }),
            "GovUK: NFT is not owned"
          );
        });

        it("should revert if amount and nftIds length are zero", async () => {
          await truffleAssert.reverts(govPool.request(micropool, 0, [], { from: delegator1 }), "Gov: empty request");
        });
      });

      describe("getDelegatorStakingRewards()", () => {
        const userStakeRewardsViewToObject = (rewards) => {
          return {
            micropool: rewards.micropool,
            rewardTokens: rewards.rewardTokens,
            expectedRewards: rewards.expectedRewards,
            realRewards: rewards.realRewards,
          };
        };

        const userStakeRewardsArrayToObject = (rewardsArray) => {
          return rewardsArray.map((rewards) => userStakeRewardsViewToObject(rewards));
        };

        it("should return delegator staking rewards properly", async () => {
          const zeroRewards = await govPool.getDelegatorStakingRewards(delegator1);

          assert.deepEqual(zeroRewards, []);

          await govPool.delegate(micropool, wei("50000000000000000000"), [], { from: delegator1 });
          await govPool.delegate(micropool, wei("50000000000000000000"), [], { from: delegator2 });
          await govPool.delegate(micropool, wei("25000000000000000000"), [], { from: delegator3 });

          await govPool.delegate(micropool2, wei("50000000000000000000"), [], { from: delegator1 });
          await govPool.delegate(micropool2, wei("50000000000000000000"), [], { from: delegator2 });
          await govPool.delegate(micropool2, wei("25000000000000000000"), [], { from: delegator3 });

          const newRewardToken = await ERC20Mock.new("Mock", "Mock", 18);

          await newRewardToken.mint(govPool.address, wei("80000000000000000000"));

          NEW_SETTINGS.rewardsInfo.rewardToken = newRewardToken.address;
          NEW_SETTINGS.earlyCompletion = false;
          NEW_SETTINGS.duration = 2;
          NEW_SETTINGS.delegatedVotingAllowed = false;
          NEW_SETTINGS.rewardsInfo.creationReward = 0;
          NEW_SETTINGS.rewardsInfo.executionReward = 0;

          const bytes = getBytesEditSettings([1], [NEW_SETTINGS]);

          await govPool.createProposal("example.com", "misc", [[settings.address, 0, bytes]], []);

          await govPool.voteDelegated(1, wei("125000000000000000000"), [], true, { from: micropool });
          await govPool.voteDelegated(1, wei("125000000000000000000"), [], true, { from: micropool2 });

          await govPool.moveProposalToValidators(1);

          await validators.vote(1, wei("1000000000000"), false, true, { from: SECOND });

          await govPool.execute(1);

          await govPool.createProposal(
            "example.com",
            "misc",
            [[settings.address, 0, getBytesAddSettings([NEW_SETTINGS])]],
            []
          );
          await govPool.voteDelegated(2, wei("125000000000000000000"), [], true, { from: micropool });
          await govPool.voteDelegated(2, wei("125000000000000000000"), [], true, { from: micropool2 });

          await govPool.execute(2);

          const rewards1 = userStakeRewardsArrayToObject(await govPool.getDelegatorStakingRewards(delegator1));
          const rewards2 = userStakeRewardsArrayToObject(await govPool.getDelegatorStakingRewards(delegator2));
          const rewards3 = userStakeRewardsArrayToObject(await govPool.getDelegatorStakingRewards(delegator3));

          await govPool.undelegate(micropool, wei("50000000000000000000"), [], { from: delegator1 });
          await govPool.undelegate(micropool, wei("50000000000000000000"), [], { from: delegator2 });
          await govPool.undelegate(micropool, wei("25000000000000000000"), [], { from: delegator3 });

          await govPool.undelegate(micropool2, wei("50000000000000000000"), [], { from: delegator1 });
          await govPool.undelegate(micropool2, wei("50000000000000000000"), [], { from: delegator2 });
          await govPool.undelegate(micropool2, wei("25000000000000000000"), [], { from: delegator3 });

          assert.deepEqual(rewards1, [
            {
              micropool: micropool,
              rewardTokens: [rewardToken.address, newRewardToken.address],
              expectedRewards: [wei("40000000000000000000"), wei("40000000000000000000")],
              realRewards: [wei("40000000000000000000"), wei("30000000000000000000")],
            },
            {
              micropool: micropool2,
              rewardTokens: [rewardToken.address, newRewardToken.address],
              expectedRewards: [wei("40000000000000000000"), wei("40000000000000000000")],
              realRewards: [wei("40000000000000000000"), wei("30000000000000000000")],
            },
          ]);
          assert.deepEqual(rewards2, rewards1);
          assert.deepEqual(rewards3, [
            {
              micropool: micropool,
              rewardTokens: [rewardToken.address, newRewardToken.address],
              expectedRewards: [wei("20000000000000000000"), wei("20000000000000000000")],
              realRewards: [wei("20000000000000000000"), wei("20000000000000000000")],
            },
            {
              micropool: micropool2,
              rewardTokens: [rewardToken.address, newRewardToken.address],
              expectedRewards: [wei("20000000000000000000"), wei("20000000000000000000")],
              realRewards: [wei("20000000000000000000"), wei("20000000000000000000")],
            },
          ]);
        });

        it("should return delegator staking rewards properly when vote modifier applied", async () => {
          await changeVoteModifiers(wei("1.001", 25), wei("1", 25), async (proposalId) => {
            await token.mint(OWNER, wei("100000000000000000000000"));
            await token.approve(userKeeper.address, wei("100000000000000000000000"), { from: OWNER });
            await govPool.deposit(OWNER, wei("100000000000000000000000"), [], { from: OWNER });
            await govPool.vote(proposalId, wei("100000000000000000000000"), [], true, { from: OWNER });
            await govPool.moveProposalToValidators(proposalId);
            await validators.vote(proposalId, wei("1000000000000"), false, true, { from: SECOND });
          });

          const zeroRewards = await govPool.getDelegatorStakingRewards(delegator1);

          assert.deepEqual(zeroRewards, []);

          await govPool.delegate(micropool, wei("50000000000000000000"), [], { from: delegator1 });
          await govPool.delegate(micropool, wei("50000000000000000000"), [], { from: delegator2 });
          await govPool.delegate(micropool, wei("25000000000000000000"), [], { from: delegator3 });

          await govPool.delegate(micropool2, wei("50000000000000000000"), [], { from: delegator1 });
          await govPool.delegate(micropool2, wei("50000000000000000000"), [], { from: delegator2 });
          await govPool.delegate(micropool2, wei("25000000000000000000"), [], { from: delegator3 });

          const newRewardToken = await ERC20Mock.new("Mock", "Mock", 18);

          await newRewardToken.mint(govPool.address, wei("80000000000000000000"));

          NEW_SETTINGS.rewardsInfo.rewardToken = newRewardToken.address;
          NEW_SETTINGS.earlyCompletion = false;
          NEW_SETTINGS.duration = 2;
          NEW_SETTINGS.delegatedVotingAllowed = false;
          NEW_SETTINGS.rewardsInfo.creationReward = 0;
          NEW_SETTINGS.rewardsInfo.executionReward = 0;

          const bytes = getBytesEditSettings([1], [NEW_SETTINGS]);

          await govPool.createProposal("example.com", "misc", [[settings.address, 0, bytes]], []);

          await govPool.voteDelegated(2, wei("125000000000000000000"), [], true, { from: micropool });
          await govPool.voteDelegated(2, wei("125000000000000000000"), [], true, { from: micropool2 });
          await govPool.vote(2, wei("100000000000000000000000"), [], true, { from: OWNER });

          await govPool.moveProposalToValidators(2);

          await validators.vote(2, wei("1000000000000"), false, true, { from: SECOND });

          await govPool.execute(2);

          await govPool.createProposal(
            "example.com",
            "misc",
            [[settings.address, 0, getBytesAddSettings([NEW_SETTINGS])]],
            []
          );
          await govPool.voteDelegated(3, wei("125000000000000000000"), [], true, { from: micropool });
          await govPool.voteDelegated(3, wei("125000000000000000000"), [], true, { from: micropool2 });

          await govPool.execute(3);

          let rewards1 = userStakeRewardsArrayToObject(await govPool.getDelegatorStakingRewards(delegator1));
          let rewards2 = userStakeRewardsArrayToObject(await govPool.getDelegatorStakingRewards(delegator2));
          let rewards3 = userStakeRewardsArrayToObject(await govPool.getDelegatorStakingRewards(delegator3));

          const expectedRewardPart = toBN("20947244682111850187763362500000000000");
          const realRewardPart = toBN("27631888294720374530591588300581479024");

          assert.deepEqual(rewards1, [
            {
              micropool: micropool,
              rewardTokens: [rewardToken.address, newRewardToken.address],
              expectedRewards: [expectedRewardPart.times(2).toFixed(), expectedRewardPart.times(2).toFixed()],
              realRewards: ["0", realRewardPart.toFixed()],
            },
            {
              micropool: micropool2,
              rewardTokens: [rewardToken.address, newRewardToken.address],
              expectedRewards: [expectedRewardPart.times(2).toFixed(), expectedRewardPart.times(2).toFixed()],
              realRewards: ["0", realRewardPart.toFixed()],
            },
          ]);
          assert.deepEqual(rewards2, rewards1);
          assert.deepEqual(rewards3, [
            {
              micropool: micropool,
              rewardTokens: [rewardToken.address, newRewardToken.address],
              expectedRewards: [expectedRewardPart.toFixed(), expectedRewardPart.toFixed()],
              realRewards: ["0", expectedRewardPart.toFixed()],
            },
            {
              micropool: micropool2,
              rewardTokens: [rewardToken.address, newRewardToken.address],
              expectedRewards: [expectedRewardPart.toFixed(), expectedRewardPart.toFixed()],
              realRewards: ["0", expectedRewardPart.toFixed()],
            },
          ]);

          await rewardToken.mint(govPool.address, wei("100000000000000000000000"));

          rewards1 = userStakeRewardsArrayToObject(await govPool.getDelegatorStakingRewards(delegator1));
          rewards2 = userStakeRewardsArrayToObject(await govPool.getDelegatorStakingRewards(delegator2));
          rewards3 = userStakeRewardsArrayToObject(await govPool.getDelegatorStakingRewards(delegator3));

          assert.deepEqual(rewards1, [
            {
              micropool: micropool,
              rewardTokens: [rewardToken.address, newRewardToken.address],
              expectedRewards: [expectedRewardPart.times(2).toFixed(), expectedRewardPart.times(2).toFixed()],
              realRewards: [expectedRewardPart.times(2).toFixed(), realRewardPart.toFixed()],
            },
            {
              micropool: micropool2,
              rewardTokens: [rewardToken.address, newRewardToken.address],
              expectedRewards: [expectedRewardPart.times(2).toFixed(), expectedRewardPart.times(2).toFixed()],
              realRewards: [expectedRewardPart.times(2).toFixed(), realRewardPart.toFixed()],
            },
          ]);
          assert.deepEqual(rewards2, rewards1);
          assert.deepEqual(rewards3, [
            {
              micropool: micropool,
              rewardTokens: [rewardToken.address, newRewardToken.address],
              expectedRewards: [expectedRewardPart.toFixed(), expectedRewardPart.toFixed()],
              realRewards: [expectedRewardPart.toFixed(), expectedRewardPart.toFixed()],
            },
            {
              micropool: micropool2,
              rewardTokens: [rewardToken.address, newRewardToken.address],
              expectedRewards: [expectedRewardPart.toFixed(), expectedRewardPart.toFixed()],
              realRewards: [expectedRewardPart.toFixed(), expectedRewardPart.toFixed()],
            },
          ]);

          await govPool.undelegate(micropool, wei("50000000000000000000"), [], { from: delegator1 });
          await govPool.undelegate(micropool, wei("50000000000000000000"), [], { from: delegator2 });
          await govPool.undelegate(micropool, wei("25000000000000000000"), [], { from: delegator3 });

          await govPool.undelegate(micropool2, wei("50000000000000000000"), [], { from: delegator1 });
          await govPool.undelegate(micropool2, wei("50000000000000000000"), [], { from: delegator2 });
          await govPool.undelegate(micropool2, wei("25000000000000000000"), [], { from: delegator3 });
        });
      });
    });

    describe("credit", () => {
      beforeEach(async () => {
        await setTime(10000000);
      });

      describe("setCreditInfo()", () => {
        let GOVPOOL;

        beforeEach(() => {
          GOVPOOL = govPool.address;
          impersonate(govPool.address);
        });

        it("empty credit after deploy", async () => {
          assert.deepEqual(await govPool.getCreditInfo(), []);
        });

        it("reverts if sender not a govpool", async () => {
          await truffleAssert.reverts(govPool.setCreditInfo([SECOND], ["50000"]), "Gov: not this contract");
        });

        it("reverts with different lenth of arrays", async () => {
          await truffleAssert.reverts(
            govPool.setCreditInfo([SECOND, THIRD], ["50000"], { from: GOVPOOL }),
            "GPC: Number of tokens and amounts are not equal"
          );
        });

        it("reverts with zero address", async () => {
          await truffleAssert.reverts(
            govPool.setCreditInfo([ZERO_ADDR], ["50000"], { from: GOVPOOL }),
            "GPC: Token address could not be zero"
          );
        });

        it("sets new token correct", async () => {
          await govPool.setCreditInfo([SECOND], ["50000"], { from: GOVPOOL });
          assert.deepEqual(await govPool.getCreditInfo(), [[SECOND, "50000", "50000"]]);
        });

        it("batch set", async () => {
          const TOKENS = [
            [SECOND, "2000", "2000"],
            [THIRD, "3000", "3000"],
            [FOURTH, "4000", "4000"],
            [FIFTH, "5000", "5000"],
            [SIXTH, "6000", "6000"],
          ];

          for (let i = 0; i < 2; i++) {
            let tokensArray = [];
            let amountArray = [];

            for (let j = 1; j <= 4; j++) {
              tokensArray.push(TOKENS[i + j - 1][0]);
              amountArray.push(TOKENS[i + j - 1][1]);

              await govPool.setCreditInfo(tokensArray, amountArray, { from: GOVPOOL });

              assert.deepEqual(await govPool.getCreditInfo(), TOKENS.slice(i, i + j));

              await govPool.setCreditInfo([], [], { from: GOVPOOL });
              assert.deepEqual(await govPool.getCreditInfo(), []);
            }
          }
        });
      });

      describe("transferCreditAmount()", () => {
        let GOVPOOL;
        let VALIDATORS;
        let CREDIT_TOKEN_1;
        let CREDIT_TOKEN_2;
        let startTime;

        beforeEach(async () => {
          GOVPOOL = govPool.address;
          VALIDATORS = validators.address;

          impersonate(govPool.address);
          impersonate(validators.address);

          CREDIT_TOKEN_1 = await ERC20Mock.new("Mock", "Mock", 18);
          await CREDIT_TOKEN_1.mint(govPool.address, wei("10000"));

          CREDIT_TOKEN_2 = await ERC20Mock.new("Mock", "Mock", 18);
          await CREDIT_TOKEN_2.mint(govPool.address, wei("100000"));
        });

        it("cant call if not validator contract", async () => {
          await govPool.setCreditInfo([CREDIT_TOKEN_1.address], ["1000"], { from: GOVPOOL });
          await truffleAssert.reverts(
            govPool.transferCreditAmount([CREDIT_TOKEN_1.address], ["1000"], SECOND),
            "Gov: not the validators contract"
          );
          await truffleAssert.reverts(
            govPool.transferCreditAmount([CREDIT_TOKEN_1.address], ["1000"], SECOND, { from: GOVPOOL }),
            "Gov: not the validators contract"
          );
        });

        it("reverts if number of tokens different from amounts number ", async () => {
          await truffleAssert.reverts(
            govPool.transferCreditAmount([CREDIT_TOKEN_1.address], ["1000", "2000"], SECOND, { from: VALIDATORS }),
            "GPC: Number of tokens and amounts are not equal"
          );
        });

        it("could transfer", async () => {
          await govPool.setCreditInfo([CREDIT_TOKEN_1.address], ["1000"], { from: GOVPOOL });

          assert.equal((await CREDIT_TOKEN_1.balanceOf(SECOND)).toFixed(), "0");

          await govPool.transferCreditAmount([CREDIT_TOKEN_1.address], ["1000"], SECOND, { from: VALIDATORS });

          assert.equal((await CREDIT_TOKEN_1.balanceOf(SECOND)).toFixed(), "1000");
        });

        it("cant get more than month limit", async () => {
          await govPool.setCreditInfo([CREDIT_TOKEN_1.address], ["1000"], { from: GOVPOOL });
          await truffleAssert.reverts(
            govPool.transferCreditAmount([CREDIT_TOKEN_1.address], ["1001"], SECOND, { from: VALIDATORS }),
            "GPC: Current credit permission < amount to withdraw"
          );
        });

        it("shows correct limit after transfer", async () => {
          await govPool.setCreditInfo([CREDIT_TOKEN_1.address], ["1000"], { from: GOVPOOL });
          await govPool.transferCreditAmount([CREDIT_TOKEN_1.address], ["300"], SECOND, { from: VALIDATORS });

          assert.deepEqual(await govPool.getCreditInfo(), [[CREDIT_TOKEN_1.address, "1000", "700"]]);

          await govPool.transferCreditAmount([CREDIT_TOKEN_1.address], ["700"], SECOND, { from: VALIDATORS });

          assert.deepEqual(await govPool.getCreditInfo(), [[CREDIT_TOKEN_1.address, "1000", "0"]]);
        });

        it("cant transfer on second withdraw more than reminder", async () => {
          await govPool.setCreditInfo([CREDIT_TOKEN_1.address], ["1000"], { from: GOVPOOL });
          await govPool.transferCreditAmount([CREDIT_TOKEN_1.address], ["300"], SECOND, { from: VALIDATORS });
          await truffleAssert.reverts(
            govPool.transferCreditAmount([CREDIT_TOKEN_1.address], ["701"], SECOND, { from: VALIDATORS }),
            "GPC: Current credit permission < amount to withdraw"
          );
        });

        it("can wait for 1 month and withdraw again", async () => {
          await govPool.setCreditInfo([CREDIT_TOKEN_1.address], ["1000"], { from: GOVPOOL });

          assert.equal((await CREDIT_TOKEN_1.balanceOf(SECOND)).toFixed(), "0");

          await govPool.transferCreditAmount([CREDIT_TOKEN_1.address], ["1000"], SECOND, { from: VALIDATORS });

          startTime = await getCurrentBlockTime();

          await setTime(startTime + 30 * 24 * 60 * 60);

          assert.deepEqual(await govPool.getCreditInfo(), [[CREDIT_TOKEN_1.address, "1000", "1000"]]);

          await govPool.transferCreditAmount([CREDIT_TOKEN_1.address], ["1000"], SECOND, { from: VALIDATORS });

          assert.equal((await CREDIT_TOKEN_1.balanceOf(SECOND)).toFixed(), "2000");
        });

        it("can withdraw once more before 1 month", async () => {
          await govPool.setCreditInfo([CREDIT_TOKEN_1.address], ["1000"], { from: GOVPOOL });
          await govPool.transferCreditAmount([CREDIT_TOKEN_1.address], ["1000"], SECOND, { from: VALIDATORS });

          startTime = await getCurrentBlockTime();
          await setTime(startTime + 30 * 24 * 60 * 60 - 100);

          await truffleAssert.reverts(
            govPool.transferCreditAmount([CREDIT_TOKEN_1.address], ["1000"], SECOND, { from: VALIDATORS }),
            "GPC: Current credit permission < amount to withdraw"
          );
        });

        it("correctly shows limit after great amount of time", async () => {
          await govPool.setCreditInfo([CREDIT_TOKEN_1.address], ["1000"], { from: GOVPOOL });

          assert.deepEqual(await govPool.getCreditInfo(), [[CREDIT_TOKEN_1.address, "1000", "1000"]]);

          await govPool.transferCreditAmount([CREDIT_TOKEN_1.address], ["1000"], SECOND, { from: VALIDATORS });

          assert.deepEqual(await govPool.getCreditInfo(), [[CREDIT_TOKEN_1.address, "1000", "0"]]);

          startTime = await getCurrentBlockTime();
          await setTime(startTime + 200 * 24 * 60 * 60);

          assert.deepEqual(await govPool.getCreditInfo(), [[CREDIT_TOKEN_1.address, "1000", "1000"]]);

          await govPool.transferCreditAmount([CREDIT_TOKEN_1.address], ["1000"], SECOND, { from: VALIDATORS });
        });

        it("correctly counts amount to withdraw according to time", async () => {
          const WEEK = (30 * 24 * 60 * 60) / 4;
          const TWO_WEEKS = WEEK * 2;

          await govPool.setCreditInfo([CREDIT_TOKEN_1.address], ["1000"], { from: GOVPOOL });
          await govPool.transferCreditAmount([CREDIT_TOKEN_1.address], ["500"], SECOND, { from: VALIDATORS });

          assert.deepEqual(await govPool.getCreditInfo(), [[CREDIT_TOKEN_1.address, "1000", "500"]]);

          startTime = await getCurrentBlockTime();
          await setTime(startTime + TWO_WEEKS);

          assert.deepEqual(await govPool.getCreditInfo(), [[CREDIT_TOKEN_1.address, "1000", "500"]]);

          await govPool.transferCreditAmount([CREDIT_TOKEN_1.address], ["500"], SECOND, { from: VALIDATORS });

          assert.deepEqual(await govPool.getCreditInfo(), [[CREDIT_TOKEN_1.address, "1000", "0"]]);

          await setTime(startTime + TWO_WEEKS + WEEK);

          await truffleAssert.reverts(
            govPool.transferCreditAmount([CREDIT_TOKEN_1.address], ["1"], SECOND, { from: VALIDATORS }),
            "GPC: Current credit permission < amount to withdraw"
          );

          await setTime(startTime + TWO_WEEKS + TWO_WEEKS);

          assert.deepEqual(await govPool.getCreditInfo(), [[CREDIT_TOKEN_1.address, "1000", "500"]]);

          await truffleAssert.reverts(
            govPool.transferCreditAmount([CREDIT_TOKEN_1.address], ["501"], SECOND, { from: VALIDATORS }),
            "GPC: Current credit permission < amount to withdraw"
          );

          await govPool.transferCreditAmount([CREDIT_TOKEN_1.address], ["500"], SECOND, { from: VALIDATORS });
          await setTime(startTime + TWO_WEEKS + TWO_WEEKS + TWO_WEEKS + 1);

          assert.deepEqual(await govPool.getCreditInfo(), [[CREDIT_TOKEN_1.address, "1000", "500"]]);

          await govPool.transferCreditAmount([CREDIT_TOKEN_1.address], ["500"], SECOND, { from: VALIDATORS });
        });

        it("shows correct balance if withdraw amount was reduced", async () => {
          await govPool.setCreditInfo([CREDIT_TOKEN_1.address], ["1000"], { from: GOVPOOL });
          await govPool.transferCreditAmount([CREDIT_TOKEN_1.address], ["500"], SECOND, { from: VALIDATORS });

          assert.deepEqual(await govPool.getCreditInfo(), [[CREDIT_TOKEN_1.address, "1000", "500"]]);

          await govPool.setCreditInfo([CREDIT_TOKEN_1.address], ["600"], { from: GOVPOOL });

          assert.deepEqual(await govPool.getCreditInfo(), [[CREDIT_TOKEN_1.address, "600", "100"]]);
        });

        it("shows correct balance if amount was overreduced", async () => {
          await govPool.setCreditInfo([CREDIT_TOKEN_1.address], ["1000"], { from: GOVPOOL });
          await govPool.transferCreditAmount([CREDIT_TOKEN_1.address], ["500"], SECOND, { from: VALIDATORS });

          assert.deepEqual(await govPool.getCreditInfo(), [[CREDIT_TOKEN_1.address, "1000", "500"]]);

          await govPool.setCreditInfo([CREDIT_TOKEN_1.address], ["200"], { from: GOVPOOL });

          assert.deepEqual(await govPool.getCreditInfo(), [[CREDIT_TOKEN_1.address, "200", "0"]]);
        });
      });

      describe("correct proposal workflow", () => {
        let startTime;
        let CREDIT_TOKEN;

        beforeEach("setup", async () => {
          CREDIT_TOKEN = await ERC20Mock.new("Mock", "Mock", 18);
          await CREDIT_TOKEN.mint(govPool.address, wei("1000"));

          await token.mint(SECOND, wei("100000000000000000000"));

          await token.approve(userKeeper.address, wei("100000000000000000000"), { from: SECOND });

          await govPool.deposit(OWNER, wei("1000"), []);
          await govPool.deposit(SECOND, wei("100000000000000000000"), [], { from: SECOND });

          await govPool.createProposal(
            "example.com",
            "misc",
            [[govPool.address, 0, getBytesSetCreditInfo([CREDIT_TOKEN.address], [wei("1000")])]],
            []
          );

          startTime = await getCurrentBlockTime();

          await govPool.vote(1, wei("100000000000000000000"), [], true, { from: SECOND });

          await govPool.moveProposalToValidators(1);
          await validators.vote(1, wei("100"), false, true);
          await validators.vote(1, wei("1000000000000"), false, true, { from: SECOND });

          await govPool.execute(1);
        });

        it("proposal sets credit info", async () => {
          assert.deepEqual(await govPool.getCreditInfo(), [[CREDIT_TOKEN.address, wei("1000"), wei("1000")]]);
        });

        it("could withdraw with internal proposal", async () => {
          await createInternalProposal(
            ProposalType.MonthlyWithdraw,
            "example.com",
            [wei("777")],
            [CREDIT_TOKEN.address, SECOND],
            OWNER
          );

          const proposalId = await validators.latestInternalProposalId();
          await validators.vote(proposalId, wei("100"), true, true);
          await validators.vote(proposalId, wei("1000000000000"), true, true, { from: SECOND });

          assert.equal((await CREDIT_TOKEN.balanceOf(SECOND)).toFixed(), "0");
          await validators.execute(proposalId);
          assert.equal((await CREDIT_TOKEN.balanceOf(SECOND)).toFixed(), wei("777"));
          assert.deepEqual(await govPool.getCreditInfo(), [[CREDIT_TOKEN.address, wei("1000"), wei("223")]]);
        });

        it("execute reverts if credit balance was dropped", async () => {
          await createInternalProposal(
            ProposalType.MonthlyWithdraw,
            "example.com",
            [wei("777")],
            [CREDIT_TOKEN.address, SECOND],
            OWNER
          );

          const proposalId = await validators.latestInternalProposalId();
          await validators.vote(proposalId, wei("100"), true, true);
          await validators.vote(proposalId, wei("1000000000000"), true, true, { from: SECOND });

          await govPool.createProposal(
            "example.com",
            "misc",
            [[govPool.address, 0, getBytesSetCreditInfo([CREDIT_TOKEN.address], [0])]],
            []
          );

          await govPool.vote(2, wei("100000000000000000000"), [], true, { from: SECOND });

          await govPool.moveProposalToValidators(2);
          await validators.vote(2, wei("100"), false, true);
          await validators.vote(2, wei("1000000000000"), false, true, { from: SECOND });

          await govPool.execute(2);

          await truffleAssert.reverts(validators.execute(proposalId), "Validators: failed to execute");
        });

        it("should correctly execute `MonthlyWithdraw` proposal", async () => {
          assert.equal(await validators.getProposalState(1, true), ValidatorsProposalState.Undefined);

          await createInternalProposal(
            ProposalType.MonthlyWithdraw,
            "example.com",
            [wei("777")],
            [CREDIT_TOKEN.address, SECOND],
            OWNER
          );

          await validators.vote(1, wei("1000000000000"), true, true, { from: SECOND });

          assert.equal(await validators.getProposalState(1, true), ValidatorsProposalState.Locked);

          await setTime((await getCurrentBlockTime()) + 1);

          assert.equal(await validators.getProposalState(1, true), ValidatorsProposalState.Succeeded);

          assert.equal((await CREDIT_TOKEN.balanceOf(SECOND)).toFixed(), "0");
          await validators.execute(1);
          assert.equal((await CREDIT_TOKEN.balanceOf(SECOND)).toFixed(), wei("777"));
          assert.deepEqual(await govPool.getCreditInfo(), [[CREDIT_TOKEN.address, wei("1000"), wei("223")]]);

          assert.equal(await validators.getProposalState(1, true), ValidatorsProposalState.Executed);
        });
      });
    });
  });

  describe("ERC721Power", () => {
    let POOL_PARAMETERS;

    beforeEach("setup", async () => {
      POOL_PARAMETERS = await getPoolParameters(nftPower.address);

      await deployPool(POOL_PARAMETERS);
      await setupTokens();
    });

    describe("staking", () => {
      let micropool;
      let delegator1;
      let delegator2;

      beforeEach(async () => {
        micropool = SECOND;
        delegator1 = THIRD;
        delegator2 = FOURTH;

        for (let i = 10; i <= 12; i++) {
          await nftPower.safeMint(delegator1, i);
          await nftPower.approve(userKeeper.address, i, { from: delegator1 });
        }

        for (let i = 20; i <= 22; i++) {
          await nftPower.safeMint(delegator2, i);
          await nftPower.approve(userKeeper.address, i, { from: delegator2 });
        }

        await govPool.deposit(delegator1, 0, [10, 11, 12], { from: delegator1 });
        await govPool.deposit(delegator2, 0, [20, 21, 22], { from: delegator2 });

        await govPool.deposit(OWNER, wei("3"), []);
        await govPool.createProposal("example.com", "misc", [[SECOND, 0, getBytesApprove(SECOND, 1)]], []);
      });

      it("should not give rewards for zero power nfts staking", async () => {
        await govPool.delegate(micropool, 0, [10, 11, 12], { from: delegator1 });
        await govPool.delegate(micropool, 0, [20, 21, 22], { from: delegator2 });

        await govPool.voteDelegated(1, 0, [10, 11, 12, 20, 21, 22], true, { from: micropool });

        await setTime((await getCurrentBlockTime()) + 10000);

        await govPool.undelegate(micropool, 0, [10, 11, 12], { from: delegator1 });
        await govPool.undelegate(micropool, 0, [20, 21, 22], { from: delegator2 });

        const balance1 = await rewardToken.balanceOf(delegator1);
        const balance2 = await rewardToken.balanceOf(delegator2);

        assert.equal(balance1.toFixed(), "0");
        assert.equal(balance2.toFixed(), "0");
      });

      it("should properly divide rewards by deviation", async () => {
        await setTime((await getCurrentBlockTime()) + 200);

        await govPool.delegate(micropool, 0, [10, 11, 12], { from: delegator1 });
        await govPool.delegate(micropool, 0, [20, 21, 22], { from: delegator2 });

        await govPool.voteDelegated(1, 0, [10, 11, 12, 20, 21, 22], true, { from: micropool });

        await setTime((await getCurrentBlockTime()) + 1000);
        await govPool.undelegate(micropool, 0, [20, 21, 22], { from: delegator2 });

        await setTime((await getCurrentBlockTime()) + 4465);
        await govPool.undelegate(micropool, 0, [10, 11, 12], { from: delegator1 });

        const balance1 = await rewardToken.balanceOf(delegator1);
        const balance2 = await rewardToken.balanceOf(delegator2);

        assertNoZerosBalanceDistribution([balance1, balance2], [1, 2], 150);
      });
    });
  });

  describe("saveOffchainResults", () => {
    const OWNER_PRIVATE_KEY = "ac0974bec39a17e36ba4a6b4d238ff944bacb478cbed5efcae784d7bf4f2ff80";
    const NOT_OWNER_PRIVATE_KEY = "59c6995e998f97a5a0044966f0945389dc9e86dae88c7a8412f4603b6b78690d";

    beforeEach("setup", async () => {
      const POOL_PARAMETERS = await getPoolParameters(nft.address);

      await deployPool(POOL_PARAMETERS);
      await setupTokens();
    });

    it("should correctly add results hash", async () => {
      const resultsHash = "0xc4f46c912cc2a1f30891552ac72871ab0f0e977886852bdd5dccd221a595647d";
      const privateKey = Buffer.from(OWNER_PRIVATE_KEY, "hex");

      let signHash = await govPool.getOffchainSignHash(resultsHash);
      let signature = ethSigUtil.personalSign({ privateKey: privateKey, data: signHash });

      const treasury = await contractsRegistry.getTreasuryContract();

      assert.equal((await rewardToken.balanceOf(treasury)).toFixed(), "0");

      await govPool.saveOffchainResults(resultsHash, signature);

      assert.equal((await rewardToken.balanceOf(treasury)).toFixed(), wei("1"));

      const storedHash = (await govPool.getOffchainInfo()).resultsHash;

      assert.deepEqual(resultsHash, storedHash);
    });

    it("should claim offchain rewards", async () => {
      const resultsHash = "0xc4f46c912cc2a1f30891552ac72871ab0f0e977886852bdd5dccd221a595647d";
      const privateKey = Buffer.from(OWNER_PRIVATE_KEY, "hex");

      let signHash = await govPool.getOffchainSignHash(resultsHash);
      let signature = ethSigUtil.personalSign({ privateKey: privateKey, data: signHash });

      await govPool.saveOffchainResults(resultsHash, signature);

      const rewards = await govPool.getPendingRewards(OWNER, []);

      assert.deepEqual(rewards.onchainRewards, []);
      assert.deepEqual(rewards.offchainTokens, [rewardToken.address]);
      assert.deepEqual(
        rewards.offchainRewards.map((e) => toBN(e).toFixed()),
        [wei("5")]
      );

      assert.equal((await rewardToken.balanceOf(OWNER)).toFixed(), "0");

      await govPool.claimRewards([0]);

      assert.equal((await rewardToken.balanceOf(OWNER)).toFixed(), wei("5"));
    });

    it("should not transfer commission if treasury is address(this)", async () => {
      const resultsHash = "";
      const privateKey = Buffer.from(OWNER_PRIVATE_KEY, "hex");

      await contractsRegistry.addContract(await contractsRegistry.TREASURY_NAME(), govPool.address);

      await contractsRegistry.injectDependencies(await contractsRegistry.CORE_PROPERTIES_NAME());

      let signHash = await govPool.getOffchainSignHash(resultsHash);
      let signature = ethSigUtil.personalSign({ privateKey: privateKey, data: signHash });

      const balance = await rewardToken.balanceOf(govPool.address);

      await govPool.saveOffchainResults(resultsHash, signature);

      assert.equal((await rewardToken.balanceOf(govPool.address)).toFixed(), balance.toFixed());
    });

    it("should revert when signer is not verifier", async () => {
      const resultsHash = "IPFS";
      const privateKey = Buffer.from(NOT_OWNER_PRIVATE_KEY, "hex");

      let signHash = await govPool.getOffchainSignHash(resultsHash);
      let signature = ethSigUtil.personalSign({ privateKey: privateKey, data: signHash });

      await truffleAssert.reverts(govPool.saveOffchainResults(resultsHash, signature), "Gov: invalid signer");
    });

    it("should revert if same signHash is used", async () => {
      const resultsHash = "0xc4f46c912cc2a1f30891552ac72871ab0f0e977886852bdd5dccd221a595647d";
      const privateKey = Buffer.from(OWNER_PRIVATE_KEY, "hex");

      let signHash = await govPool.getOffchainSignHash(resultsHash);
      let signature = ethSigUtil.personalSign({ privateKey: privateKey, data: signHash });

      await govPool.saveOffchainResults(resultsHash, signature);
      await truffleAssert.reverts(govPool.saveOffchainResults(resultsHash, signature), "Gov: already used");
    });
  });

  describe("pool with babt feature", () => {
    const REVERT_STRING = "Gov: not BABT holder";

    beforeEach("setup", async () => {
      const POOL_PARAMETERS = await getPoolParameters(nft.address);
      POOL_PARAMETERS.onlyBABTHolders = true;

      await babt.attest(SECOND);

      await deployPool(POOL_PARAMETERS);

      await setupTokens();

      await token.mint(SECOND, wei("100000000000000000000"));
      await token.approve(userKeeper.address, wei("100000000000000000000"), { from: SECOND });

      await govPool.deposit(SECOND, wei("3"), [], { from: SECOND });
    });

    describe("onlyBABTHolder modifier reverts", () => {
      it("createProposal()", async () => {
        await truffleAssert.reverts(
          govPool.createProposal("example.com", "misc", [[SECOND, 0, getBytesApprove(SECOND, 1)]], []),
          REVERT_STRING
        );
      });

      it("vote()", async () => {
        await govPool.createProposal("example.com", "misc", [[SECOND, 0, getBytesApprove(SECOND, 1)]], [], {
          from: SECOND,
        });
        await truffleAssert.reverts(govPool.vote(1, wei("100"), [], true), REVERT_STRING);
      });

      it("voteDelegated()", async () => {
        await govPool.deposit(SECOND, wei("1000"), [], { from: SECOND });
        await govPool.delegate(OWNER, wei("500"), [], { from: SECOND });
        await govPool.createProposal("example.com", "misc", [[SECOND, 0, getBytesApprove(SECOND, 1)]], [], {
          from: SECOND,
        });
        await truffleAssert.reverts(govPool.voteDelegated(1, wei("100"), [], true), REVERT_STRING);
      });

      it("voteTreasury()", async () => {
        await govPool.deposit(SECOND, wei("1000"), [], { from: SECOND });
        await govPool.delegate(OWNER, wei("500"), [], { from: SECOND });
        await govPool.createProposal("example.com", "misc", [[SECOND, 0, getBytesApprove(SECOND, 1)]], [], {
          from: SECOND,
        });
        await truffleAssert.reverts(govPool.voteTreasury(1, wei("100"), [], true), REVERT_STRING);
      });

      it("deposit()", async () => {
        await truffleAssert.reverts(govPool.deposit(SECOND, wei("1000"), []), REVERT_STRING);
      });

      it("withdraw()", async () => {
        await truffleAssert.reverts(govPool.withdraw(SECOND, wei("1000"), []), REVERT_STRING);
      });

      it("delegate()", async () => {
        await truffleAssert.reverts(govPool.delegate(OWNER, wei("500"), []), REVERT_STRING);
      });

      it("undelegate()", async () => {
        await truffleAssert.reverts(govPool.undelegate(OWNER, wei("500"), []), REVERT_STRING);
      });

      it("request()", async () => {
        await truffleAssert.reverts(govPool.request(OWNER, wei("500"), []), REVERT_STRING);
      });

      it("unlock()", async () => {
        await truffleAssert.reverts(govPool.unlock(OWNER, VoteType.PersonalVote), REVERT_STRING);
      });

      it("execute()", async () => {
        await truffleAssert.reverts(govPool.execute(1), REVERT_STRING);
      });

      it("claimRewards()", async () => {
        await truffleAssert.reverts(govPool.claimRewards([1]), REVERT_STRING);
      });

      it("saveOffchainResults()", async () => {
        await truffleAssert.reverts(
          govPool.saveOffchainResults(
            "0xc4f46c912cc2a1f30891552ac72871ab0f0e977886852bdd5dccd221a595647d",
            "0xc4f46c912cc2a1f30891552ac72871ab0f0e977886852bdd5dccd221a595647d"
          ),
          REVERT_STRING
        );
      });
    });
  });
});<|MERGE_RESOLUTION|>--- conflicted
+++ resolved
@@ -28,16 +28,11 @@
   getBytesDelegateTreasury,
   getBytesUndelegateTreasury,
 } = require("../utils/gov-pool-utils");
-<<<<<<< HEAD
 const {
   getBytesChangeInternalBalances,
   getBytesChangeValidatorSettings,
   getBytesMonthlyWithdraw,
 } = require("../utils/gov-validators-utils");
-
-const { ZERO_ADDR, ETHER_ADDR, PRECISION } = require("../../scripts/utils/constants");
-const { ProposalState, DEFAULT_CORE_PROPERTIES, ValidatorsProposalState, ProposalType } = require("../utils/constants");
-=======
 const { ZERO_ADDR, ETHER_ADDR, PRECISION, DECIMAL } = require("../../scripts/utils/constants");
 const {
   ProposalState,
@@ -46,7 +41,6 @@
   ProposalType,
   VoteType,
 } = require("../utils/constants");
->>>>>>> 38a25dec
 const Reverter = require("../helpers/reverter");
 const truffleAssert = require("truffle-assertions");
 const { getCurrentBlockTime, setTime } = require("../helpers/block-helper");
@@ -152,7 +146,6 @@
     await govPool.multicall([getBytesGovExecute(proposalId), getBytesGovClaimRewards([proposalId])], { from: from });
   }
 
-<<<<<<< HEAD
   async function createInternalProposal(proposalType, description, amounts, users, from) {
     let data;
     switch (proposalType) {
@@ -174,9 +167,6 @@
     await validators.createInternalProposal(proposalType, description, data, { from: from });
   }
 
-  function tokensToVotes(tokenNumber) {
-    return toBN(solidityPow(wei(tokenNumber), "997000000000000000"));
-=======
   async function tokensToVotes(tokenNumber) {
     return weiToVotes(wei(tokenNumber));
   }
@@ -206,7 +196,6 @@
     }
 
     return toBN(solidityPow(tokenNumber, voteModifier.times(DECIMAL).idiv(PRECISION).decimalPlaces(0)));
->>>>>>> 38a25dec
   }
 
   before("setup", async () => {
