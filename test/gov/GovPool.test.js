--- conflicted
+++ resolved
@@ -3515,26 +3515,16 @@
           for (let i = 0; i < 2; i++) {
             let tokensArray = [];
             let amountArray = [];
-<<<<<<< HEAD
+
             for (let j = 1; j <= 4; j++) {
               tokensArray.push(TOKENS[i + j - 1][0]);
               amountArray.push(TOKENS[i + j - 1][1]);
-=======
-
-            for (let j = 1; j <= 4; j++) {
-              tokensArray.push(TOKENS[i + j - 1][0]);
-              amountArray.push(TOKENS[i + j - 1][1]);
-
->>>>>>> 7bc85454
+
               await govPool.setCreditInfo(tokensArray, amountArray, { from: GOVPOOL });
 
               assert.deepEqual(await govPool.getCreditInfo(), TOKENS.slice(i, i + j));
 
               await govPool.setCreditInfo([], [], { from: GOVPOOL });
-<<<<<<< HEAD
-=======
-
->>>>>>> 7bc85454
               assert.deepEqual(await govPool.getCreditInfo(), []);
             }
           }
@@ -3550,14 +3540,9 @@
 
         beforeEach(async () => {
           GOVPOOL = govPool.address;
-<<<<<<< HEAD
+          VALIDATORS = validators.address;
+
           impersonate(govPool.address);
-          VALIDATORS = validators.address;
-=======
-          VALIDATORS = validators.address;
-
-          impersonate(govPool.address);
->>>>>>> 7bc85454
           impersonate(validators.address);
 
           CREDIT_TOKEN_1 = await ERC20Mock.new("Mock", "Mock", 18);
@@ -3569,10 +3554,6 @@
 
         it("cant call if not validator contract", async () => {
           await govPool.setCreditInfo([CREDIT_TOKEN_1.address], ["1000"], { from: GOVPOOL });
-<<<<<<< HEAD
-=======
-
->>>>>>> 7bc85454
           await truffleAssert.reverts(
             govPool.transferCreditAmount([CREDIT_TOKEN_1.address], ["1000"], SECOND),
             "Gov: not the validators contract"
@@ -3592,25 +3573,16 @@
 
         it("could transfer", async () => {
           await govPool.setCreditInfo([CREDIT_TOKEN_1.address], ["1000"], { from: GOVPOOL });
-<<<<<<< HEAD
+
           assert.equal((await CREDIT_TOKEN_1.balanceOf(SECOND)).toFixed(), "0");
+
           await govPool.transferCreditAmount([CREDIT_TOKEN_1.address], ["1000"], SECOND, { from: VALIDATORS });
-=======
-
-          assert.equal((await CREDIT_TOKEN_1.balanceOf(SECOND)).toFixed(), "0");
-
-          await govPool.transferCreditAmount([CREDIT_TOKEN_1.address], ["1000"], SECOND, { from: VALIDATORS });
-
->>>>>>> 7bc85454
+
           assert.equal((await CREDIT_TOKEN_1.balanceOf(SECOND)).toFixed(), "1000");
         });
 
         it("cant get more than month limit", async () => {
           await govPool.setCreditInfo([CREDIT_TOKEN_1.address], ["1000"], { from: GOVPOOL });
-<<<<<<< HEAD
-=======
-
->>>>>>> 7bc85454
           await truffleAssert.reverts(
             govPool.transferCreditAmount([CREDIT_TOKEN_1.address], ["1001"], SECOND, { from: VALIDATORS }),
             "GPC: Current credit permission < amount to withdraw"
@@ -3620,26 +3592,17 @@
         it("shows correct limit after transfer", async () => {
           await govPool.setCreditInfo([CREDIT_TOKEN_1.address], ["1000"], { from: GOVPOOL });
           await govPool.transferCreditAmount([CREDIT_TOKEN_1.address], ["300"], SECOND, { from: VALIDATORS });
-<<<<<<< HEAD
+
           assert.deepEqual(await govPool.getCreditInfo(), [[CREDIT_TOKEN_1.address, "1000", "700"]]);
+
           await govPool.transferCreditAmount([CREDIT_TOKEN_1.address], ["700"], SECOND, { from: VALIDATORS });
-=======
-
-          assert.deepEqual(await govPool.getCreditInfo(), [[CREDIT_TOKEN_1.address, "1000", "700"]]);
-
-          await govPool.transferCreditAmount([CREDIT_TOKEN_1.address], ["700"], SECOND, { from: VALIDATORS });
-
->>>>>>> 7bc85454
+
           assert.deepEqual(await govPool.getCreditInfo(), [[CREDIT_TOKEN_1.address, "1000", "0"]]);
         });
 
         it("cant transfer on second withdraw more than reminder", async () => {
           await govPool.setCreditInfo([CREDIT_TOKEN_1.address], ["1000"], { from: GOVPOOL });
           await govPool.transferCreditAmount([CREDIT_TOKEN_1.address], ["300"], SECOND, { from: VALIDATORS });
-<<<<<<< HEAD
-=======
-
->>>>>>> 7bc85454
           await truffleAssert.reverts(
             govPool.transferCreditAmount([CREDIT_TOKEN_1.address], ["701"], SECOND, { from: VALIDATORS }),
             "GPC: Current credit permission < amount to withdraw"
@@ -3648,43 +3611,29 @@
 
         it("can wait for 1 month and withdraw again", async () => {
           await govPool.setCreditInfo([CREDIT_TOKEN_1.address], ["1000"], { from: GOVPOOL });
-<<<<<<< HEAD
+
           assert.equal((await CREDIT_TOKEN_1.balanceOf(SECOND)).toFixed(), "0");
+
           await govPool.transferCreditAmount([CREDIT_TOKEN_1.address], ["1000"], SECOND, { from: VALIDATORS });
+
           startTime = await getCurrentBlockTime();
+
           await setTime(startTime + 30 * 24 * 60 * 60);
+
           assert.deepEqual(await govPool.getCreditInfo(), [[CREDIT_TOKEN_1.address, "1000", "1000"]]);
+
           await govPool.transferCreditAmount([CREDIT_TOKEN_1.address], ["1000"], SECOND, { from: VALIDATORS });
-=======
-
-          assert.equal((await CREDIT_TOKEN_1.balanceOf(SECOND)).toFixed(), "0");
-
-          await govPool.transferCreditAmount([CREDIT_TOKEN_1.address], ["1000"], SECOND, { from: VALIDATORS });
-
-          startTime = await getCurrentBlockTime();
-
-          await setTime(startTime + 30 * 24 * 60 * 60);
-
-          assert.deepEqual(await govPool.getCreditInfo(), [[CREDIT_TOKEN_1.address, "1000", "1000"]]);
-
-          await govPool.transferCreditAmount([CREDIT_TOKEN_1.address], ["1000"], SECOND, { from: VALIDATORS });
-
->>>>>>> 7bc85454
+
           assert.equal((await CREDIT_TOKEN_1.balanceOf(SECOND)).toFixed(), "2000");
         });
 
         it("can withdraw once more before 1 month", async () => {
           await govPool.setCreditInfo([CREDIT_TOKEN_1.address], ["1000"], { from: GOVPOOL });
           await govPool.transferCreditAmount([CREDIT_TOKEN_1.address], ["1000"], SECOND, { from: VALIDATORS });
-<<<<<<< HEAD
+
           startTime = await getCurrentBlockTime();
           await setTime(startTime + 30 * 24 * 60 * 60 - 100);
-=======
-
-          startTime = await getCurrentBlockTime();
-          await setTime(startTime + 30 * 24 * 60 * 60 - 100);
-
->>>>>>> 7bc85454
+
           await truffleAssert.reverts(
             govPool.transferCreditAmount([CREDIT_TOKEN_1.address], ["1000"], SECOND, { from: VALIDATORS }),
             "GPC: Current credit permission < amount to withdraw"
@@ -3693,48 +3642,24 @@
 
         it("correctly shows limit after great amount of time", async () => {
           await govPool.setCreditInfo([CREDIT_TOKEN_1.address], ["1000"], { from: GOVPOOL });
-<<<<<<< HEAD
+
           assert.deepEqual(await govPool.getCreditInfo(), [[CREDIT_TOKEN_1.address, "1000", "1000"]]);
+
           await govPool.transferCreditAmount([CREDIT_TOKEN_1.address], ["1000"], SECOND, { from: VALIDATORS });
-=======
-
-          assert.deepEqual(await govPool.getCreditInfo(), [[CREDIT_TOKEN_1.address, "1000", "1000"]]);
-
-          await govPool.transferCreditAmount([CREDIT_TOKEN_1.address], ["1000"], SECOND, { from: VALIDATORS });
-
->>>>>>> 7bc85454
+
           assert.deepEqual(await govPool.getCreditInfo(), [[CREDIT_TOKEN_1.address, "1000", "0"]]);
 
           startTime = await getCurrentBlockTime();
           await setTime(startTime + 200 * 24 * 60 * 60);
-<<<<<<< HEAD
+
           assert.deepEqual(await govPool.getCreditInfo(), [[CREDIT_TOKEN_1.address, "1000", "1000"]]);
-=======
-
-          assert.deepEqual(await govPool.getCreditInfo(), [[CREDIT_TOKEN_1.address, "1000", "1000"]]);
-
->>>>>>> 7bc85454
+
           await govPool.transferCreditAmount([CREDIT_TOKEN_1.address], ["1000"], SECOND, { from: VALIDATORS });
         });
 
         it("correctly counts amount to withdraw according to time", async () => {
           const WEEK = (30 * 24 * 60 * 60) / 4;
           const TWO_WEEKS = WEEK * 2;
-<<<<<<< HEAD
-          await govPool.setCreditInfo([CREDIT_TOKEN_1.address], ["1000"], { from: GOVPOOL });
-
-          await govPool.transferCreditAmount([CREDIT_TOKEN_1.address], ["500"], SECOND, { from: VALIDATORS });
-          assert.deepEqual(await govPool.getCreditInfo(), [[CREDIT_TOKEN_1.address, "1000", "500"]]);
-
-          startTime = await getCurrentBlockTime();
-
-          await setTime(startTime + TWO_WEEKS);
-          assert.deepEqual(await govPool.getCreditInfo(), [[CREDIT_TOKEN_1.address, "1000", "500"]]);
-          await govPool.transferCreditAmount([CREDIT_TOKEN_1.address], ["500"], SECOND, { from: VALIDATORS });
-          assert.deepEqual(await govPool.getCreditInfo(), [[CREDIT_TOKEN_1.address, "1000", "0"]]);
-
-          await setTime(startTime + TWO_WEEKS + WEEK);
-=======
 
           await govPool.setCreditInfo([CREDIT_TOKEN_1.address], ["1000"], { from: GOVPOOL });
           await govPool.transferCreditAmount([CREDIT_TOKEN_1.address], ["500"], SECOND, { from: VALIDATORS });
@@ -3752,69 +3677,47 @@
 
           await setTime(startTime + TWO_WEEKS + WEEK);
 
->>>>>>> 7bc85454
           await truffleAssert.reverts(
             govPool.transferCreditAmount([CREDIT_TOKEN_1.address], ["1"], SECOND, { from: VALIDATORS }),
             "GPC: Current credit permission < amount to withdraw"
           );
 
           await setTime(startTime + TWO_WEEKS + TWO_WEEKS);
-<<<<<<< HEAD
+
           assert.deepEqual(await govPool.getCreditInfo(), [[CREDIT_TOKEN_1.address, "1000", "500"]]);
-=======
-
-          assert.deepEqual(await govPool.getCreditInfo(), [[CREDIT_TOKEN_1.address, "1000", "500"]]);
-
->>>>>>> 7bc85454
+
           await truffleAssert.reverts(
             govPool.transferCreditAmount([CREDIT_TOKEN_1.address], ["501"], SECOND, { from: VALIDATORS }),
             "GPC: Current credit permission < amount to withdraw"
           );
-<<<<<<< HEAD
-          await govPool.transferCreditAmount([CREDIT_TOKEN_1.address], ["500"], SECOND, { from: VALIDATORS });
-
-          await setTime(startTime + TWO_WEEKS + TWO_WEEKS + TWO_WEEKS + 1);
-          assert.deepEqual(await govPool.getCreditInfo(), [[CREDIT_TOKEN_1.address, "1000", "500"]]);
-=======
 
           await govPool.transferCreditAmount([CREDIT_TOKEN_1.address], ["500"], SECOND, { from: VALIDATORS });
           await setTime(startTime + TWO_WEEKS + TWO_WEEKS + TWO_WEEKS + 1);
 
           assert.deepEqual(await govPool.getCreditInfo(), [[CREDIT_TOKEN_1.address, "1000", "500"]]);
 
->>>>>>> 7bc85454
           await govPool.transferCreditAmount([CREDIT_TOKEN_1.address], ["500"], SECOND, { from: VALIDATORS });
         });
 
         it("shows correct balance if withdraw amount was reduced", async () => {
           await govPool.setCreditInfo([CREDIT_TOKEN_1.address], ["1000"], { from: GOVPOOL });
           await govPool.transferCreditAmount([CREDIT_TOKEN_1.address], ["500"], SECOND, { from: VALIDATORS });
-<<<<<<< HEAD
+
           assert.deepEqual(await govPool.getCreditInfo(), [[CREDIT_TOKEN_1.address, "1000", "500"]]);
+
           await govPool.setCreditInfo([CREDIT_TOKEN_1.address], ["600"], { from: GOVPOOL });
-=======
-
-          assert.deepEqual(await govPool.getCreditInfo(), [[CREDIT_TOKEN_1.address, "1000", "500"]]);
-
-          await govPool.setCreditInfo([CREDIT_TOKEN_1.address], ["600"], { from: GOVPOOL });
-
->>>>>>> 7bc85454
+
           assert.deepEqual(await govPool.getCreditInfo(), [[CREDIT_TOKEN_1.address, "600", "100"]]);
         });
 
         it("shows correct balance if amount was overreduced", async () => {
           await govPool.setCreditInfo([CREDIT_TOKEN_1.address], ["1000"], { from: GOVPOOL });
           await govPool.transferCreditAmount([CREDIT_TOKEN_1.address], ["500"], SECOND, { from: VALIDATORS });
-<<<<<<< HEAD
+
           assert.deepEqual(await govPool.getCreditInfo(), [[CREDIT_TOKEN_1.address, "1000", "500"]]);
+
           await govPool.setCreditInfo([CREDIT_TOKEN_1.address], ["200"], { from: GOVPOOL });
-=======
-
-          assert.deepEqual(await govPool.getCreditInfo(), [[CREDIT_TOKEN_1.address, "1000", "500"]]);
-
-          await govPool.setCreditInfo([CREDIT_TOKEN_1.address], ["200"], { from: GOVPOOL });
-
->>>>>>> 7bc85454
+
           assert.deepEqual(await govPool.getCreditInfo(), [[CREDIT_TOKEN_1.address, "200", "0"]]);
         });
       });
