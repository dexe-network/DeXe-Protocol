--- conflicted
+++ resolved
@@ -13,14 +13,11 @@
   getBytesApprove,
   getBytesApproveAll,
   getBytesSetNftMultiplierAddress,
-<<<<<<< HEAD
+  getBytesChangeVerifier,
   getBytesGovExecute,
   getBytesGovClaimRewards,
   getBytesGovVote,
   getBytesGovDeposit,
-=======
-  getBytesChangeVerifier,
->>>>>>> 57834759
 } = require("./utils/gov-pool-utils");
 const { ZERO_ADDR, ETHER_ADDR, PRECISION } = require("../scripts/utils/constants");
 const { ProposalState, DEFAULT_CORE_PROPERTIES } = require("./utils/constants");
