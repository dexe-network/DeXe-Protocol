const { assert } = require("chai");
const { accounts, wei } = require("../../scripts/utils/utils");
const Reverter = require("../helpers/reverter");
const truffleAssert = require("truffle-assertions");
const { getBytesLinearPowerInit, getBytesPolynomialPowerInit } = require("../utils/gov-vote-power-utils");
const { ZERO_ADDR, PRECISION } = require("../../scripts/utils/constants");
const { DEFAULT_CORE_PROPERTIES, VotePowerType } = require("../utils/constants");

const ContractsRegistry = artifacts.require("ContractsRegistry");
const ERC20Mock = artifacts.require("ERC20Mock");
const ERC721Mock = artifacts.require("ERC721Mock");
const BABTMock = artifacts.require("BABTMock");
const ERC721Expert = artifacts.require("ERC721Expert");
const ERC721Multiplier = artifacts.require("ERC721Multiplier");
const LinearPower = artifacts.require("LinearPower");
const PolynomialPower = artifacts.require("PolynomialPower");
const CoreProperties = artifacts.require("CoreProperties");
const PoolRegistry = artifacts.require("PoolRegistry");
const GovPool = artifacts.require("GovPool");
const GovUserKeeper = artifacts.require("GovUserKeeper");
const GovSettings = artifacts.require("GovSettings");
const GovValidators = artifacts.require("GovValidators");
const DistributionProposal = artifacts.require("DistributionProposal");
const TokenSaleProposal = artifacts.require("TokenSaleProposal");
const UniswapPathFinderLib = artifacts.require("UniswapPathFinder");
const UniswapV2RouterMock = artifacts.require("UniswapV2RouterMock");
const UniswapV3QuoterMock = artifacts.require("UniswapV3QuoterMock");
const PoolFactory = artifacts.require("PoolFactory");
const GovTokenDeployerLib = artifacts.require("GovTokenDeployer");
const GovUserKeeperViewLib = artifacts.require("GovUserKeeperView");
const GovPoolCreateLib = artifacts.require("GovPoolCreate");
const GovPoolExecuteLib = artifacts.require("GovPoolExecute");
const GovPoolMicropoolLib = artifacts.require("GovPoolMicropool");
const GovPoolRewardsLib = artifacts.require("GovPoolRewards");
const GovPoolUnlockLib = artifacts.require("GovPoolUnlock");
const GovPoolVoteLib = artifacts.require("GovPoolVote");
const GovPoolViewLib = artifacts.require("GovPoolView");
const GovPoolCreditLib = artifacts.require("GovPoolCredit");
const GovPoolOffchainLib = artifacts.require("GovPoolOffchain");
const TokenSaleProposalCreateLib = artifacts.require("TokenSaleProposalCreate");
const TokenSaleProposalBuyLib = artifacts.require("TokenSaleProposalBuy");
const TokenSaleProposalVestingLib = artifacts.require("TokenSaleProposalVesting");
const TokenSaleProposalWhitelistLib = artifacts.require("TokenSaleProposalWhitelist");
const TokenSaleProposalClaimLib = artifacts.require("TokenSaleProposalClaim");
const TokenSaleProposalRecoverLib = artifacts.require("TokenSaleProposalRecover");
const GovValidatorsCreateLib = artifacts.require("GovValidatorsCreate");
const GovValidatorsVoteLib = artifacts.require("GovValidatorsVote");
const GovValidatorsExecuteLib = artifacts.require("GovValidatorsExecute");
const SphereXEngine = artifacts.require("SphereXEngine");

ContractsRegistry.numberFormat = "BigNumber";
ERC20Mock.numberFormat = "BigNumber";
ERC721Mock.numberFormat = "BigNumber";
BABTMock.numberFormat = "BigNumber";
CoreProperties.numberFormat = "BigNumber";
PoolRegistry.numberFormat = "BigNumber";
GovPool.numberFormat = "BigNumber";
GovUserKeeper.numberFormat = "BigNumber";
GovSettings.numberFormat = "BigNumber";
GovValidators.numberFormat = "BigNumber";
UniswapV2RouterMock.numberFormat = "BigNumber";
UniswapV3QuoterMock.numberFormat = "BigNumber";
PoolFactory.numberFormat = "BigNumber";
DistributionProposal.numberFormat = "BigNumber";
TokenSaleProposal.numberFormat = "BigNumber";

describe("PoolFactory", () => {
  let OWNER;
  let SECOND;
  let NOTHING;

  let poolRegistry;
  let poolFactory;
  let coreProperties;

  let testERC20;
  let testERC721;
  let babt;
  let sphereXEngine;

  const reverter = new Reverter();

  before("setup", async () => {
    OWNER = await accounts(0);
    SECOND = await accounts(1);
    NOTHING = await accounts(3);

    const govTokenDeployerLib = await GovTokenDeployerLib.new();

    await PoolFactory.link(govTokenDeployerLib);

    const govUserKeeperViewLib = await GovUserKeeperViewLib.new();

    const govPoolCreateLib = await GovPoolCreateLib.new();
    const govPoolExecuteLib = await GovPoolExecuteLib.new();
    const govPoolMicropoolLib = await GovPoolMicropoolLib.new();
    const govPoolRewardsLib = await GovPoolRewardsLib.new();
    const govPoolUnlockLib = await GovPoolUnlockLib.new();
    const govPoolVoteLib = await GovPoolVoteLib.new();
    const govPoolViewLib = await GovPoolViewLib.new();
    const govPoolCreditLib = await GovPoolCreditLib.new();
    const govPoolOffchainLib = await GovPoolOffchainLib.new();

    await GovUserKeeper.link(govUserKeeperViewLib);

    await GovPool.link(govPoolCreateLib);
    await GovPool.link(govPoolExecuteLib);
    await GovPool.link(govPoolMicropoolLib);
    await GovPool.link(govPoolRewardsLib);
    await GovPool.link(govPoolUnlockLib);
    await GovPool.link(govPoolVoteLib);
    await GovPool.link(govPoolViewLib);
    await GovPool.link(govPoolCreditLib);
    await GovPool.link(govPoolOffchainLib);

    const tspCreateLib = await TokenSaleProposalCreateLib.new();
    const tspBuyLib = await TokenSaleProposalBuyLib.new();
    const tspVestingLib = await TokenSaleProposalVestingLib.new();
    const tspWhitelistLib = await TokenSaleProposalWhitelistLib.new();
    const tspClaimLib = await TokenSaleProposalClaimLib.new();
    const tspRecoverLib = await TokenSaleProposalRecoverLib.new();

    await TokenSaleProposal.link(tspCreateLib);
    await TokenSaleProposal.link(tspBuyLib);
    await TokenSaleProposal.link(tspVestingLib);
    await TokenSaleProposal.link(tspWhitelistLib);
    await TokenSaleProposal.link(tspClaimLib);
    await TokenSaleProposal.link(tspRecoverLib);

    const govValidatorsCreateLib = await GovValidatorsCreateLib.new();
    const govValidatorsVoteLib = await GovValidatorsVoteLib.new();
    const govValidatorsExecuteLib = await GovValidatorsExecuteLib.new();

    await GovValidators.link(govValidatorsCreateLib);
    await GovValidators.link(govValidatorsVoteLib);
    await GovValidators.link(govValidatorsExecuteLib);

    testERC20 = await ERC20Mock.new("TestERC20", "TS", 18);
    testERC721 = await ERC721Mock.new("TestERC721", "TS");

    const contractsRegistry = await ContractsRegistry.new();
    const DEXE = await ERC20Mock.new("DEXE", "DEXE", 18);
    const USD = await ERC20Mock.new("USD", "USD", 6);
    babt = await BABTMock.new();
    const _dexeExpertNft = await ERC721Expert.new();
    const _coreProperties = await CoreProperties.new();
    const _poolRegistry = await PoolRegistry.new();
    const _poolFactory = await PoolFactory.new();
<<<<<<< HEAD
=======
    const uniswapV2Router = await UniswapV2RouterMock.new();
    sphereXEngine = await SphereXEngine.new(0, OWNER);
>>>>>>> 9a36ccf4

    await contractsRegistry.__MultiOwnableContractsRegistry_init();

    await sphereXEngine.grantRole(await sphereXEngine.SENDER_ADDER_ROLE(), contractsRegistry.address);

    await contractsRegistry.addContract(await contractsRegistry.SPHEREX_ENGINE_NAME(), sphereXEngine.address);
    await contractsRegistry.addContract(await contractsRegistry.POOL_SPHEREX_ENGINE_NAME(), sphereXEngine.address);

    await contractsRegistry.addProxyContract(await contractsRegistry.CORE_PROPERTIES_NAME(), _coreProperties.address);
    await contractsRegistry.addProxyContract(await contractsRegistry.POOL_REGISTRY_NAME(), _poolRegistry.address);
    await contractsRegistry.addProxyContract(await contractsRegistry.POOL_FACTORY_NAME(), _poolFactory.address);

    await contractsRegistry.addContract(await contractsRegistry.DEXE_NAME(), DEXE.address);
    await contractsRegistry.addContract(await contractsRegistry.USD_NAME(), USD.address);
    await contractsRegistry.addContract(await contractsRegistry.BABT_NAME(), babt.address);
    await contractsRegistry.addContract(await contractsRegistry.DEXE_EXPERT_NFT_NAME(), _dexeExpertNft.address);

    await contractsRegistry.addContract(await contractsRegistry.TREASURY_NAME(), NOTHING);

    coreProperties = await CoreProperties.at(await contractsRegistry.getCorePropertiesContract());
    poolRegistry = await PoolRegistry.at(await contractsRegistry.getPoolRegistryContract());
    poolFactory = await PoolFactory.at(await contractsRegistry.getPoolFactoryContract());

<<<<<<< HEAD
    await poolRegistry.__OwnablePoolContractsRegistry_init();
=======
    await sphereXEngine.grantRole(await sphereXEngine.SENDER_ADDER_ROLE(), poolFactory.address);

    await priceFeed.__PriceFeed_init();
    await poolRegistry.__MultiOwnablePoolContractsRegistry_init();
>>>>>>> 9a36ccf4
    await coreProperties.__CoreProperties_init(DEFAULT_CORE_PROPERTIES);

    await contractsRegistry.injectDependencies(await contractsRegistry.POOL_FACTORY_NAME());
    await contractsRegistry.injectDependencies(await contractsRegistry.POOL_REGISTRY_NAME());
    await contractsRegistry.injectDependencies(await contractsRegistry.CORE_PROPERTIES_NAME());

    let distributionProposal = await DistributionProposal.new();
    let tokenSaleProposal = await TokenSaleProposal.new();
    let expertNft = await ERC721Expert.new();
    let nftMultiplier = await ERC721Multiplier.new();
    let linearPower = await LinearPower.new();
    let polynomialPower = await PolynomialPower.new();

    let govPool = await GovPool.new();
    let govUserKeeper = await GovUserKeeper.new();
    let govSettings = await GovSettings.new();
    let govValidators = await GovValidators.new();

    const poolNames = [
      await poolRegistry.GOV_POOL_NAME(),
      await poolRegistry.USER_KEEPER_NAME(),
      await poolRegistry.SETTINGS_NAME(),
      await poolRegistry.VALIDATORS_NAME(),
      await poolRegistry.DISTRIBUTION_PROPOSAL_NAME(),
      await poolRegistry.TOKEN_SALE_PROPOSAL_NAME(),
      await poolRegistry.EXPERT_NFT_NAME(),
      await poolRegistry.NFT_MULTIPLIER_NAME(),
      await poolRegistry.LINEAR_POWER_NAME(),
      await poolRegistry.POLYNOMIAL_POWER_NAME(),
    ];

    const poolAddrs = [
      govPool.address,
      govUserKeeper.address,
      govSettings.address,
      govValidators.address,
      distributionProposal.address,
      tokenSaleProposal.address,
      expertNft.address,
      nftMultiplier.address,
      linearPower.address,
      polynomialPower.address,
    ];

    await poolRegistry.setNewImplementations(poolNames, poolAddrs);

    await reverter.snapshot();
  });

  afterEach(reverter.revert);

  describe("GovPools", () => {
    function getGovPoolSaleConfiguredParams() {
      let POOL_PARAMETERS = {
        settingsParams: {
          proposalSettings: [
            {
              earlyCompletion: false,
              delegatedVotingAllowed: true,
              validatorsVote: true,
              duration: 700,
              durationValidators: 800,
              quorum: PRECISION.times("71").toFixed(),
              quorumValidators: PRECISION.times("100").toFixed(),
              minVotesForVoting: wei("20"),
              minVotesForCreating: wei("5"),
              executionDelay: 0,
              rewardsInfo: {
                rewardToken: ZERO_ADDR,
                creationReward: 0,
                executionReward: 0,
                voteRewardsCoefficient: 0,
              },
              executorDescription: "default",
            },
            {
              earlyCompletion: true,
              delegatedVotingAllowed: true,
              validatorsVote: false,
              duration: 500,
              durationValidators: 600,
              quorum: PRECISION.times("51").toFixed(),
              quorumValidators: PRECISION.times("61").toFixed(),
              minVotesForVoting: wei("10"),
              minVotesForCreating: wei("5"),
              executionDelay: 0,
              rewardsInfo: {
                rewardToken: ZERO_ADDR,
                creationReward: 0,
                executionReward: 0,
                voteRewardsCoefficient: 0,
              },
              executorDescription: "internal",
            },
            {
              earlyCompletion: true,
              delegatedVotingAllowed: false,
              validatorsVote: true,
              duration: 500,
              durationValidators: 600,
              quorum: PRECISION.times("51").toFixed(),
              quorumValidators: PRECISION.times("61").toFixed(),
              minVotesForVoting: wei("10"),
              minVotesForCreating: wei("5"),
              executionDelay: 0,
              rewardsInfo: {
                rewardToken: ZERO_ADDR,
                creationReward: 0,
                executionReward: 0,
                voteRewardsCoefficient: 0,
              },
              executorDescription: "validators",
            },
          ],
          additionalProposalExecutors: [],
        },
        validatorsParams: {
          name: "Validator Token",
          symbol: "VT",
          proposalSettings: {
            duration: 500,
            executionDelay: 0,
            quorum: PRECISION.times("51").toFixed(),
          },
          validators: [OWNER],
          balances: [wei("100")],
        },
        userKeeperParams: {
          tokenAddress: testERC20.address,
          nftAddress: testERC721.address,
          individualPower: wei("1000"),
          nftsTotalSupply: 33,
        },
        tokenParams: {
          name: "gov token",
          symbol: "st",
          users: [],
          cap: wei("1000"),
          mintedTotal: wei("150"),
          amounts: [],
        },
        votePowerParams: {
          voteType: VotePowerType.LINEAR_VOTES,
          initData: getBytesLinearPowerInit(),
          presetAddress: ZERO_ADDR,
        },
        verifier: OWNER,
        onlyBABTHolders: false,
        descriptionURL: "example.com",
        name: "Pool name",
      };

      POOL_PARAMETERS.settingsParams.proposalSettings.push({
        earlyCompletion: false,
        delegatedVotingAllowed: false,
        validatorsVote: false,
        duration: 500,
        durationValidators: 600,
        quorum: PRECISION.times("51").toFixed(),
        quorumValidators: PRECISION.times("61").toFixed(),
        minVotesForVoting: wei("10"),
        minVotesForCreating: wei("5"),
        executionDelay: 0,
        rewardsInfo: {
          rewardToken: ZERO_ADDR,
          creationReward: 0,
          executionReward: 0,
          voteRewardsCoefficient: 0,
        },
        executorDescription: "Token Sale",
      });

      POOL_PARAMETERS.settingsParams.additionalProposalExecutors.push(ZERO_ADDR);

      return POOL_PARAMETERS;
    }

    describe("deployGovPool", () => {
      it("should deploy pool with token", async () => {
        let POOL_PARAMETERS = getGovPoolSaleConfiguredParams();

        const predictedGovAddresses = await poolFactory.predictGovAddresses(OWNER, POOL_PARAMETERS.name);

        POOL_PARAMETERS.userKeeperParams.tokenAddress = predictedGovAddresses.govToken;
        POOL_PARAMETERS.settingsParams.additionalProposalExecutors[0] = predictedGovAddresses.govTokenSale;

        let tx = await poolFactory.deployGovPool(POOL_PARAMETERS);
        let event = tx.receipt.logs[0];

        let tokenSale = await TokenSaleProposal.at(event.args.tokenSale);
        let token = await ERC20Mock.at(event.args.token);
        let dp = await DistributionProposal.at(event.args.distributionProposal);
        let localExpertNft = await ERC721Expert.at(event.args.govPoolDeps.expertNftAddress);
        let nftMultiplier = await ERC721Multiplier.at(event.args.govPoolDeps.nftMultiplierAddress);

        let govPool = await GovPool.at((await poolRegistry.listPools(await poolRegistry.GOV_POOL_NAME(), 0, 1))[0]);

        assert.equal(govPool.address, predictedGovAddresses.govPool);
        assert.equal(token.address, predictedGovAddresses.govToken);
        assert.equal(tokenSale.address, predictedGovAddresses.govTokenSale);
        assert.equal(dp.address, predictedGovAddresses.distributionProposal);
        assert.equal(localExpertNft.address, predictedGovAddresses.expertNft);
        assert.equal(nftMultiplier.address, predictedGovAddresses.nftMultiplier);

        let helperContracts = await govPool.getHelperContracts();

        let govUserKeeper = await GovUserKeeper.at(helperContracts[1]);

        assert.equal(await token.totalSupply(), wei("150"));
        assert.equal(await token.balanceOf(govPool.address), wei("150"));

        assert.equal(await tokenSale.latestTierId(), "0");

        assert.equal(await govUserKeeper.tokenAddress(), token.address);

        const votePower = await PolynomialPower.at(helperContracts[4]);

        assert.equal(await votePower.transformVotes(ZERO_ADDR, 2), 2);
      });

      it("should revert with protection on and deploy with off", async () => {
        let POOL_PARAMETERS = getGovPoolSaleConfiguredParams();

        await sphereXEngine.configureRules("0x0000000000000001");
        await poolRegistry.protectPoolFunctions(await poolRegistry.TOKEN_SALE_PROPOSAL_NAME(), ["0x69130451"]);
        await poolRegistry.toggleSphereXEngine(true);

        await truffleAssert.reverts(poolFactory.deployGovPool(POOL_PARAMETERS), "SphereX error: disallowed tx pattern");

        await poolRegistry.unprotectPoolFunctions(await poolRegistry.TOKEN_SALE_PROPOSAL_NAME(), ["0x69130451"]);

        await poolFactory.deployGovPool(POOL_PARAMETERS);
      });

      it("should set babt id correctly", async () => {
        await babt.attest(OWNER);

        let POOL_PARAMETERS = getGovPoolSaleConfiguredParams();

        const predictedGovAddresses = await poolFactory.predictGovAddresses(OWNER, POOL_PARAMETERS.name);

        POOL_PARAMETERS.settingsParams.additionalProposalExecutors[0] = predictedGovAddresses.govTokenSale;

        await poolFactory.deployGovPool(POOL_PARAMETERS);

        let govPool = await GovPool.at((await poolRegistry.listPools(await poolRegistry.GOV_POOL_NAME(), 0, 1))[0]);

        assert.equal(await govPool.deployerBABTid(), "1");
      });

      it("should deploy pool with polynomial votes", async () => {
        let POOL_PARAMETERS = getGovPoolSaleConfiguredParams();

        const predictedGovAddresses = await poolFactory.predictGovAddresses(OWNER, POOL_PARAMETERS.name);

        POOL_PARAMETERS.votePowerParams.voteType = VotePowerType.POLYNOMIAL_VOTES;
        POOL_PARAMETERS.votePowerParams.initData = getBytesPolynomialPowerInit(1, 2, 3);

        POOL_PARAMETERS.settingsParams.additionalProposalExecutors[0] = predictedGovAddresses.govTokenSale;

        await poolFactory.deployGovPool(POOL_PARAMETERS);

        let govPool = await GovPool.at((await poolRegistry.listPools(await poolRegistry.GOV_POOL_NAME(), 0, 1))[0]);
        let helperContracts = await govPool.getHelperContracts();

        const votePower = await PolynomialPower.at(helperContracts[4]);

        assert.equal((await votePower.getVoteCoefficients())[0], 1);
        assert.equal((await votePower.getVoteCoefficients())[1], 2);
        assert.equal((await votePower.getVoteCoefficients())[2], 3);
      });

      it("should deploy pool with custom votes", async () => {
        let POOL_PARAMETERS = getGovPoolSaleConfiguredParams();

        const predictedGovAddresses = await poolFactory.predictGovAddresses(OWNER, POOL_PARAMETERS.name);

        POOL_PARAMETERS.votePowerParams.voteType = VotePowerType.CUSTOM_VOTES;
        POOL_PARAMETERS.votePowerParams.initData = "0x";
        POOL_PARAMETERS.votePowerParams.presetAddress = (await LinearPower.new()).address;

        POOL_PARAMETERS.settingsParams.additionalProposalExecutors[0] = predictedGovAddresses.govTokenSale;

        await poolFactory.deployGovPool(POOL_PARAMETERS);

        let govPool = await GovPool.at((await poolRegistry.listPools(await poolRegistry.GOV_POOL_NAME(), 0, 1))[0]);
        let helperContracts = await govPool.getHelperContracts();

        const votePower = await LinearPower.at(helperContracts[4]);

        assert.equal(await votePower.transformVotes(ZERO_ADDR, 2), 2);
      });

      it("should revert if error during init polynomial votes", async () => {
        let POOL_PARAMETERS = getGovPoolSaleConfiguredParams();

        const predictedGovAddresses = await poolFactory.predictGovAddresses(OWNER, POOL_PARAMETERS.name);

        POOL_PARAMETERS.votePowerParams.initData = getBytesPolynomialPowerInit(1, 2, 3);

        POOL_PARAMETERS.settingsParams.additionalProposalExecutors[0] = predictedGovAddresses.govTokenSale;

        await truffleAssert.reverts(poolFactory.deployGovPool(POOL_PARAMETERS), "PoolFactory: power init failed");
      });
    });

    describe("deploy2 validation", () => {
      it("should deploy pools with the same name from different deployers", async () => {
        let POOL_PARAMETERS = getGovPoolSaleConfiguredParams();

        const predictedAddressOwner = (await poolFactory.predictGovAddresses(OWNER, POOL_PARAMETERS.name))[0];
        const predictedAddressSecond = (await poolFactory.predictGovAddresses(SECOND, POOL_PARAMETERS.name))[0];

        assert.notEqual(predictedAddressOwner, ZERO_ADDR);
        assert.notEqual(predictedAddressSecond, ZERO_ADDR);
        assert.notEqual(predictedAddressOwner, predictedAddressSecond);

        const predictedGovAddresses = await poolFactory.predictGovAddresses(OWNER, POOL_PARAMETERS.name);

        POOL_PARAMETERS.settingsParams.additionalProposalExecutors[0] = predictedGovAddresses.govTokenSale;

        await poolFactory.deployGovPool(POOL_PARAMETERS);
        await poolFactory.deployGovPool(POOL_PARAMETERS, { from: SECOND });

        assert.deepEqual(await poolRegistry.listPools(await poolRegistry.GOV_POOL_NAME(), 0, 2), [
          predictedAddressOwner,
          predictedAddressSecond,
        ]);
      });

      it("should not deploy pools with the same salt", async () => {
        let POOL_PARAMETERS = getGovPoolSaleConfiguredParams();

        await poolFactory.deployGovPool(POOL_PARAMETERS);

        await truffleAssert.reverts(
          poolFactory.deployGovPool(POOL_PARAMETERS),
          "PoolFactory: pool name is already taken"
        );
      });

      it("should revert if name is an empty string", async () => {
        let POOL_PARAMETERS = getGovPoolSaleConfiguredParams();

        POOL_PARAMETERS.name = "";

        await truffleAssert.reverts(
          poolFactory.deployGovPool(POOL_PARAMETERS),
          "PoolFactory: pool name cannot be empty"
        );
      });
    });

    describe("predictGovAddress", () => {
      it("should return zero address if name is an empty string", async () => {
        const predictedAddress = await poolFactory.predictGovAddresses(OWNER, "");

        assert.equal(predictedAddress.govPool, ZERO_ADDR);
        assert.equal(predictedAddress.govToken, ZERO_ADDR);
        assert.equal(predictedAddress.govTokenSale, ZERO_ADDR);
        assert.equal(predictedAddress.distributionProposal, ZERO_ADDR);
        assert.equal(predictedAddress.expertNft, ZERO_ADDR);
        assert.equal(predictedAddress.nftMultiplier, ZERO_ADDR);
      });
    });
  });
});<|MERGE_RESOLUTION|>--- conflicted
+++ resolved
@@ -22,7 +22,6 @@
 const GovValidators = artifacts.require("GovValidators");
 const DistributionProposal = artifacts.require("DistributionProposal");
 const TokenSaleProposal = artifacts.require("TokenSaleProposal");
-const UniswapPathFinderLib = artifacts.require("UniswapPathFinder");
 const UniswapV2RouterMock = artifacts.require("UniswapV2RouterMock");
 const UniswapV3QuoterMock = artifacts.require("UniswapV3QuoterMock");
 const PoolFactory = artifacts.require("PoolFactory");
@@ -146,11 +145,7 @@
     const _coreProperties = await CoreProperties.new();
     const _poolRegistry = await PoolRegistry.new();
     const _poolFactory = await PoolFactory.new();
-<<<<<<< HEAD
-=======
-    const uniswapV2Router = await UniswapV2RouterMock.new();
     sphereXEngine = await SphereXEngine.new(0, OWNER);
->>>>>>> 9a36ccf4
 
     await contractsRegistry.__MultiOwnableContractsRegistry_init();
 
@@ -174,14 +169,10 @@
     poolRegistry = await PoolRegistry.at(await contractsRegistry.getPoolRegistryContract());
     poolFactory = await PoolFactory.at(await contractsRegistry.getPoolFactoryContract());
 
-<<<<<<< HEAD
-    await poolRegistry.__OwnablePoolContractsRegistry_init();
-=======
     await sphereXEngine.grantRole(await sphereXEngine.SENDER_ADDER_ROLE(), poolFactory.address);
 
     await priceFeed.__PriceFeed_init();
     await poolRegistry.__MultiOwnablePoolContractsRegistry_init();
->>>>>>> 9a36ccf4
     await coreProperties.__CoreProperties_init(DEFAULT_CORE_PROPERTIES);
 
     await contractsRegistry.injectDependencies(await contractsRegistry.POOL_FACTORY_NAME());
