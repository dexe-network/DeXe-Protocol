const getBytesExecute = () => {
  return web3.eth.abi.encodeFunctionSignature("execute()");
};

const getBytesApprove = (address, amount) => {
  return web3.eth.abi.encodeFunctionCall(
    {
      name: "approve",
      type: "function",
      inputs: [
        {
          type: "address",
          name: "spender",
        },
        {
          type: "uint256",
          name: "amount",
        },
      ],
    },
    [address, amount]
  );
};

const getBytesApproveAll = (address, action) => {
  return web3.eth.abi.encodeFunctionCall(
    {
      name: "setApprovalForAll",
      type: "function",
      inputs: [
        {
          type: "address",
          name: "operator",
        },
        {
          type: "bool",
          name: "approved",
        },
      ],
    },
    [address, action]
  );
};

const getBytesTransfer = (address, amount) => {
  return web3.eth.abi.encodeFunctionCall(
    {
      name: "transfer",
      type: "function",
      inputs: [
        {
          type: "address",
          name: "to",
        },
        {
          type: "uint256",
          name: "amount",
        },
      ],
    },
    [address, amount]
  );
};

const getBytesEditUrl = (url) => {
  return web3.eth.abi.encodeFunctionCall(
    {
      name: "editDescriptionURL",
      type: "function",
      inputs: [
        {
          name: "newDescriptionURL",
          type: "string",
        },
      ],
    },
    [url]
  );
};

const getBytesSetNftMultiplierAddress = (addr) => {
  return web3.eth.abi.encodeFunctionCall(
    {
      name: "setNftMultiplierAddress",
      type: "function",
      inputs: [
        {
          name: "nftMultiplierAddress",
          type: "address",
        },
      ],
    },
    [addr]
  );
};

const getBytesDistributionProposal = (proposalId, token, amount) => {
  return web3.eth.abi.encodeFunctionCall(
    {
      inputs: [
        {
          internalType: "uint256",
          name: "proposalId",
          type: "uint256",
        },
        {
          internalType: "address",
          name: "token",
          type: "address",
        },
        {
          internalType: "uint256",
          name: "amount",
          type: "uint256",
        },
      ],
      name: "execute",
      outputs: [],
      stateMutability: "nonpayable",
      type: "function",
    },
    [proposalId, token, amount]
  );
};

const getBytesChangeBalances = (newValues, addresses) => {
  return web3.eth.abi.encodeFunctionCall(
    {
      name: "changeBalances",
      type: "function",
      inputs: [
        {
          name: "newValues",
          type: "uint256[]",
        },
        {
          name: "userAddresses",
          type: "address[]",
        },
      ],
    },
    [newValues, addresses]
  );
};

const getBytesSetERC20Address = (address) => {
  return web3.eth.abi.encodeFunctionCall(
    {
      name: "setERC20Address",
      type: "function",
      inputs: [
        {
          name: "_tokenAddress",
          type: "address",
        },
      ],
    },
    [address]
  );
};

const getBytesSetERC721Address = (address, totalPowerInTokens, nftsTotalSupply) => {
  return web3.eth.abi.encodeFunctionCall(
    {
      name: "setERC721Address",
      type: "function",
      inputs: [
        {
          name: "_nftAddress",
          type: "address",
        },
        {
          name: "totalPowerInTokens",
          type: "uint256",
        },
        {
          name: "nftsTotalSupply",
          type: "uint256",
        },
      ],
    },
    [address, totalPowerInTokens, nftsTotalSupply]
  );
};

const getBytesAddSettings = (settings) => {
  return web3.eth.abi.encodeFunctionCall(
    {
      name: "addSettings",
      type: "function",
      inputs: [
        {
          components: [
            {
              type: "bool",
              name: "earlyCompletion",
            },
            {
              type: "bool",
              name: "delegatedVotingAllowed",
            },
            {
              type: "bool",
              name: "validatorsVote",
            },
            {
              type: "uint64",
              name: "duration",
            },
            {
              type: "uint64",
              name: "durationValidators",
            },
            {
              type: "uint128",
              name: "quorum",
            },
            {
              type: "uint128",
              name: "quorumValidators",
            },
            {
              type: "uint256",
              name: "minVotesForVoting",
            },
            {
              type: "uint256",
              name: "minVotesForCreating",
            },
            {
              type: "address",
              name: "rewardToken",
            },
            {
              type: "uint256",
              name: "creationReward",
            },
            {
              type: "uint256",
              name: "executionReward",
            },
            {
              type: "uint256",
              name: "voteRewardsCoefficient",
            },
            {
              type: "string",
              name: "executorDescription",
            },
          ],
          type: "tuple[]",
          name: "_settings",
        },
      ],
    },
    [settings]
  );
};

const getBytesEditSettings = (ids, settings) => {
  return web3.eth.abi.encodeFunctionCall(
    {
      name: "editSettings",
      type: "function",
      inputs: [
        {
          type: "uint256[]",
          name: "settingsIds",
        },
        {
          components: [
            {
              type: "bool",
              name: "earlyCompletion",
            },
            {
              type: "bool",
              name: "delegatedVotingAllowed",
            },
            {
              type: "bool",
              name: "validatorsVote",
            },
            {
              type: "uint64",
              name: "duration",
            },
            {
              type: "uint64",
              name: "durationValidators",
            },
            {
              type: "uint128",
              name: "quorum",
            },
            {
              type: "uint128",
              name: "quorumValidators",
            },
            {
              type: "uint256",
              name: "minVotesForVoting",
            },
            {
              type: "uint256",
              name: "minVotesForCreating",
            },
            {
              type: "address",
              name: "rewardToken",
            },
            {
              type: "uint256",
              name: "creationReward",
            },
            {
              type: "uint256",
              name: "executionReward",
            },
            {
              type: "uint256",
              name: "voteRewardsCoefficient",
            },
            {
              type: "string",
              name: "executorDescription",
            },
          ],
          type: "tuple[]",
          name: "_settings",
        },
      ],
    },
    [ids, settings]
  );
};

const getBytesChangeExecutors = (executors, ids) => {
  return web3.eth.abi.encodeFunctionCall(
    {
      name: "changeExecutors",
      type: "function",
      inputs: [
        {
          type: "address[]",
          name: "executors",
        },
        {
          type: "uint256[]",
          name: "settingsIds",
        },
      ],
    },
    [executors, ids]
  );
};

const getBytesCreateTiersTSP = (tiers) => {
  return web3.eth.abi.encodeFunctionCall(
    {
      inputs: [
        {
          components: [
            {
              components: [
                {
                  internalType: "string",
                  name: "name",
                  type: "string",
                },
                {
                  internalType: "string",
                  name: "description",
                  type: "string",
                },
              ],
              internalType: "struct ITokenSaleProposal.TierMetadata",
              name: "metadata",
              type: "tuple",
            },
            {
              internalType: "uint256",
              name: "totalTokenProvided",
              type: "uint256",
            },
            {
              internalType: "uint256",
              name: "saleStartTime",
              type: "uint256",
            },
            {
              internalType: "uint256",
              name: "saleEndTime",
              type: "uint256",
            },
            {
              internalType: "address",
              name: "saleTokenAddress",
              type: "address",
            },
            {
              internalType: "address[]",
              name: "purchaseTokenAddresses",
              type: "address[]",
            },
            {
              internalType: "uint256[]",
              name: "exchangeRates",
              type: "uint256[]",
            },
            {
              internalType: "uint256",
              name: "minAllocationPerUser",
              type: "uint256",
            },
            {
              internalType: "uint256",
              name: "maxAllocationPerUser",
              type: "uint256",
            },
            {
              components: [
                {
                  internalType: "uint256",
                  name: "vestingPercentage",
                  type: "uint256",
                },
                {
                  internalType: "uint256",
                  name: "vestingDuration",
                  type: "uint256",
                },
                {
                  internalType: "uint256",
                  name: "cliffPeriod",
                  type: "uint256",
                },
                {
                  internalType: "uint256",
                  name: "unlockStep",
                  type: "uint256",
                },
              ],
              internalType: "struct ITokenSaleProposal.VestingSettings",
              name: "vestingSettings",
              type: "tuple",
            },
          ],
          internalType: "struct ITokenSaleProposal.TierView[]",
          name: "tiers",
          type: "tuple[]",
        },
      ],
      name: "createTiers",
      outputs: [],
      stateMutability: "nonpayable",
      type: "function",
    },
    [tiers]
  );
};

const getBytesAddToWhitelistTSP = (requests) => {
  return web3.eth.abi.encodeFunctionCall(
    {
      inputs: [
        {
          components: [
            {
              internalType: "uint256",
              name: "tierId",
              type: "uint256",
            },
            {
              internalType: "address[]",
              name: "users",
              type: "address[]",
            },
            {
              internalType: "string",
              name: "uri",
              type: "string",
            },
          ],
          internalType: "struct ITokenSaleProposal.WhitelistingRequest[]",
          name: "requests",
          type: "tuple[]",
        },
      ],
      name: "addToWhitelist",
      outputs: [],
      stateMutability: "nonpayable",
      type: "function",
    },
    [requests]
  );
};

const getBytesOffTiersTSP = (tierIds) => {
  return web3.eth.abi.encodeFunctionCall(
    {
      inputs: [
        {
          internalType: "uint256[]",
          name: "tierIds",
          type: "uint256[]",
        },
      ],
      name: "offTiers",
      outputs: [],
      stateMutability: "nonpayable",
      type: "function",
    },
    [tierIds]
  );
};

<<<<<<< HEAD
const getBytesGovExecute = (proposalId) => {
  return web3.eth.abi.encodeFunctionCall(
    {
      inputs: [
        {
          internalType: "uint256",
          name: "proposalId",
          type: "uint256",
        },
      ],
      name: "execute",
      outputs: [],
      stateMutability: "nonpayable",
      type: "function",
    },
    [proposalId]
  );
};

const getBytesGovClaimRewards = (proposalIds) => {
  return web3.eth.abi.encodeFunctionCall(
    {
      inputs: [
        {
          internalType: "uint256[]",
          name: "proposalIds",
          type: "uint256[]",
        },
      ],
      name: "claimRewards",
      outputs: [],
      stateMutability: "nonpayable",
      type: "function",
    },
    [proposalIds]
  );
};

const getBytesGovVote = (proposalId, voteAmount, voteNftIds) => {
  return web3.eth.abi.encodeFunctionCall(
    {
      inputs: [
        {
          internalType: "uint256",
          name: "proposalId",
          type: "uint256",
        },
        {
          internalType: "uint256",
          name: "voteAmount",
          type: "uint256",
        },
        {
          internalType: "uint256[]",
          name: "voteNftIds",
          type: "uint256[]",
        },
      ],
      name: "vote",
      outputs: [],
      stateMutability: "nonpayable",
      type: "function",
    },
    [proposalId, voteAmount, voteNftIds]
  );
};

const getBytesGovDeposit = (receiver, amount, nftIds) => {
=======
const getBytesChangeVerifier = (newAddress) => {
>>>>>>> 57834759
  return web3.eth.abi.encodeFunctionCall(
    {
      inputs: [
        {
          internalType: "address",
<<<<<<< HEAD
          name: "receiver",
          type: "address",
        },
        {
          internalType: "uint256",
          name: "amount",
          type: "uint256",
        },
        {
          internalType: "uint256[]",
          name: "nftIds",
          type: "uint256[]",
        },
      ],
      name: "deposit",
=======
          name: "newVerifier",
          type: "address",
        },
      ],
      name: "changeVerifier",
>>>>>>> 57834759
      outputs: [],
      stateMutability: "nonpayable",
      type: "function",
    },
<<<<<<< HEAD
    [receiver, amount, nftIds]
=======
    [newAddress]
>>>>>>> 57834759
  );
};

module.exports = {
  getBytesExecute,
  getBytesApprove,
  getBytesApproveAll,
  getBytesTransfer,
  getBytesEditUrl,
  getBytesSetNftMultiplierAddress,
  getBytesDistributionProposal,
  getBytesChangeBalances,
  getBytesSetERC20Address,
  getBytesSetERC721Address,
  getBytesAddSettings,
  getBytesEditSettings,
  getBytesChangeExecutors,
  getBytesCreateTiersTSP,
  getBytesAddToWhitelistTSP,
  getBytesOffTiersTSP,
<<<<<<< HEAD
  getBytesGovExecute,
  getBytesGovClaimRewards,
  getBytesGovVote,
  getBytesGovDeposit,
=======
  getBytesChangeVerifier,
>>>>>>> 57834759
};<|MERGE_RESOLUTION|>--- conflicted
+++ resolved
@@ -515,7 +515,25 @@
   );
 };
 
-<<<<<<< HEAD
+const getBytesChangeVerifier = (newAddress) => {
+  return web3.eth.abi.encodeFunctionCall(
+    {
+      inputs: [
+        {
+          internalType: "address",
+          name: "newVerifier",
+          type: "address",
+        },
+      ],
+      name: "changeVerifier",
+      outputs: [],
+      stateMutability: "nonpayable",
+      type: "function",
+    },
+    [newAddress]
+  );
+};
+
 const getBytesGovExecute = (proposalId) => {
   return web3.eth.abi.encodeFunctionCall(
     {
@@ -584,15 +602,11 @@
 };
 
 const getBytesGovDeposit = (receiver, amount, nftIds) => {
-=======
-const getBytesChangeVerifier = (newAddress) => {
->>>>>>> 57834759
   return web3.eth.abi.encodeFunctionCall(
     {
       inputs: [
         {
           internalType: "address",
-<<<<<<< HEAD
           name: "receiver",
           type: "address",
         },
@@ -608,22 +622,11 @@
         },
       ],
       name: "deposit",
-=======
-          name: "newVerifier",
-          type: "address",
-        },
-      ],
-      name: "changeVerifier",
->>>>>>> 57834759
-      outputs: [],
-      stateMutability: "nonpayable",
-      type: "function",
-    },
-<<<<<<< HEAD
+      outputs: [],
+      stateMutability: "nonpayable",
+      type: "function",
+    },
     [receiver, amount, nftIds]
-=======
-    [newAddress]
->>>>>>> 57834759
   );
 };
 
@@ -644,12 +647,9 @@
   getBytesCreateTiersTSP,
   getBytesAddToWhitelistTSP,
   getBytesOffTiersTSP,
-<<<<<<< HEAD
+  getBytesChangeVerifier,
   getBytesGovExecute,
   getBytesGovClaimRewards,
   getBytesGovVote,
   getBytesGovDeposit,
-=======
-  getBytesChangeVerifier,
->>>>>>> 57834759
 };