<<<<<<< HEAD
const config = require("./config/config.json");

const { PRECISION } = require("../scripts/utils/constants");
=======
const { Reporter } = require("@solarity/hardhat-migrate");
>>>>>>> 9a36ccf4

const config = require("./config/utils.js").getConfig();

const ContractsRegistry = artifacts.require("ContractsRegistry");
const UserRegistry = artifacts.require("UserRegistry");
const CoreProperties = artifacts.require("CoreProperties");
const PriceFeed = artifacts.require("PriceFeed");
const DexeExpertNft = artifacts.require("ERC721Expert");
const PoolFactory = artifacts.require("PoolFactory");
const PoolRegistry = artifacts.require("PoolRegistry");
const SphereXEngine = artifacts.require("SphereXEngine");

module.exports = async (deployer) => {
  const contractsRegistry = await deployer.deployed(ContractsRegistry, "proxy");

  const userRegistry = await deployer.deployed(UserRegistry, await contractsRegistry.getUserRegistryContract());
  const coreProperties = await deployer.deployed(CoreProperties, await contractsRegistry.getCorePropertiesContract());

  const priceFeed = await deployer.deployed(PriceFeed, await contractsRegistry.getPriceFeedContract());

  const expertNft = await deployer.deployed(DexeExpertNft, await contractsRegistry.getDexeExpertNftContract());

  const poolFactory = await deployer.deployed(PoolFactory, await contractsRegistry.getPoolFactoryContract());
  const poolRegistry = await deployer.deployed(PoolRegistry, await contractsRegistry.getPoolRegistryContract());

  const sphereXEngine = await deployer.deployed(SphereXEngine, await contractsRegistry.getSphereXEngineContract());
  const poolSphereXEngine = await deployer.deployed(
    SphereXEngine,
    await contractsRegistry.getPoolSphereXEngineContract()
  );

  ////////////////////////////////////////////////////////////

  await userRegistry.__UserRegistry_init(await contractsRegistry.USER_REGISTRY_NAME());
  await coreProperties.__CoreProperties_init(config.DEFAULT_CORE_PROPERTIES);

  await priceFeed.__PriceFeed_init();

<<<<<<< HEAD
  logger.logTransaction(await coreProperties.__CoreProperties_init(DEFAULT_CORE_PROPERTIES), "Init CoreProperties");

  const DEFAULT_POOL_TYPES = [
    ["0", config.uniswapV2.router, "0"],
    ["1", config.uniswapV3.quoter, "100"],
    ["1", config.uniswapV3.quoter, "500"],
    ["1", config.uniswapV3.quoter, "2500"],
    ["1", config.uniswapV3.quoter, "10000"],
  ];

  logger.logTransaction(
    await priceFeed.__PriceFeed_init(config.tokens.DEXE, config.tokens.USD, DEFAULT_POOL_TYPES),
    "Init PriceFeed"
  );
=======
  await expertNft.__ERC721Expert_init("DeXe Protocol Global Expert NFT", "DPGEXPNFT");
>>>>>>> 9a36ccf4

  await poolRegistry.__MultiOwnablePoolContractsRegistry_init();

  ////////////////////////////////////////////////////////////

<<<<<<< HEAD
  console.log();

  logger.logTransaction(
    await contractsRegistry.injectDependencies(await contractsRegistry.POOL_FACTORY_NAME()),
    "Inject PoolFactory"
  );
=======
  await contractsRegistry.injectDependencies(await contractsRegistry.PRICE_FEED_NAME());
>>>>>>> 9a36ccf4

  await contractsRegistry.injectDependencies(await contractsRegistry.POOL_FACTORY_NAME());
  await contractsRegistry.injectDependencies(await contractsRegistry.POOL_REGISTRY_NAME());

  ////////////////////////////////////////////////////////////

  Reporter.reportContracts(
    ["ContractsRegistry", contractsRegistry.address],
    ["UserRegistry", userRegistry.address],
    ["CoreProperties", coreProperties.address],
    ["PriceFeed", priceFeed.address],
    ["ERC721Expert", expertNft.address],
    ["PoolFactory", poolFactory.address],
    ["PoolRegistry", poolRegistry.address],
    ["SphereXEngine", sphereXEngine.address],
    ["PoolSphereXEngine", poolSphereXEngine.address]
  );
};<|MERGE_RESOLUTION|>--- conflicted
+++ resolved
@@ -1,10 +1,4 @@
-<<<<<<< HEAD
-const config = require("./config/config.json");
-
-const { PRECISION } = require("../scripts/utils/constants");
-=======
 const { Reporter } = require("@solarity/hardhat-migrate");
->>>>>>> 9a36ccf4
 
 const config = require("./config/utils.js").getConfig();
 
@@ -41,11 +35,6 @@
   await userRegistry.__UserRegistry_init(await contractsRegistry.USER_REGISTRY_NAME());
   await coreProperties.__CoreProperties_init(config.DEFAULT_CORE_PROPERTIES);
 
-  await priceFeed.__PriceFeed_init();
-
-<<<<<<< HEAD
-  logger.logTransaction(await coreProperties.__CoreProperties_init(DEFAULT_CORE_PROPERTIES), "Init CoreProperties");
-
   const DEFAULT_POOL_TYPES = [
     ["0", config.uniswapV2.router, "0"],
     ["1", config.uniswapV3.quoter, "100"],
@@ -55,27 +44,17 @@
   ];
 
   logger.logTransaction(
-    await priceFeed.__PriceFeed_init(config.tokens.DEXE, config.tokens.USD, DEFAULT_POOL_TYPES),
+    await priceFeed.__PriceFeed_init(config.tokens.DEXE, config.tokens.BUSD, DEFAULT_POOL_TYPES),
     "Init PriceFeed"
   );
-=======
+
   await expertNft.__ERC721Expert_init("DeXe Protocol Global Expert NFT", "DPGEXPNFT");
->>>>>>> 9a36ccf4
 
   await poolRegistry.__MultiOwnablePoolContractsRegistry_init();
 
   ////////////////////////////////////////////////////////////
 
-<<<<<<< HEAD
-  console.log();
-
-  logger.logTransaction(
-    await contractsRegistry.injectDependencies(await contractsRegistry.POOL_FACTORY_NAME()),
-    "Inject PoolFactory"
-  );
-=======
   await contractsRegistry.injectDependencies(await contractsRegistry.PRICE_FEED_NAME());
->>>>>>> 9a36ccf4
 
   await contractsRegistry.injectDependencies(await contractsRegistry.POOL_FACTORY_NAME());
   await contractsRegistry.injectDependencies(await contractsRegistry.POOL_REGISTRY_NAME());
