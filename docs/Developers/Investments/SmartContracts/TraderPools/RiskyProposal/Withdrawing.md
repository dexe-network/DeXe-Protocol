--- conflicted
+++ resolved
@@ -11,13 +11,8 @@
     uint256 proposalId,
     uint256 lp2Amount,
     uint256[] calldata minInvestsOut,
-<<<<<<< HEAD
-    uint256 minProposalOut
+    uint256 minBaseOut
 ) external onlyBABTHolder;
-=======
-    uint256 minBaseOut
-) external;
->>>>>>> 36657e92
 ```
 
 - ***proposalId*** - the id of the proposal to divest from
